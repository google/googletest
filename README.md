<<<<<<< HEAD
# Google Test
 
#### OSS Builds Status:
=======
# GoogleTest

### Announcements
>>>>>>> dddb219c

#### Live at Head

GoogleTest now follows the
[Abseil Live at Head philosophy](https://abseil.io/about/philosophy#upgrade-support).
We recommend
[updating to the latest commit in the `main` branch as often as possible](https://github.com/abseil/abseil-cpp/blob/master/FAQ.md#what-is-live-at-head-and-how-do-i-do-it).
We do publish occasional semantic versions, tagged with
`v${major}.${minor}.${patch}` (e.g. `v1.14.0`).

#### Documentation Updates

Our documentation is now live on GitHub Pages at
https://google.github.io/googletest/. We recommend browsing the documentation on
GitHub Pages rather than directly in the repository.

#### Release 1.14.0

[Release 1.14.0](https://github.com/google/googletest/releases/tag/v1.14.0) is
now available.

The 1.14.x branch requires at least C++14.

#### Continuous Integration

We use Google's internal systems for continuous integration. \
GitHub Actions were added for the convenience of open-source contributors. They
are exclusively maintained by the open-source community and not used by the
GoogleTest team.

#### Coming Soon

*   We are planning to take a dependency on
    [Abseil](https://github.com/abseil/abseil-cpp).
*   More documentation improvements are planned.

## Welcome to **GoogleTest**, Google's C++ test framework!

This repository is a merger of the formerly separate GoogleTest and GoogleMock
projects. These were so closely related that it makes sense to maintain and
release them together.

### Getting Started

See the [GoogleTest User's Guide](https://google.github.io/googletest/) for
documentation. We recommend starting with the
[GoogleTest Primer](https://google.github.io/googletest/primer.html).

More information about building GoogleTest can be found at
[googletest/README.md](googletest/README.md).

## Features

*   xUnit test framework: \
    Googletest is based on the [xUnit](https://en.wikipedia.org/wiki/XUnit)
    testing framework, a popular architecture for unit testing
*   Test discovery: \
    Googletest automatically discovers and runs your tests, eliminating the need
    to manually register your tests
*   Rich set of assertions: \
    Googletest provides a variety of assertions, such as equality, inequality,
    exceptions, and more, making it easy to test your code
*   User-defined assertions: \
    You can define your own assertions with Googletest, making it simple to
    write tests that are specific to your code
*   Death tests: \
    Googletest supports death tests, which verify that your code exits in a
    certain way, making it useful for testing error-handling code
*   Fatal and non-fatal failures: \
    You can specify whether a test failure should be treated as fatal or
    non-fatal with Googletest, allowing tests to continue running even if a
    failure occurs
*   Value-parameterized tests: \
    Googletest supports value-parameterized tests, which run multiple times with
    different input values, making it useful for testing functions that take
    different inputs
*   Type-parameterized tests: \
    Googletest also supports type-parameterized tests, which run with different
    data types, making it useful for testing functions that work with different
    data types
*   Various options for running tests: \
    Googletest provides many options for running tests including running
    individual tests, running tests in a specific order and running tests in
    parallel

## Supported Platforms

GoogleTest follows Google's
[Foundational C++ Support Policy](https://opensource.google/documentation/policies/cplusplus-support).
See
[this table](https://github.com/google/oss-policies-info/blob/main/foundational-cxx-support-matrix.md)
for a list of currently supported versions of compilers, platforms, and build
tools.

## Who Is Using GoogleTest?

In addition to many internal projects at Google, GoogleTest is also used by the
following notable projects:

*   The [Chromium projects](https://www.chromium.org/) (behind the Chrome
    browser and Chrome OS).
*   The [LLVM](https://llvm.org/) compiler.
*   [Protocol Buffers](https://github.com/google/protobuf), Google's data
    interchange format.
*   The [OpenCV](https://opencv.org/) computer vision library.

## Related Open Source Projects

[GTest Runner](https://github.com/nholthaus/gtest-runner) is a Qt5 based
automated test-runner and Graphical User Interface with powerful features for
Windows and Linux platforms.

[GoogleTest UI](https://github.com/ospector/gtest-gbar) is a test runner that
runs your test binary, allows you to track its progress via a progress bar, and
displays a list of test failures. Clicking on one shows failure text. GoogleTest
UI is written in C#.

[GTest TAP Listener](https://github.com/kinow/gtest-tap-listener) is an event
listener for GoogleTest that implements the
[TAP protocol](https://en.wikipedia.org/wiki/Test_Anything_Protocol) for test
result output. If your test runner understands TAP, you may find it useful.

[gtest-parallel](https://github.com/google/gtest-parallel) is a test runner that
runs tests from your binary in parallel to provide significant speed-up.

[GoogleTest Adapter](https://marketplace.visualstudio.com/items?itemName=DavidSchuldenfrei.gtest-adapter)
is a VS Code extension allowing to view GoogleTest in a tree view and run/debug
your tests.

[C++ TestMate](https://github.com/matepek/vscode-catch2-test-adapter) is a VS
Code extension allowing to view GoogleTest in a tree view and run/debug your
tests.

[Cornichon](https://pypi.org/project/cornichon/) is a small Gherkin DSL parser
that generates stub code for GoogleTest.

## Contributing Changes

Please read
[`CONTRIBUTING.md`](https://github.com/google/googletest/blob/main/CONTRIBUTING.md)
for details on how to contribute to this project.

Happy testing!<|MERGE_RESOLUTION|>--- conflicted
+++ resolved
@@ -1,12 +1,12 @@
-<<<<<<< HEAD
+
 # Google Test
  
 #### OSS Builds Status:
-=======
+
 # GoogleTest
 
 ### Announcements
->>>>>>> dddb219c
+
 
 #### Live at Head
 
