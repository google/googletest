--- conflicted
+++ resolved
@@ -74,12 +74,6 @@
 
 ## Style
 
-<<<<<<< HEAD
-To keep the source consistent, readable, diffable and easy to merge,
-we use a fairly rigid coding style, as defined by the [google-styleguide](https://github.com/google/styleguide) project.  All patches will be expected
-to conform to the style outlined [here](https://google.github.io/styleguide/cppguide.html).
-Use [.clang-format](https://github.com/google/googletest/blob/master/.clang-format) to check your formatting
-=======
 To keep the source consistent, readable, diffable and easy to merge, we use a
 fairly rigid coding style, as defined by the
 [google-styleguide](https://github.com/google/styleguide) project. All patches
@@ -87,7 +81,6 @@
 [here](https://google.github.io/styleguide/cppguide.html). Use
 [.clang-format](https://github.com/google/googletest/blob/master/.clang-format)
 to check your formatting
->>>>>>> 2134e3fd
 
 ## Requirements for Contributors
 
