--- conflicted
+++ resolved
@@ -320,7 +320,6 @@
 )
 
 cc_binary(
-<<<<<<< HEAD
     name = "gtest_list_output_unittest_",
     testonly = 1,
     srcs = ["gtest_list_output_unittest_.cc"],
@@ -336,12 +335,8 @@
 )
 
 cc_binary(
-    name = "gtest_shuffle_test_",
-    srcs = ["gtest_shuffle_test_.cc"],
-=======
     name = "googletest-shuffle-test_",
     srcs = ["googletest-shuffle-test_.cc"],
->>>>>>> d1c1aac7
     deps = ["//:gtest"],
 )
 
