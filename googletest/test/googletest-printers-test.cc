// Copyright 2007, Google Inc.
// All rights reserved.
//
// Redistribution and use in source and binary forms, with or without
// modification, are permitted provided that the following conditions are
// met:
//
//     * Redistributions of source code must retain the above copyright
// notice, this list of conditions and the following disclaimer.
//     * Redistributions in binary form must reproduce the above
// copyright notice, this list of conditions and the following disclaimer
// in the documentation and/or other materials provided with the
// distribution.
//     * Neither the name of Google Inc. nor the names of its
// contributors may be used to endorse or promote products derived from
// this software without specific prior written permission.
//
// THIS SOFTWARE IS PROVIDED BY THE COPYRIGHT HOLDERS AND CONTRIBUTORS
// "AS IS" AND ANY EXPRESS OR IMPLIED WARRANTIES, INCLUDING, BUT NOT
// LIMITED TO, THE IMPLIED WARRANTIES OF MERCHANTABILITY AND FITNESS FOR
// A PARTICULAR PURPOSE ARE DISCLAIMED. IN NO EVENT SHALL THE COPYRIGHT
// OWNER OR CONTRIBUTORS BE LIABLE FOR ANY DIRECT, INDIRECT, INCIDENTAL,
// SPECIAL, EXEMPLARY, OR CONSEQUENTIAL DAMAGES (INCLUDING, BUT NOT
// LIMITED TO, PROCUREMENT OF SUBSTITUTE GOODS OR SERVICES; LOSS OF USE,
// DATA, OR PROFITS; OR BUSINESS INTERRUPTION) HOWEVER CAUSED AND ON ANY
// THEORY OF LIABILITY, WHETHER IN CONTRACT, STRICT LIABILITY, OR TORT
// (INCLUDING NEGLIGENCE OR OTHERWISE) ARISING IN ANY WAY OUT OF THE USE
// OF THIS SOFTWARE, EVEN IF ADVISED OF THE POSSIBILITY OF SUCH DAMAGE.

// Google Test - The Google C++ Testing and Mocking Framework
//
// This file tests the universal value printer.

#include <algorithm>
#include <cctype>
#include <cstdint>
#include <cstring>
#include <deque>
#include <forward_list>
#include <limits>
#include <list>
#include <map>
#include <memory>
#include <set>
#include <sstream>
#include <string>
#include <unordered_map>
#include <unordered_set>
#include <utility>
#include <vector>

#include "gtest/gtest-printers.h"
#include "gtest/gtest.h"

// Some user-defined types for testing the universal value printer.

// An anonymous enum type.
enum AnonymousEnum { kAE1 = -1, kAE2 = 1 };

// An enum without a user-defined printer.
enum EnumWithoutPrinter { kEWP1 = -2, kEWP2 = 42 };

// An enum with a << operator.
enum EnumWithStreaming { kEWS1 = 10 };

std::ostream& operator<<(std::ostream& os, EnumWithStreaming e) {
  return os << (e == kEWS1 ? "kEWS1" : "invalid");
}

// An enum with a PrintTo() function.
enum EnumWithPrintTo { kEWPT1 = 1 };

void PrintTo(EnumWithPrintTo e, std::ostream* os) {
  *os << (e == kEWPT1 ? "kEWPT1" : "invalid");
}

// A class implicitly convertible to BiggestInt.
class BiggestIntConvertible {
 public:
  operator ::testing::internal::BiggestInt() const { return 42; }
};

// A parent class with two child classes. The parent and one of the kids have
// stream operators.
class ParentClass {};
class ChildClassWithStreamOperator : public ParentClass {};
class ChildClassWithoutStreamOperator : public ParentClass {};
static void operator<<(std::ostream& os, const ParentClass&) {
  os << "ParentClass";
}
static void operator<<(std::ostream& os, const ChildClassWithStreamOperator&) {
  os << "ChildClassWithStreamOperator";
}

// A user-defined unprintable class template in the global namespace.
template <typename T>
class UnprintableTemplateInGlobal {
 public:
  UnprintableTemplateInGlobal() : value_() {}

 private:
  T value_;
};

// A user-defined streamable type in the global namespace.
class StreamableInGlobal {
 public:
  virtual ~StreamableInGlobal() {}
};

inline void operator<<(::std::ostream& os, const StreamableInGlobal& /* x */) {
  os << "StreamableInGlobal";
}

void operator<<(::std::ostream& os, const StreamableInGlobal* /* x */) {
  os << "StreamableInGlobal*";
}

namespace foo {

// A user-defined unprintable type in a user namespace.
class UnprintableInFoo {
 public:
  UnprintableInFoo() : z_(0) { memcpy(xy_, "\xEF\x12\x0\x0\x34\xAB\x0\x0", 8); }
  double z() const { return z_; }

 private:
  char xy_[8];
  double z_;
};

// A user-defined printable type in a user-chosen namespace.
struct PrintableViaPrintTo {
  PrintableViaPrintTo() : value() {}
  int value;
};

void PrintTo(const PrintableViaPrintTo& x, ::std::ostream* os) {
  *os << "PrintableViaPrintTo: " << x.value;
}

// A type with a user-defined << for printing its pointer.
struct PointerPrintable {};

::std::ostream& operator<<(::std::ostream& os,
                           const PointerPrintable* /* x */) {
  return os << "PointerPrintable*";
}

// A user-defined printable class template in a user-chosen namespace.
template <typename T>
class PrintableViaPrintToTemplate {
 public:
  explicit PrintableViaPrintToTemplate(const T& a_value) : value_(a_value) {}

  const T& value() const { return value_; }

 private:
  T value_;
};

template <typename T>
void PrintTo(const PrintableViaPrintToTemplate<T>& x, ::std::ostream* os) {
  *os << "PrintableViaPrintToTemplate: " << x.value();
}

// A user-defined streamable class template in a user namespace.
template <typename T>
class StreamableTemplateInFoo {
 public:
  StreamableTemplateInFoo() : value_() {}

  const T& value() const { return value_; }

 private:
  T value_;
};

template <typename T>
inline ::std::ostream& operator<<(::std::ostream& os,
                                  const StreamableTemplateInFoo<T>& x) {
  return os << "StreamableTemplateInFoo: " << x.value();
}

// A user-defined streamable type in a user namespace whose operator<< is
// templated on the type of the output stream.
struct TemplatedStreamableInFoo {};

template <typename OutputStream>
OutputStream& operator<<(OutputStream& os,
                         const TemplatedStreamableInFoo& /*ts*/) {
  os << "TemplatedStreamableInFoo";
  return os;
}

// A user-defined streamable but recursively-defined container type in
// a user namespace, it mimics therefore std::filesystem::path or
// boost::filesystem::path.
class PathLike {
 public:
  struct iterator {
    typedef PathLike value_type;

    iterator& operator++();
    PathLike& operator*();
  };

  using value_type = char;
  using const_iterator = iterator;

  PathLike() {}

  iterator begin() const { return iterator(); }
  iterator end() const { return iterator(); }

  friend ::std::ostream& operator<<(::std::ostream& os, const PathLike&) {
    return os << "Streamable-PathLike";
  }
};

}  // namespace foo

namespace testing {
namespace {
template <typename T>
class Wrapper {
 public:
  explicit Wrapper(T&& value) : value_(std::forward<T>(value)) {}

  const T& value() const { return value_; }

 private:
  T value_;
};

}  // namespace

namespace internal {
template <typename T>
class UniversalPrinter<Wrapper<T>> {
 public:
  static void Print(const Wrapper<T>& w, ::std::ostream* os) {
    *os << "Wrapper(";
    UniversalPrint(w.value(), os);
    *os << ')';
  }
};
}  // namespace internal

namespace gtest_printers_test {

using ::std::deque;
using ::std::list;
using ::std::make_pair;
using ::std::map;
using ::std::multimap;
using ::std::multiset;
using ::std::pair;
using ::std::set;
using ::std::vector;
using ::testing::PrintToString;
using ::testing::internal::FormatForComparisonFailureMessage;
using ::testing::internal::ImplicitCast_;
using ::testing::internal::NativeArray;
using ::testing::internal::RelationToSourceReference;
using ::testing::internal::Strings;
using ::testing::internal::UniversalPrint;
using ::testing::internal::UniversalPrinter;
using ::testing::internal::UniversalTersePrint;
using ::testing::internal::UniversalTersePrintTupleFieldsToStrings;

// Prints a value to a string using the universal value printer.  This
// is a helper for testing UniversalPrinter<T>::Print() for various types.
template <typename T>
std::string Print(const T& value) {
  ::std::stringstream ss;
  UniversalPrinter<T>::Print(value, &ss);
  return ss.str();
}

// Prints a value passed by reference to a string, using the universal
// value printer.  This is a helper for testing
// UniversalPrinter<T&>::Print() for various types.
template <typename T>
std::string PrintByRef(const T& value) {
  ::std::stringstream ss;
  UniversalPrinter<T&>::Print(value, &ss);
  return ss.str();
}

// Tests printing various enum types.

TEST(PrintEnumTest, AnonymousEnum) {
  EXPECT_EQ("-1", Print(kAE1));
  EXPECT_EQ("1", Print(kAE2));
}

TEST(PrintEnumTest, EnumWithoutPrinter) {
  EXPECT_EQ("-2", Print(kEWP1));
  EXPECT_EQ("42", Print(kEWP2));
}

TEST(PrintEnumTest, EnumWithStreaming) {
  EXPECT_EQ("kEWS1", Print(kEWS1));
  EXPECT_EQ("invalid", Print(static_cast<EnumWithStreaming>(0)));
}

TEST(PrintEnumTest, EnumWithPrintTo) {
  EXPECT_EQ("kEWPT1", Print(kEWPT1));
  EXPECT_EQ("invalid", Print(static_cast<EnumWithPrintTo>(0)));
}

// Tests printing a class implicitly convertible to BiggestInt.

TEST(PrintClassTest, BiggestIntConvertible) {
  EXPECT_EQ("42", Print(BiggestIntConvertible()));
}

// Tests printing various char types.

// char.
TEST(PrintCharTest, PlainChar) {
  EXPECT_EQ("'\\0'", Print('\0'));
  EXPECT_EQ("'\\'' (39, 0x27)", Print('\''));
  EXPECT_EQ("'\"' (34, 0x22)", Print('"'));
  EXPECT_EQ("'?' (63, 0x3F)", Print('?'));
  EXPECT_EQ("'\\\\' (92, 0x5C)", Print('\\'));
  EXPECT_EQ("'\\a' (7)", Print('\a'));
  EXPECT_EQ("'\\b' (8)", Print('\b'));
  EXPECT_EQ("'\\f' (12, 0xC)", Print('\f'));
  EXPECT_EQ("'\\n' (10, 0xA)", Print('\n'));
  EXPECT_EQ("'\\r' (13, 0xD)", Print('\r'));
  EXPECT_EQ("'\\t' (9)", Print('\t'));
  EXPECT_EQ("'\\v' (11, 0xB)", Print('\v'));
  EXPECT_EQ("'\\x7F' (127)", Print('\x7F'));
  EXPECT_EQ("'\\xFF' (255)", Print('\xFF'));
  EXPECT_EQ("' ' (32, 0x20)", Print(' '));
  EXPECT_EQ("'a' (97, 0x61)", Print('a'));
}

// signed char.
TEST(PrintCharTest, SignedChar) {
  EXPECT_EQ("'\\0'", Print(static_cast<signed char>('\0')));
  EXPECT_EQ("'\\xCE' (-50)", Print(static_cast<signed char>(-50)));
}

// unsigned char.
TEST(PrintCharTest, UnsignedChar) {
  EXPECT_EQ("'\\0'", Print(static_cast<unsigned char>('\0')));
  EXPECT_EQ("'b' (98, 0x62)", Print(static_cast<unsigned char>('b')));
}

TEST(PrintCharTest, Char16) { EXPECT_EQ("U+0041", Print(u'A')); }

TEST(PrintCharTest, Char32) { EXPECT_EQ("U+0041", Print(U'A')); }

#ifdef __cpp_char8_t
TEST(PrintCharTest, Char8) { EXPECT_EQ("U+0041", Print(u8'A')); }
#endif

// Tests printing other simple, built-in types.

// bool.
TEST(PrintBuiltInTypeTest, Bool) {
  EXPECT_EQ("false", Print(false));
  EXPECT_EQ("true", Print(true));
}

// wchar_t.
TEST(PrintBuiltInTypeTest, Wchar_t) {
  EXPECT_EQ("L'\\0'", Print(L'\0'));
  EXPECT_EQ("L'\\'' (39, 0x27)", Print(L'\''));
  EXPECT_EQ("L'\"' (34, 0x22)", Print(L'"'));
  EXPECT_EQ("L'?' (63, 0x3F)", Print(L'?'));
  EXPECT_EQ("L'\\\\' (92, 0x5C)", Print(L'\\'));
  EXPECT_EQ("L'\\a' (7)", Print(L'\a'));
  EXPECT_EQ("L'\\b' (8)", Print(L'\b'));
  EXPECT_EQ("L'\\f' (12, 0xC)", Print(L'\f'));
  EXPECT_EQ("L'\\n' (10, 0xA)", Print(L'\n'));
  EXPECT_EQ("L'\\r' (13, 0xD)", Print(L'\r'));
  EXPECT_EQ("L'\\t' (9)", Print(L'\t'));
  EXPECT_EQ("L'\\v' (11, 0xB)", Print(L'\v'));
  EXPECT_EQ("L'\\x7F' (127)", Print(L'\x7F'));
  EXPECT_EQ("L'\\xFF' (255)", Print(L'\xFF'));
  EXPECT_EQ("L' ' (32, 0x20)", Print(L' '));
  EXPECT_EQ("L'a' (97, 0x61)", Print(L'a'));
  EXPECT_EQ("L'\\x576' (1398)", Print(static_cast<wchar_t>(0x576)));
  EXPECT_EQ("L'\\xC74D' (51021)", Print(static_cast<wchar_t>(0xC74D)));
}

// Test that int64_t provides more storage than wchar_t.
TEST(PrintTypeSizeTest, Wchar_t) {
  EXPECT_LT(sizeof(wchar_t), sizeof(int64_t));
}

// Various integer types.
TEST(PrintBuiltInTypeTest, Integer) {
  EXPECT_EQ("'\\xFF' (255)", Print(static_cast<unsigned char>(255)));  // uint8
  EXPECT_EQ("'\\x80' (-128)", Print(static_cast<signed char>(-128)));  // int8
  EXPECT_EQ("65535", Print(std::numeric_limits<uint16_t>::max()));     // uint16
  EXPECT_EQ("-32768", Print(std::numeric_limits<int16_t>::min()));     // int16
  EXPECT_EQ("4294967295",
            Print(std::numeric_limits<uint32_t>::max()));  // uint32
  EXPECT_EQ("-2147483648",
            Print(std::numeric_limits<int32_t>::min()));  // int32
  EXPECT_EQ("18446744073709551615",
            Print(std::numeric_limits<uint64_t>::max()));  // uint64
  EXPECT_EQ("-9223372036854775808",
            Print(std::numeric_limits<int64_t>::min()));  // int64
#ifdef __cpp_char8_t
  EXPECT_EQ("U+0000",
            Print(std::numeric_limits<char8_t>::min()));  // char8_t
  EXPECT_EQ("U+00FF",
            Print(std::numeric_limits<char8_t>::max()));  // char8_t
#endif
  EXPECT_EQ("U+0000",
            Print(std::numeric_limits<char16_t>::min()));  // char16_t
  EXPECT_EQ("U+FFFF",
            Print(std::numeric_limits<char16_t>::max()));  // char16_t
  EXPECT_EQ("U+0000",
            Print(std::numeric_limits<char32_t>::min()));  // char32_t
  EXPECT_EQ("U+FFFFFFFF",
            Print(std::numeric_limits<char32_t>::max()));  // char32_t
}

// Size types.
TEST(PrintBuiltInTypeTest, Size_t) {
  EXPECT_EQ("1", Print(sizeof('a')));  // size_t.
#if !GTEST_OS_WINDOWS
  // Windows has no ssize_t type.
  EXPECT_EQ("-2", Print(static_cast<ssize_t>(-2)));  // ssize_t.
#endif                                               // !GTEST_OS_WINDOWS
}

// gcc/clang __{u,}int128_t values.
#if defined(__SIZEOF_INT128__)
TEST(PrintBuiltInTypeTest, Int128) {
  // Small ones
  EXPECT_EQ("0", Print(__int128_t{0}));
  EXPECT_EQ("0", Print(__uint128_t{0}));
  EXPECT_EQ("12345", Print(__int128_t{12345}));
  EXPECT_EQ("12345", Print(__uint128_t{12345}));
  EXPECT_EQ("-12345", Print(__int128_t{-12345}));

  // Large ones
  EXPECT_EQ("340282366920938463463374607431768211455", Print(~__uint128_t{}));
  __int128_t max_128 = static_cast<__int128_t>(~__uint128_t{} / 2);
  EXPECT_EQ("-170141183460469231731687303715884105728", Print(~max_128));
  EXPECT_EQ("170141183460469231731687303715884105727", Print(max_128));
}
#endif  // __SIZEOF_INT128__

// Floating-points.
TEST(PrintBuiltInTypeTest, FloatingPoints) {
  EXPECT_EQ("1.5", Print(1.5f));   // float
  EXPECT_EQ("-2.5", Print(-2.5));  // double
}

#if GTEST_HAS_RTTI
TEST(PrintBuiltInTypeTest, TypeInfo) {
  struct MyStruct {};
  auto res = Print(typeid(MyStruct{}));
  // We can't guarantee that we can demangle the name, but either name should
  // contain the substring "MyStruct".
  EXPECT_NE(res.find("MyStruct"), res.npos) << res;
}
#endif  // GTEST_HAS_RTTI

// Since ::std::stringstream::operator<<(const void *) formats the pointer
// output differently with different compilers, we have to create the expected
// output first and use it as our expectation.
static std::string PrintPointer(const void* p) {
  ::std::stringstream expected_result_stream;
  expected_result_stream << p;
  return expected_result_stream.str();
}

// Tests printing C strings.

// const char*.
TEST(PrintCStringTest, Const) {
  const char* p = "World";
  EXPECT_EQ(PrintPointer(p) + " pointing to \"World\"", Print(p));
}

// char*.
TEST(PrintCStringTest, NonConst) {
  char p[] = "Hi";
  EXPECT_EQ(PrintPointer(p) + " pointing to \"Hi\"",
            Print(static_cast<char*>(p)));
}

// NULL C string.
TEST(PrintCStringTest, Null) {
  const char* p = nullptr;
  EXPECT_EQ("NULL", Print(p));
}

// Tests that C strings are escaped properly.
TEST(PrintCStringTest, EscapesProperly) {
  const char* p = "'\"?\\\a\b\f\n\r\t\v\x7F\xFF a";
  EXPECT_EQ(PrintPointer(p) +
                " pointing to \"'\\\"?\\\\\\a\\b\\f"
                "\\n\\r\\t\\v\\x7F\\xFF a\"",
            Print(p));
}

#ifdef __cpp_char8_t
// const char8_t*.
TEST(PrintU8StringTest, Const) {
  const char8_t* p = u8"界";
  EXPECT_EQ(PrintPointer(p) + " pointing to u8\"\\xE7\\x95\\x8C\"", Print(p));
}

// char8_t*.
TEST(PrintU8StringTest, NonConst) {
  char8_t p[] = u8"世";
  EXPECT_EQ(PrintPointer(p) + " pointing to u8\"\\xE4\\xB8\\x96\"",
            Print(static_cast<char8_t*>(p)));
}

// NULL u8 string.
TEST(PrintU8StringTest, Null) {
  const char8_t* p = nullptr;
  EXPECT_EQ("NULL", Print(p));
}

// Tests that u8 strings are escaped properly.
TEST(PrintU8StringTest, EscapesProperly) {
  const char8_t* p = u8"'\"?\\\a\b\f\n\r\t\v\x7F\xFF hello 世界";
  EXPECT_EQ(PrintPointer(p) +
                " pointing to u8\"'\\\"?\\\\\\a\\b\\f\\n\\r\\t\\v\\x7F\\xFF "
                "hello \\xE4\\xB8\\x96\\xE7\\x95\\x8C\"",
            Print(p));
}
#endif

// const char16_t*.
TEST(PrintU16StringTest, Const) {
  const char16_t* p = u"界";
  EXPECT_EQ(PrintPointer(p) + " pointing to u\"\\x754C\"", Print(p));
}

// char16_t*.
TEST(PrintU16StringTest, NonConst) {
  char16_t p[] = u"世";
  EXPECT_EQ(PrintPointer(p) + " pointing to u\"\\x4E16\"",
            Print(static_cast<char16_t*>(p)));
}

// NULL u16 string.
TEST(PrintU16StringTest, Null) {
  const char16_t* p = nullptr;
  EXPECT_EQ("NULL", Print(p));
}

// Tests that u16 strings are escaped properly.
TEST(PrintU16StringTest, EscapesProperly) {
  const char16_t* p = u"'\"?\\\a\b\f\n\r\t\v\x7F\xFF hello 世界";
  EXPECT_EQ(PrintPointer(p) +
                " pointing to u\"'\\\"?\\\\\\a\\b\\f\\n\\r\\t\\v\\x7F\\xFF "
                "hello \\x4E16\\x754C\"",
            Print(p));
}

// const char32_t*.
TEST(PrintU32StringTest, Const) {
  const char32_t* p = U"🗺️";
  EXPECT_EQ(PrintPointer(p) + " pointing to U\"\\x1F5FA\\xFE0F\"", Print(p));
}

// char32_t*.
TEST(PrintU32StringTest, NonConst) {
  char32_t p[] = U"🌌";
  EXPECT_EQ(PrintPointer(p) + " pointing to U\"\\x1F30C\"",
            Print(static_cast<char32_t*>(p)));
}

// NULL u32 string.
TEST(PrintU32StringTest, Null) {
  const char32_t* p = nullptr;
  EXPECT_EQ("NULL", Print(p));
}

// Tests that u32 strings are escaped properly.
TEST(PrintU32StringTest, EscapesProperly) {
  const char32_t* p = U"'\"?\\\a\b\f\n\r\t\v\x7F\xFF hello 🗺️";
  EXPECT_EQ(PrintPointer(p) +
                " pointing to U\"'\\\"?\\\\\\a\\b\\f\\n\\r\\t\\v\\x7F\\xFF "
                "hello \\x1F5FA\\xFE0F\"",
            Print(p));
}

// MSVC compiler can be configured to define whar_t as a typedef
// of unsigned short. Defining an overload for const wchar_t* in that case
// would cause pointers to unsigned shorts be printed as wide strings,
// possibly accessing more memory than intended and causing invalid
// memory accesses. MSVC defines _NATIVE_WCHAR_T_DEFINED symbol when
// wchar_t is implemented as a native type.
#if !defined(_MSC_VER) || defined(_NATIVE_WCHAR_T_DEFINED)

// const wchar_t*.
TEST(PrintWideCStringTest, Const) {
  const wchar_t* p = L"World";
  EXPECT_EQ(PrintPointer(p) + " pointing to L\"World\"", Print(p));
}

// wchar_t*.
TEST(PrintWideCStringTest, NonConst) {
  wchar_t p[] = L"Hi";
  EXPECT_EQ(PrintPointer(p) + " pointing to L\"Hi\"",
            Print(static_cast<wchar_t*>(p)));
}

// NULL wide C string.
TEST(PrintWideCStringTest, Null) {
  const wchar_t* p = nullptr;
  EXPECT_EQ("NULL", Print(p));
}

// Tests that wide C strings are escaped properly.
TEST(PrintWideCStringTest, EscapesProperly) {
  const wchar_t s[] = {'\'',  '"',   '?',    '\\', '\a', '\b',
                       '\f',  '\n',  '\r',   '\t', '\v', 0xD3,
                       0x576, 0x8D3, 0xC74D, ' ',  'a',  '\0'};
  EXPECT_EQ(PrintPointer(s) +
                " pointing to L\"'\\\"?\\\\\\a\\b\\f"
                "\\n\\r\\t\\v\\xD3\\x576\\x8D3\\xC74D a\"",
            Print(static_cast<const wchar_t*>(s)));
}
#endif  // native wchar_t

// Tests printing pointers to other char types.

// signed char*.
TEST(PrintCharPointerTest, SignedChar) {
  signed char* p = reinterpret_cast<signed char*>(0x1234);
  EXPECT_EQ(PrintPointer(p), Print(p));
  p = nullptr;
  EXPECT_EQ("NULL", Print(p));
}

// const signed char*.
TEST(PrintCharPointerTest, ConstSignedChar) {
  signed char* p = reinterpret_cast<signed char*>(0x1234);
  EXPECT_EQ(PrintPointer(p), Print(p));
  p = nullptr;
  EXPECT_EQ("NULL", Print(p));
}

// unsigned char*.
TEST(PrintCharPointerTest, UnsignedChar) {
  unsigned char* p = reinterpret_cast<unsigned char*>(0x1234);
  EXPECT_EQ(PrintPointer(p), Print(p));
  p = nullptr;
  EXPECT_EQ("NULL", Print(p));
}

// const unsigned char*.
TEST(PrintCharPointerTest, ConstUnsignedChar) {
  const unsigned char* p = reinterpret_cast<const unsigned char*>(0x1234);
  EXPECT_EQ(PrintPointer(p), Print(p));
  p = nullptr;
  EXPECT_EQ("NULL", Print(p));
}

// Tests printing pointers to simple, built-in types.

// bool*.
TEST(PrintPointerToBuiltInTypeTest, Bool) {
  bool* p = reinterpret_cast<bool*>(0xABCD);
  EXPECT_EQ(PrintPointer(p), Print(p));
  p = nullptr;
  EXPECT_EQ("NULL", Print(p));
}

// void*.
TEST(PrintPointerToBuiltInTypeTest, Void) {
  void* p = reinterpret_cast<void*>(0xABCD);
  EXPECT_EQ(PrintPointer(p), Print(p));
  p = nullptr;
  EXPECT_EQ("NULL", Print(p));
}

// const void*.
TEST(PrintPointerToBuiltInTypeTest, ConstVoid) {
  const void* p = reinterpret_cast<const void*>(0xABCD);
  EXPECT_EQ(PrintPointer(p), Print(p));
  p = nullptr;
  EXPECT_EQ("NULL", Print(p));
}

// Tests printing pointers to pointers.
TEST(PrintPointerToPointerTest, IntPointerPointer) {
  int** p = reinterpret_cast<int**>(0xABCD);
  EXPECT_EQ(PrintPointer(p), Print(p));
  p = nullptr;
  EXPECT_EQ("NULL", Print(p));
}

// Tests printing (non-member) function pointers.

void MyFunction(int /* n */) {}

TEST(PrintPointerTest, NonMemberFunctionPointer) {
  // We cannot directly cast &MyFunction to const void* because the
  // standard disallows casting between pointers to functions and
  // pointers to objects, and some compilers (e.g. GCC 3.4) enforce
  // this limitation.
  EXPECT_EQ(PrintPointer(reinterpret_cast<const void*>(
                reinterpret_cast<internal::BiggestInt>(&MyFunction))),
            Print(&MyFunction));
  int (*p)(bool) = NULL;  // NOLINT
  EXPECT_EQ("NULL", Print(p));
}

// An assertion predicate determining whether a one string is a prefix for
// another.
template <typename StringType>
AssertionResult HasPrefix(const StringType& str, const StringType& prefix) {
  if (str.find(prefix, 0) == 0) return AssertionSuccess();

  const bool is_wide_string = sizeof(prefix[0]) > 1;
  const char* const begin_string_quote = is_wide_string ? "L\"" : "\"";
  return AssertionFailure()
         << begin_string_quote << prefix << "\" is not a prefix of "
         << begin_string_quote << str << "\"\n";
}

// Tests printing member variable pointers.  Although they are called
// pointers, they don't point to a location in the address space.
// Their representation is implementation-defined.  Thus they will be
// printed as raw bytes.

struct Foo {
 public:
  virtual ~Foo() {}
  int MyMethod(char x) { return x + 1; }
  virtual char MyVirtualMethod(int /* n */) { return 'a'; }

  int value;
};

TEST(PrintPointerTest, MemberVariablePointer) {
  EXPECT_TRUE(HasPrefix(Print(&Foo::value),
                        Print(sizeof(&Foo::value)) + "-byte object "));
  int Foo::*p = NULL;  // NOLINT
  EXPECT_TRUE(HasPrefix(Print(p), Print(sizeof(p)) + "-byte object "));
}

// Tests printing member function pointers.  Although they are called
// pointers, they don't point to a location in the address space.
// Their representation is implementation-defined.  Thus they will be
// printed as raw bytes.
TEST(PrintPointerTest, MemberFunctionPointer) {
  EXPECT_TRUE(HasPrefix(Print(&Foo::MyMethod),
                        Print(sizeof(&Foo::MyMethod)) + "-byte object "));
  EXPECT_TRUE(
      HasPrefix(Print(&Foo::MyVirtualMethod),
                Print(sizeof((&Foo::MyVirtualMethod))) + "-byte object "));
  int (Foo::*p)(char) = NULL;  // NOLINT
  EXPECT_TRUE(HasPrefix(Print(p), Print(sizeof(p)) + "-byte object "));
}

// Tests printing C arrays.

// The difference between this and Print() is that it ensures that the
// argument is a reference to an array.
template <typename T, size_t N>
std::string PrintArrayHelper(T (&a)[N]) {
  return Print(a);
}

// One-dimensional array.
TEST(PrintArrayTest, OneDimensionalArray) {
  int a[5] = {1, 2, 3, 4, 5};
  EXPECT_EQ("{ 1, 2, 3, 4, 5 }", PrintArrayHelper(a));
}

// Two-dimensional array.
TEST(PrintArrayTest, TwoDimensionalArray) {
  int a[2][5] = {{1, 2, 3, 4, 5}, {6, 7, 8, 9, 0}};
  EXPECT_EQ("{ { 1, 2, 3, 4, 5 }, { 6, 7, 8, 9, 0 } }", PrintArrayHelper(a));
}

// Array of const elements.
TEST(PrintArrayTest, ConstArray) {
  const bool a[1] = {false};
  EXPECT_EQ("{ false }", PrintArrayHelper(a));
}

// char array without terminating NUL.
TEST(PrintArrayTest, CharArrayWithNoTerminatingNul) {
  // Array a contains '\0' in the middle and doesn't end with '\0'.
  char a[] = {'H', '\0', 'i'};
  EXPECT_EQ("\"H\\0i\" (no terminating NUL)", PrintArrayHelper(a));
}

// char array with terminating NUL.
TEST(PrintArrayTest, CharArrayWithTerminatingNul) {
  const char a[] = "\0Hi";
  EXPECT_EQ("\"\\0Hi\"", PrintArrayHelper(a));
}

#ifdef __cpp_char8_t
// char_t array without terminating NUL.
TEST(PrintArrayTest, Char8ArrayWithNoTerminatingNul) {
  // Array a contains '\0' in the middle and doesn't end with '\0'.
  const char8_t a[] = {u8'H', u8'\0', u8'i'};
  EXPECT_EQ("u8\"H\\0i\" (no terminating NUL)", PrintArrayHelper(a));
}

// char8_t array with terminating NUL.
TEST(PrintArrayTest, Char8ArrayWithTerminatingNul) {
  const char8_t a[] = u8"\0世界";
  EXPECT_EQ("u8\"\\0\\xE4\\xB8\\x96\\xE7\\x95\\x8C\"", PrintArrayHelper(a));
}
#endif

// const char16_t array without terminating NUL.
TEST(PrintArrayTest, Char16ArrayWithNoTerminatingNul) {
  // Array a contains '\0' in the middle and doesn't end with '\0'.
  const char16_t a[] = {u'こ', u'\0', u'ん', u'に', u'ち', u'は'};
  EXPECT_EQ("u\"\\x3053\\0\\x3093\\x306B\\x3061\\x306F\" (no terminating NUL)",
            PrintArrayHelper(a));
}

// char16_t array with terminating NUL.
TEST(PrintArrayTest, Char16ArrayWithTerminatingNul) {
  const char16_t a[] = u"\0こんにちは";
  EXPECT_EQ("u\"\\0\\x3053\\x3093\\x306B\\x3061\\x306F\"", PrintArrayHelper(a));
}

// char32_t array without terminating NUL.
TEST(PrintArrayTest, Char32ArrayWithNoTerminatingNul) {
  // Array a contains '\0' in the middle and doesn't end with '\0'.
  const char32_t a[] = {U'👋', U'\0', U'🌌'};
  EXPECT_EQ("U\"\\x1F44B\\0\\x1F30C\" (no terminating NUL)",
            PrintArrayHelper(a));
}

// char32_t array with terminating NUL.
TEST(PrintArrayTest, Char32ArrayWithTerminatingNul) {
  const char32_t a[] = U"\0👋🌌";
  EXPECT_EQ("U\"\\0\\x1F44B\\x1F30C\"", PrintArrayHelper(a));
}

// wchar_t array without terminating NUL.
TEST(PrintArrayTest, WCharArrayWithNoTerminatingNul) {
  // Array a contains '\0' in the middle and doesn't end with '\0'.
  const wchar_t a[] = {L'H', L'\0', L'i'};
  EXPECT_EQ("L\"H\\0i\" (no terminating NUL)", PrintArrayHelper(a));
}

// wchar_t array with terminating NUL.
TEST(PrintArrayTest, WCharArrayWithTerminatingNul) {
  const wchar_t a[] = L"\0Hi";
  EXPECT_EQ("L\"\\0Hi\"", PrintArrayHelper(a));
}

// Array of objects.
TEST(PrintArrayTest, ObjectArray) {
  std::string a[3] = {"Hi", "Hello", "Ni hao"};
  EXPECT_EQ("{ \"Hi\", \"Hello\", \"Ni hao\" }", PrintArrayHelper(a));
}

// Array with many elements.
TEST(PrintArrayTest, BigArray) {
  int a[100] = {1, 2, 3};
  EXPECT_EQ("{ 1, 2, 3, 0, 0, 0, 0, 0, ..., 0, 0, 0, 0, 0, 0, 0, 0 }",
            PrintArrayHelper(a));
}

// Tests printing ::string and ::std::string.

// ::std::string.
TEST(PrintStringTest, StringInStdNamespace) {
  const char s[] = "'\"?\\\a\b\f\n\0\r\t\v\x7F\xFF a";
  const ::std::string str(s, sizeof(s));
  EXPECT_EQ("\"'\\\"?\\\\\\a\\b\\f\\n\\0\\r\\t\\v\\x7F\\xFF a\\0\"",
            Print(str));
}

TEST(PrintStringTest, StringAmbiguousHex) {
  // "\x6BANANA" is ambiguous, it can be interpreted as starting with either of:
  // '\x6', '\x6B', or '\x6BA'.

  // a hex escaping sequence following by a decimal digit
  EXPECT_EQ("\"0\\x12\" \"3\"", Print(::std::string("0\x12"
                                                    "3")));
  // a hex escaping sequence following by a hex digit (lower-case)
  EXPECT_EQ("\"mm\\x6\" \"bananas\"", Print(::std::string("mm\x6"
                                                          "bananas")));
  // a hex escaping sequence following by a hex digit (upper-case)
  EXPECT_EQ("\"NOM\\x6\" \"BANANA\"", Print(::std::string("NOM\x6"
                                                          "BANANA")));
  // a hex escaping sequence following by a non-xdigit
  EXPECT_EQ("\"!\\x5-!\"", Print(::std::string("!\x5-!")));
}

// Tests printing ::std::wstring.
#if GTEST_HAS_STD_WSTRING
// ::std::wstring.
TEST(PrintWideStringTest, StringInStdNamespace) {
  const wchar_t s[] = L"'\"?\\\a\b\f\n\0\r\t\v\xD3\x576\x8D3\xC74D a";
  const ::std::wstring str(s, sizeof(s) / sizeof(wchar_t));
  EXPECT_EQ(
      "L\"'\\\"?\\\\\\a\\b\\f\\n\\0\\r\\t\\v"
      "\\xD3\\x576\\x8D3\\xC74D a\\0\"",
      Print(str));
}

TEST(PrintWideStringTest, StringAmbiguousHex) {
  // same for wide strings.
  EXPECT_EQ("L\"0\\x12\" L\"3\"", Print(::std::wstring(L"0\x12"
                                                       L"3")));
  EXPECT_EQ("L\"mm\\x6\" L\"bananas\"", Print(::std::wstring(L"mm\x6"
                                                             L"bananas")));
  EXPECT_EQ("L\"NOM\\x6\" L\"BANANA\"", Print(::std::wstring(L"NOM\x6"
                                                             L"BANANA")));
  EXPECT_EQ("L\"!\\x5-!\"", Print(::std::wstring(L"!\x5-!")));
}
#endif  // GTEST_HAS_STD_WSTRING

#ifdef __cpp_char8_t
TEST(PrintStringTest, U8String) {
  std::u8string str = u8"Hello, 世界";
  EXPECT_EQ(str, str);  // Verify EXPECT_EQ compiles with this type.
  EXPECT_EQ("u8\"Hello, \\xE4\\xB8\\x96\\xE7\\x95\\x8C\"", Print(str));
}
#endif

TEST(PrintStringTest, U16String) {
  std::u16string str = u"Hello, 世界";
  EXPECT_EQ(str, str);  // Verify EXPECT_EQ compiles with this type.
  EXPECT_EQ("u\"Hello, \\x4E16\\x754C\"", Print(str));
}

TEST(PrintStringTest, U32String) {
  std::u32string str = U"Hello, 🗺️";
  EXPECT_EQ(str, str);  // Verify EXPECT_EQ compiles with this type
  EXPECT_EQ("U\"Hello, \\x1F5FA\\xFE0F\"", Print(str));
}

// Tests printing types that support generic streaming (i.e. streaming
// to std::basic_ostream<Char, CharTraits> for any valid Char and
// CharTraits types).

// Tests printing a non-template type that supports generic streaming.

class AllowsGenericStreaming {};

template <typename Char, typename CharTraits>
std::basic_ostream<Char, CharTraits>& operator<<(
    std::basic_ostream<Char, CharTraits>& os,
    const AllowsGenericStreaming& /* a */) {
  return os << "AllowsGenericStreaming";
}

TEST(PrintTypeWithGenericStreamingTest, NonTemplateType) {
  AllowsGenericStreaming a;
  EXPECT_EQ("AllowsGenericStreaming", Print(a));
}

// Tests printing a template type that supports generic streaming.

template <typename T>
class AllowsGenericStreamingTemplate {};

template <typename Char, typename CharTraits, typename T>
std::basic_ostream<Char, CharTraits>& operator<<(
    std::basic_ostream<Char, CharTraits>& os,
    const AllowsGenericStreamingTemplate<T>& /* a */) {
  return os << "AllowsGenericStreamingTemplate";
}

TEST(PrintTypeWithGenericStreamingTest, TemplateType) {
  AllowsGenericStreamingTemplate<int> a;
  EXPECT_EQ("AllowsGenericStreamingTemplate", Print(a));
}

// Tests printing a type that supports generic streaming and can be
// implicitly converted to another printable type.

template <typename T>
class AllowsGenericStreamingAndImplicitConversionTemplate {
 public:
  operator bool() const { return false; }
};

template <typename Char, typename CharTraits, typename T>
std::basic_ostream<Char, CharTraits>& operator<<(
    std::basic_ostream<Char, CharTraits>& os,
    const AllowsGenericStreamingAndImplicitConversionTemplate<T>& /* a */) {
  return os << "AllowsGenericStreamingAndImplicitConversionTemplate";
}

TEST(PrintTypeWithGenericStreamingTest, TypeImplicitlyConvertible) {
  AllowsGenericStreamingAndImplicitConversionTemplate<int> a;
  EXPECT_EQ("AllowsGenericStreamingAndImplicitConversionTemplate", Print(a));
}

#if GTEST_INTERNAL_HAS_STRING_VIEW

// Tests printing internal::StringView.

TEST(PrintStringViewTest, SimpleStringView) {
  const internal::StringView sp = "Hello";
  EXPECT_EQ("\"Hello\"", Print(sp));
}

TEST(PrintStringViewTest, UnprintableCharacters) {
  const char str[] = "NUL (\0) and \r\t";
  const internal::StringView sp(str, sizeof(str) - 1);
  EXPECT_EQ("\"NUL (\\0) and \\r\\t\"", Print(sp));
}

#endif  // GTEST_INTERNAL_HAS_STRING_VIEW

// Tests printing STL containers.

TEST(PrintStlContainerTest, EmptyDeque) {
  deque<char> empty;
  EXPECT_EQ("{}", Print(empty));
}

TEST(PrintStlContainerTest, NonEmptyDeque) {
  deque<int> non_empty;
  non_empty.push_back(1);
  non_empty.push_back(3);
  EXPECT_EQ("{ 1, 3 }", Print(non_empty));
}

TEST(PrintStlContainerTest, OneElementHashMap) {
  ::std::unordered_map<int, char> map1;
  map1[1] = 'a';
  EXPECT_EQ("{ (1, 'a' (97, 0x61)) }", Print(map1));
}

TEST(PrintStlContainerTest, HashMultiMap) {
  ::std::unordered_multimap<int, bool> map1;
  map1.insert(make_pair(5, true));
  map1.insert(make_pair(5, false));

  // Elements of hash_multimap can be printed in any order.
  const std::string result = Print(map1);
  EXPECT_TRUE(result == "{ (5, true), (5, false) }" ||
              result == "{ (5, false), (5, true) }")
      << " where Print(map1) returns \"" << result << "\".";
}

TEST(PrintStlContainerTest, HashSet) {
  ::std::unordered_set<int> set1;
  set1.insert(1);
  EXPECT_EQ("{ 1 }", Print(set1));
}

TEST(PrintStlContainerTest, HashMultiSet) {
  const int kSize = 5;
  int a[kSize] = {1, 1, 2, 5, 1};
  ::std::unordered_multiset<int> set1(a, a + kSize);

  // Elements of hash_multiset can be printed in any order.
  const std::string result = Print(set1);
  const std::string expected_pattern = "{ d, d, d, d, d }";  // d means a digit.

  // Verifies the result matches the expected pattern; also extracts
  // the numbers in the result.
  ASSERT_EQ(expected_pattern.length(), result.length());
  std::vector<int> numbers;
  for (size_t i = 0; i != result.length(); i++) {
    if (expected_pattern[i] == 'd') {
      ASSERT_NE(isdigit(static_cast<unsigned char>(result[i])), 0);
      numbers.push_back(result[i] - '0');
    } else {
      EXPECT_EQ(expected_pattern[i], result[i])
          << " where result is " << result;
    }
  }

  // Makes sure the result contains the right numbers.
  std::sort(numbers.begin(), numbers.end());
  std::sort(a, a + kSize);
  EXPECT_TRUE(std::equal(a, a + kSize, numbers.begin()));
}

TEST(PrintStlContainerTest, List) {
  const std::string a[] = {"hello", "world"};
  const list<std::string> strings(a, a + 2);
  EXPECT_EQ("{ \"hello\", \"world\" }", Print(strings));
}

TEST(PrintStlContainerTest, Map) {
  map<int, bool> map1;
  map1[1] = true;
  map1[5] = false;
  map1[3] = true;
  EXPECT_EQ("{ (1, true), (3, true), (5, false) }", Print(map1));
}

TEST(PrintStlContainerTest, MultiMap) {
  multimap<bool, int> map1;
  // The make_pair template function would deduce the type as
  // pair<bool, int> here, and since the key part in a multimap has to
  // be constant, without a templated ctor in the pair class (as in
  // libCstd on Solaris), make_pair call would fail to compile as no
  // implicit conversion is found.  Thus explicit typename is used
  // here instead.
  map1.insert(pair<const bool, int>(true, 0));
  map1.insert(pair<const bool, int>(true, 1));
  map1.insert(pair<const bool, int>(false, 2));
  EXPECT_EQ("{ (false, 2), (true, 0), (true, 1) }", Print(map1));
}

TEST(PrintStlContainerTest, Set) {
  const unsigned int a[] = {3, 0, 5};
  set<unsigned int> set1(a, a + 3);
  EXPECT_EQ("{ 0, 3, 5 }", Print(set1));
}

TEST(PrintStlContainerTest, MultiSet) {
  const int a[] = {1, 1, 2, 5, 1};
  multiset<int> set1(a, a + 5);
  EXPECT_EQ("{ 1, 1, 1, 2, 5 }", Print(set1));
}

TEST(PrintStlContainerTest, SinglyLinkedList) {
  int a[] = {9, 2, 8};
  const std::forward_list<int> ints(a, a + 3);
  EXPECT_EQ("{ 9, 2, 8 }", Print(ints));
}

TEST(PrintStlContainerTest, Pair) {
  pair<const bool, int> p(true, 5);
  EXPECT_EQ("(true, 5)", Print(p));
}

TEST(PrintStlContainerTest, Vector) {
  vector<int> v;
  v.push_back(1);
  v.push_back(2);
  EXPECT_EQ("{ 1, 2 }", Print(v));
}

TEST(PrintStlContainerTest, LongSequence) {
  const int a[100] = {1, 2, 3};
  const vector<int> v(a, a + 100);
  EXPECT_EQ(
      "{ 1, 2, 3, 0, 0, 0, 0, 0, 0, 0, 0, 0, 0, 0, 0, 0, 0, "
      "0, 0, 0, 0, 0, 0, 0, 0, 0, 0, 0, 0, 0, 0, 0, ... }",
      Print(v));
}

TEST(PrintStlContainerTest, NestedContainer) {
  const int a1[] = {1, 2};
  const int a2[] = {3, 4, 5};
  const list<int> l1(a1, a1 + 2);
  const list<int> l2(a2, a2 + 3);

  vector<list<int>> v;
  v.push_back(l1);
  v.push_back(l2);
  EXPECT_EQ("{ { 1, 2 }, { 3, 4, 5 } }", Print(v));
}

TEST(PrintStlContainerTest, OneDimensionalNativeArray) {
  const int a[3] = {1, 2, 3};
  NativeArray<int> b(a, 3, RelationToSourceReference());
  EXPECT_EQ("{ 1, 2, 3 }", Print(b));
}

TEST(PrintStlContainerTest, TwoDimensionalNativeArray) {
  const int a[2][3] = {{1, 2, 3}, {4, 5, 6}};
  NativeArray<int[3]> b(a, 2, RelationToSourceReference());
  EXPECT_EQ("{ { 1, 2, 3 }, { 4, 5, 6 } }", Print(b));
}

// Tests that a class named iterator isn't treated as a container.

struct iterator {
  char x;
};

TEST(PrintStlContainerTest, Iterator) {
  iterator it = {};
  EXPECT_EQ("1-byte object <00>", Print(it));
}

// Tests that a class named const_iterator isn't treated as a container.

struct const_iterator {
  char x;
};

TEST(PrintStlContainerTest, ConstIterator) {
  const_iterator it = {};
  EXPECT_EQ("1-byte object <00>", Print(it));
}

// Tests printing ::std::tuples.

// Tuples of various arities.
TEST(PrintStdTupleTest, VariousSizes) {
  ::std::tuple<> t0;
  EXPECT_EQ("()", Print(t0));

  ::std::tuple<int> t1(5);
  EXPECT_EQ("(5)", Print(t1));

  ::std::tuple<char, bool> t2('a', true);
  EXPECT_EQ("('a' (97, 0x61), true)", Print(t2));

  ::std::tuple<bool, int, int> t3(false, 2, 3);
  EXPECT_EQ("(false, 2, 3)", Print(t3));

  ::std::tuple<bool, int, int, int> t4(false, 2, 3, 4);
  EXPECT_EQ("(false, 2, 3, 4)", Print(t4));

  const char* const str = "8";
  ::std::tuple<bool, char, short, int32_t, int64_t, float, double,  // NOLINT
               const char*, void*, std::string>
      t10(false, 'a', static_cast<short>(3), 4, 5, 1.5F, -2.5, str,  // NOLINT
          nullptr, "10");
  EXPECT_EQ("(false, 'a' (97, 0x61), 3, 4, 5, 1.5, -2.5, " + PrintPointer(str) +
                " pointing to \"8\", NULL, \"10\")",
            Print(t10));
}

// Nested tuples.
TEST(PrintStdTupleTest, NestedTuple) {
  ::std::tuple<::std::tuple<int, bool>, char> nested(::std::make_tuple(5, true),
                                                     'a');
  EXPECT_EQ("((5, true), 'a' (97, 0x61))", Print(nested));
}

TEST(PrintNullptrT, Basic) { EXPECT_EQ("(nullptr)", Print(nullptr)); }

TEST(PrintReferenceWrapper, Printable) {
  int x = 5;
  EXPECT_EQ("@" + PrintPointer(&x) + " 5", Print(std::ref(x)));
  EXPECT_EQ("@" + PrintPointer(&x) + " 5", Print(std::cref(x)));
}

TEST(PrintReferenceWrapper, Unprintable) {
  ::foo::UnprintableInFoo up;
  EXPECT_EQ(
      "@" + PrintPointer(&up) +
          " 16-byte object <EF-12 00-00 34-AB 00-00 00-00 00-00 00-00 00-00>",
      Print(std::ref(up)));
  EXPECT_EQ(
      "@" + PrintPointer(&up) +
          " 16-byte object <EF-12 00-00 34-AB 00-00 00-00 00-00 00-00 00-00>",
      Print(std::cref(up)));
}

// Tests printing user-defined unprintable types.

// Unprintable types in the global namespace.
TEST(PrintUnprintableTypeTest, InGlobalNamespace) {
  EXPECT_EQ("1-byte object <00>", Print(UnprintableTemplateInGlobal<char>()));
}

// Unprintable types in a user namespace.
TEST(PrintUnprintableTypeTest, InUserNamespace) {
  EXPECT_EQ("16-byte object <EF-12 00-00 34-AB 00-00 00-00 00-00 00-00 00-00>",
            Print(::foo::UnprintableInFoo()));
}

// Unprintable types are that too big to be printed completely.

struct Big {
  Big() { memset(array, 0, sizeof(array)); }
  char array[257];
};

TEST(PrintUnpritableTypeTest, BigObject) {
  EXPECT_EQ(
      "257-byte object <00-00 00-00 00-00 00-00 00-00 00-00 "
      "00-00 00-00 00-00 00-00 00-00 00-00 00-00 00-00 00-00 00-00 "
      "00-00 00-00 00-00 00-00 00-00 00-00 00-00 00-00 00-00 00-00 "
      "00-00 00-00 00-00 00-00 00-00 00-00 ... 00-00 00-00 00-00 "
      "00-00 00-00 00-00 00-00 00-00 00-00 00-00 00-00 00-00 00-00 "
      "00-00 00-00 00-00 00-00 00-00 00-00 00-00 00-00 00-00 00-00 "
      "00-00 00-00 00-00 00-00 00-00 00-00 00-00 00-00 00>",
      Print(Big()));
}

// Tests printing user-defined streamable types.

// Streamable types in the global namespace.
TEST(PrintStreamableTypeTest, InGlobalNamespace) {
  StreamableInGlobal x;
  EXPECT_EQ("StreamableInGlobal", Print(x));
  EXPECT_EQ("StreamableInGlobal*", Print(&x));
}

// Printable template types in a user namespace.
TEST(PrintStreamableTypeTest, TemplateTypeInUserNamespace) {
  EXPECT_EQ("StreamableTemplateInFoo: 0",
            Print(::foo::StreamableTemplateInFoo<int>()));
}

TEST(PrintStreamableTypeTest, TypeInUserNamespaceWithTemplatedStreamOperator) {
  EXPECT_EQ("TemplatedStreamableInFoo",
            Print(::foo::TemplatedStreamableInFoo()));
}

TEST(PrintStreamableTypeTest, SubclassUsesSuperclassStreamOperator) {
  ParentClass parent;
  ChildClassWithStreamOperator child_stream;
  ChildClassWithoutStreamOperator child_no_stream;
  EXPECT_EQ("ParentClass", Print(parent));
  EXPECT_EQ("ChildClassWithStreamOperator", Print(child_stream));
  EXPECT_EQ("ParentClass", Print(child_no_stream));
}

// Tests printing a user-defined recursive container type that has a <<
// operator.
TEST(PrintStreamableTypeTest, PathLikeInUserNamespace) {
  ::foo::PathLike x;
  EXPECT_EQ("Streamable-PathLike", Print(x));
  const ::foo::PathLike cx;
  EXPECT_EQ("Streamable-PathLike", Print(cx));
}

// Tests printing user-defined types that have a PrintTo() function.
TEST(PrintPrintableTypeTest, InUserNamespace) {
  EXPECT_EQ("PrintableViaPrintTo: 0", Print(::foo::PrintableViaPrintTo()));
}

// Tests printing a pointer to a user-defined type that has a <<
// operator for its pointer.
TEST(PrintPrintableTypeTest, PointerInUserNamespace) {
  ::foo::PointerPrintable x;
  EXPECT_EQ("PointerPrintable*", Print(&x));
}

// Tests printing user-defined class template that have a PrintTo() function.
TEST(PrintPrintableTypeTest, TemplateInUserNamespace) {
  EXPECT_EQ("PrintableViaPrintToTemplate: 5",
            Print(::foo::PrintableViaPrintToTemplate<int>(5)));
}

// Tests that the universal printer prints both the address and the
// value of a reference.
TEST(PrintReferenceTest, PrintsAddressAndValue) {
  int n = 5;
  EXPECT_EQ("@" + PrintPointer(&n) + " 5", PrintByRef(n));

  int a[2][3] = {{0, 1, 2}, {3, 4, 5}};
  EXPECT_EQ("@" + PrintPointer(a) + " { { 0, 1, 2 }, { 3, 4, 5 } }",
            PrintByRef(a));

  const ::foo::UnprintableInFoo x;
  EXPECT_EQ("@" + PrintPointer(&x) +
                " 16-byte object "
                "<EF-12 00-00 34-AB 00-00 00-00 00-00 00-00 00-00>",
            PrintByRef(x));
}

// Tests that the universal printer prints a function pointer passed by
// reference.
TEST(PrintReferenceTest, HandlesFunctionPointer) {
  void (*fp)(int n) = &MyFunction;
  const std::string fp_pointer_string =
      PrintPointer(reinterpret_cast<const void*>(&fp));
  // We cannot directly cast &MyFunction to const void* because the
  // standard disallows casting between pointers to functions and
  // pointers to objects, and some compilers (e.g. GCC 3.4) enforce
  // this limitation.
  const std::string fp_string = PrintPointer(reinterpret_cast<const void*>(
      reinterpret_cast<internal::BiggestInt>(fp)));
  EXPECT_EQ("@" + fp_pointer_string + " " + fp_string, PrintByRef(fp));
}

// Tests that the universal printer prints a member function pointer
// passed by reference.
TEST(PrintReferenceTest, HandlesMemberFunctionPointer) {
  int (Foo::*p)(char ch) = &Foo::MyMethod;
  EXPECT_TRUE(HasPrefix(PrintByRef(p),
                        "@" + PrintPointer(reinterpret_cast<const void*>(&p)) +
                            " " + Print(sizeof(p)) + "-byte object "));

  char (Foo::*p2)(int n) = &Foo::MyVirtualMethod;
  EXPECT_TRUE(HasPrefix(PrintByRef(p2),
                        "@" + PrintPointer(reinterpret_cast<const void*>(&p2)) +
                            " " + Print(sizeof(p2)) + "-byte object "));
}

// Tests that the universal printer prints a member variable pointer
// passed by reference.
TEST(PrintReferenceTest, HandlesMemberVariablePointer) {
  int Foo::*p = &Foo::value;  // NOLINT
  EXPECT_TRUE(HasPrefix(PrintByRef(p), "@" + PrintPointer(&p) + " " +
                                           Print(sizeof(p)) + "-byte object "));
}

// Tests that FormatForComparisonFailureMessage(), which is used to print
// an operand in a comparison assertion (e.g. ASSERT_EQ) when the assertion
// fails, formats the operand in the desired way.

// scalar
TEST(FormatForComparisonFailureMessageTest, WorksForScalar) {
  EXPECT_STREQ("123", FormatForComparisonFailureMessage(123, 124).c_str());
}

// non-char pointer
TEST(FormatForComparisonFailureMessageTest, WorksForNonCharPointer) {
  int n = 0;
  EXPECT_EQ(PrintPointer(&n),
            FormatForComparisonFailureMessage(&n, &n).c_str());
}

// non-char array
TEST(FormatForComparisonFailureMessageTest, FormatsNonCharArrayAsPointer) {
  // In expression 'array == x', 'array' is compared by pointer.
  // Therefore we want to print an array operand as a pointer.
  int n[] = {1, 2, 3};
  EXPECT_EQ(PrintPointer(n), FormatForComparisonFailureMessage(n, n).c_str());
}

// Tests formatting a char pointer when it's compared with another pointer.
// In this case we want to print it as a raw pointer, as the comparison is by
// pointer.

// char pointer vs pointer
TEST(FormatForComparisonFailureMessageTest, WorksForCharPointerVsPointer) {
  // In expression 'p == x', where 'p' and 'x' are (const or not) char
  // pointers, the operands are compared by pointer.  Therefore we
  // want to print 'p' as a pointer instead of a C string (we don't
  // even know if it's supposed to point to a valid C string).

  // const char*
  const char* s = "hello";
  EXPECT_EQ(PrintPointer(s), FormatForComparisonFailureMessage(s, s).c_str());

  // char*
  char ch = 'a';
  EXPECT_EQ(PrintPointer(&ch),
            FormatForComparisonFailureMessage(&ch, &ch).c_str());
}

// wchar_t pointer vs pointer
TEST(FormatForComparisonFailureMessageTest, WorksForWCharPointerVsPointer) {
  // In expression 'p == x', where 'p' and 'x' are (const or not) char
  // pointers, the operands are compared by pointer.  Therefore we
  // want to print 'p' as a pointer instead of a wide C string (we don't
  // even know if it's supposed to point to a valid wide C string).

  // const wchar_t*
  const wchar_t* s = L"hello";
  EXPECT_EQ(PrintPointer(s), FormatForComparisonFailureMessage(s, s).c_str());

  // wchar_t*
  wchar_t ch = L'a';
  EXPECT_EQ(PrintPointer(&ch),
            FormatForComparisonFailureMessage(&ch, &ch).c_str());
}

// Tests formatting a char pointer when it's compared to a string object.
// In this case we want to print the char pointer as a C string.

// char pointer vs std::string
TEST(FormatForComparisonFailureMessageTest, WorksForCharPointerVsStdString) {
  const char* s = "hello \"world";
  EXPECT_STREQ("\"hello \\\"world\"",  // The string content should be escaped.
               FormatForComparisonFailureMessage(s, ::std::string()).c_str());

  // char*
  char str[] = "hi\1";
  char* p = str;
  EXPECT_STREQ("\"hi\\x1\"",  // The string content should be escaped.
               FormatForComparisonFailureMessage(p, ::std::string()).c_str());
}

#if GTEST_HAS_STD_WSTRING
// wchar_t pointer vs std::wstring
TEST(FormatForComparisonFailureMessageTest, WorksForWCharPointerVsStdWString) {
  const wchar_t* s = L"hi \"world";
  EXPECT_STREQ("L\"hi \\\"world\"",  // The string content should be escaped.
               FormatForComparisonFailureMessage(s, ::std::wstring()).c_str());

  // wchar_t*
  wchar_t str[] = L"hi\1";
  wchar_t* p = str;
  EXPECT_STREQ("L\"hi\\x1\"",  // The string content should be escaped.
               FormatForComparisonFailureMessage(p, ::std::wstring()).c_str());
}
#endif

// Tests formatting a char array when it's compared with a pointer or array.
// In this case we want to print the array as a row pointer, as the comparison
// is by pointer.

// char array vs pointer
TEST(FormatForComparisonFailureMessageTest, WorksForCharArrayVsPointer) {
  char str[] = "hi \"world\"";
  char* p = nullptr;
  EXPECT_EQ(PrintPointer(str),
            FormatForComparisonFailureMessage(str, p).c_str());
}

// char array vs char array
TEST(FormatForComparisonFailureMessageTest, WorksForCharArrayVsCharArray) {
  const char str[] = "hi \"world\"";
  EXPECT_EQ(PrintPointer(str),
            FormatForComparisonFailureMessage(str, str).c_str());
}

// wchar_t array vs pointer
TEST(FormatForComparisonFailureMessageTest, WorksForWCharArrayVsPointer) {
  wchar_t str[] = L"hi \"world\"";
  wchar_t* p = nullptr;
  EXPECT_EQ(PrintPointer(str),
            FormatForComparisonFailureMessage(str, p).c_str());
}

// wchar_t array vs wchar_t array
TEST(FormatForComparisonFailureMessageTest, WorksForWCharArrayVsWCharArray) {
  const wchar_t str[] = L"hi \"world\"";
  EXPECT_EQ(PrintPointer(str),
            FormatForComparisonFailureMessage(str, str).c_str());
}

// Tests formatting a char array when it's compared with a string object.
// In this case we want to print the array as a C string.

// char array vs std::string
TEST(FormatForComparisonFailureMessageTest, WorksForCharArrayVsStdString) {
  const char str[] = "hi \"world\"";
  EXPECT_STREQ("\"hi \\\"world\\\"\"",  // The content should be escaped.
               FormatForComparisonFailureMessage(str, ::std::string()).c_str());
}

#if GTEST_HAS_STD_WSTRING
// wchar_t array vs std::wstring
TEST(FormatForComparisonFailureMessageTest, WorksForWCharArrayVsStdWString) {
  const wchar_t str[] = L"hi \"w\0rld\"";
  EXPECT_STREQ(
      "L\"hi \\\"w\"",  // The content should be escaped.
                        // Embedded NUL terminates the string.
      FormatForComparisonFailureMessage(str, ::std::wstring()).c_str());
}
#endif

// Useful for testing PrintToString().  We cannot use EXPECT_EQ()
// there as its implementation uses PrintToString().  The caller must
// ensure that 'value' has no side effect.
#define EXPECT_PRINT_TO_STRING_(value, expected_string)  \
  EXPECT_TRUE(PrintToString(value) == (expected_string)) \
      << " where " #value " prints as " << (PrintToString(value))

TEST(PrintToStringTest, WorksForScalar) { EXPECT_PRINT_TO_STRING_(123, "123"); }

TEST(PrintToStringTest, WorksForPointerToConstChar) {
  const char* p = "hello";
  EXPECT_PRINT_TO_STRING_(p, "\"hello\"");
}

TEST(PrintToStringTest, WorksForPointerToNonConstChar) {
  char s[] = "hello";
  char* p = s;
  EXPECT_PRINT_TO_STRING_(p, "\"hello\"");
}

TEST(PrintToStringTest, EscapesForPointerToConstChar) {
  const char* p = "hello\n";
  EXPECT_PRINT_TO_STRING_(p, "\"hello\\n\"");
}

TEST(PrintToStringTest, EscapesForPointerToNonConstChar) {
  char s[] = "hello\1";
  char* p = s;
  EXPECT_PRINT_TO_STRING_(p, "\"hello\\x1\"");
}

TEST(PrintToStringTest, WorksForArray) {
  int n[3] = {1, 2, 3};
  EXPECT_PRINT_TO_STRING_(n, "{ 1, 2, 3 }");
}

TEST(PrintToStringTest, WorksForCharArray) {
  char s[] = "hello";
  EXPECT_PRINT_TO_STRING_(s, "\"hello\"");
}

TEST(PrintToStringTest, WorksForCharArrayWithEmbeddedNul) {
  const char str_with_nul[] = "hello\0 world";
  EXPECT_PRINT_TO_STRING_(str_with_nul, "\"hello\\0 world\"");

  char mutable_str_with_nul[] = "hello\0 world";
  EXPECT_PRINT_TO_STRING_(mutable_str_with_nul, "\"hello\\0 world\"");
}

<<<<<<< HEAD
  TEST(PrintToStringTest, ContainsNonLatin) {
  // Test with valid UTF-8. Prints both in hex and as text.
=======
TEST(PrintToStringTest, ContainsNonLatin) {
  // Sanity test with valid UTF-8. Prints both in hex and as text.
>>>>>>> b007c54f
  std::string non_ascii_str = ::std::string("오전 4:30");
  EXPECT_PRINT_TO_STRING_(non_ascii_str,
                          "\"\\xEC\\x98\\xA4\\xEC\\xA0\\x84 4:30\"\n"
                          "    As Text: \"오전 4:30\"");
  non_ascii_str = ::std::string("From ä — ẑ");
  EXPECT_PRINT_TO_STRING_(non_ascii_str,
                          "\"From \\xC3\\xA4 \\xE2\\x80\\x94 \\xE1\\xBA\\x91\""
                          "\n    As Text: \"From ä — ẑ\"");
}

TEST(IsValidUTF8Test, IllFormedUTF8) {
  // The following test strings are ill-formed UTF-8 and are printed
  // as hex only (or ASCII, in case of ASCII bytes) because IsValidUTF8() is
  // expected to fail, thus output does not contain "As Text:".

  static const char* const kTestdata[][2] = {
      // 2-byte lead byte followed by a single-byte character.
      {"\xC3\x74", "\"\\xC3t\""},
      // Valid 2-byte character followed by an orphan trail byte.
      {"\xC3\x84\xA4", "\"\\xC3\\x84\\xA4\""},
      // Lead byte without trail byte.
      {"abc\xC3", "\"abc\\xC3\""},
      // 3-byte lead byte, single-byte character, orphan trail byte.
      {"x\xE2\x70\x94", "\"x\\xE2p\\x94\""},
      // Truncated 3-byte character.
      {"\xE2\x80", "\"\\xE2\\x80\""},
      // Truncated 3-byte character followed by valid 2-byte char.
      {"\xE2\x80\xC3\x84", "\"\\xE2\\x80\\xC3\\x84\""},
      // Truncated 3-byte character followed by a single-byte character.
      {"\xE2\x80\x7A", "\"\\xE2\\x80z\""},
      // 3-byte lead byte followed by valid 3-byte character.
      {"\xE2\xE2\x80\x94", "\"\\xE2\\xE2\\x80\\x94\""},
      // 4-byte lead byte followed by valid 3-byte character.
      {"\xF0\xE2\x80\x94", "\"\\xF0\\xE2\\x80\\x94\""},
      // Truncated 4-byte character.
      {"\xF0\xE2\x80", "\"\\xF0\\xE2\\x80\""},
      // Invalid UTF-8 byte sequences embedded in other chars.
      {"abc\xE2\x80\x94\xC3\x74xyc", "\"abc\\xE2\\x80\\x94\\xC3txyc\""},
      {"abc\xC3\x84\xE2\x80\xC3\x84xyz",
       "\"abc\\xC3\\x84\\xE2\\x80\\xC3\\x84xyz\""},
      // Non-shortest UTF-8 byte sequences are also ill-formed.
      // The classics: xC0, xC1 lead byte.
      {"\xC0\x80", "\"\\xC0\\x80\""},
      {"\xC1\x81", "\"\\xC1\\x81\""},
      // Non-shortest sequences.
      {"\xE0\x80\x80", "\"\\xE0\\x80\\x80\""},
      {"\xf0\x80\x80\x80", "\"\\xF0\\x80\\x80\\x80\""},
      // Last valid code point before surrogate range, should be printed as
      // text,
      // too.
      {"\xED\x9F\xBF", "\"\\xED\\x9F\\xBF\"\n    As Text: \"퟿\""},
      // Start of surrogate lead. Surrogates are not printed as text.
      {"\xED\xA0\x80", "\"\\xED\\xA0\\x80\""},
      // Last non-private surrogate lead.
      {"\xED\xAD\xBF", "\"\\xED\\xAD\\xBF\""},
      // First private-use surrogate lead.
      {"\xED\xAE\x80", "\"\\xED\\xAE\\x80\""},
      // Last private-use surrogate lead.
      {"\xED\xAF\xBF", "\"\\xED\\xAF\\xBF\""},
      // Mid-point of surrogate trail.
      {"\xED\xB3\xBF", "\"\\xED\\xB3\\xBF\""},
      // First valid code point after surrogate range, should be printed as
      // text,
      // too.
      {"\xEE\x80\x80", "\"\\xEE\\x80\\x80\"\n    As Text: \"\""}};

  for (int i = 0; i < int(sizeof(kTestdata) / sizeof(kTestdata[0])); ++i) {
    EXPECT_PRINT_TO_STRING_(kTestdata[i][0], kTestdata[i][1]);
  }
}

#undef EXPECT_PRINT_TO_STRING_

TEST(UniversalTersePrintTest, WorksForNonReference) {
  ::std::stringstream ss;
  UniversalTersePrint(123, &ss);
  EXPECT_EQ("123", ss.str());
}

TEST(UniversalTersePrintTest, WorksForReference) {
  const int& n = 123;
  ::std::stringstream ss;
  UniversalTersePrint(n, &ss);
  EXPECT_EQ("123", ss.str());
}

TEST(UniversalTersePrintTest, WorksForCString) {
  const char* s1 = "abc";
  ::std::stringstream ss1;
  UniversalTersePrint(s1, &ss1);
  EXPECT_EQ("\"abc\"", ss1.str());

  char* s2 = const_cast<char*>(s1);
  ::std::stringstream ss2;
  UniversalTersePrint(s2, &ss2);
  EXPECT_EQ("\"abc\"", ss2.str());

  const char* s3 = nullptr;
  ::std::stringstream ss3;
  UniversalTersePrint(s3, &ss3);
  EXPECT_EQ("NULL", ss3.str());
}

TEST(UniversalPrintTest, WorksForNonReference) {
  ::std::stringstream ss;
  UniversalPrint(123, &ss);
  EXPECT_EQ("123", ss.str());
}

TEST(UniversalPrintTest, WorksForReference) {
  const int& n = 123;
  ::std::stringstream ss;
  UniversalPrint(n, &ss);
  EXPECT_EQ("123", ss.str());
}

TEST(UniversalPrintTest, WorksForPairWithConst) {
  std::pair<const Wrapper<std::string>, int> p(Wrapper<std::string>("abc"), 1);
  ::std::stringstream ss;
  UniversalPrint(p, &ss);
  EXPECT_EQ("(Wrapper(\"abc\"), 1)", ss.str());
}

TEST(UniversalPrintTest, WorksForCString) {
  const char* s1 = "abc";
  ::std::stringstream ss1;
  UniversalPrint(s1, &ss1);
  EXPECT_EQ(PrintPointer(s1) + " pointing to \"abc\"", std::string(ss1.str()));

  char* s2 = const_cast<char*>(s1);
  ::std::stringstream ss2;
  UniversalPrint(s2, &ss2);
  EXPECT_EQ(PrintPointer(s2) + " pointing to \"abc\"", std::string(ss2.str()));

  const char* s3 = nullptr;
  ::std::stringstream ss3;
  UniversalPrint(s3, &ss3);
  EXPECT_EQ("NULL", ss3.str());
}

TEST(UniversalPrintTest, WorksForCharArray) {
  const char str[] = "\"Line\0 1\"\nLine 2";
  ::std::stringstream ss1;
  UniversalPrint(str, &ss1);
  EXPECT_EQ("\"\\\"Line\\0 1\\\"\\nLine 2\"", ss1.str());

  const char mutable_str[] = "\"Line\0 1\"\nLine 2";
  ::std::stringstream ss2;
  UniversalPrint(mutable_str, &ss2);
  EXPECT_EQ("\"\\\"Line\\0 1\\\"\\nLine 2\"", ss2.str());
}

TEST(UniversalPrintTest, IncompleteType) {
  struct Incomplete;
  char some_object = 0;
  EXPECT_EQ("(incomplete type)",
            PrintToString(reinterpret_cast<Incomplete&>(some_object)));
}

TEST(UniversalPrintTest, SmartPointers) {
  EXPECT_EQ("(nullptr)", PrintToString(std::unique_ptr<int>()));
  std::unique_ptr<int> p(new int(17));
  EXPECT_EQ("(ptr = " + PrintPointer(p.get()) + ", value = 17)",
            PrintToString(p));
  std::unique_ptr<int[]> p2(new int[2]);
  EXPECT_EQ("(" + PrintPointer(p2.get()) + ")", PrintToString(p2));

  EXPECT_EQ("(nullptr)", PrintToString(std::shared_ptr<int>()));
  std::shared_ptr<int> p3(new int(1979));
  EXPECT_EQ("(ptr = " + PrintPointer(p3.get()) + ", value = 1979)",
            PrintToString(p3));
#if __cpp_lib_shared_ptr_arrays >= 201611L
  std::shared_ptr<int[]> p4(new int[2]);
  EXPECT_EQ("(" + PrintPointer(p4.get()) + ")", PrintToString(p4));
#endif

  // modifiers
  EXPECT_EQ("(nullptr)", PrintToString(std::unique_ptr<int>()));
  EXPECT_EQ("(nullptr)", PrintToString(std::unique_ptr<const int>()));
  EXPECT_EQ("(nullptr)", PrintToString(std::unique_ptr<volatile int>()));
  EXPECT_EQ("(nullptr)", PrintToString(std::unique_ptr<volatile const int>()));
  EXPECT_EQ("(nullptr)", PrintToString(std::unique_ptr<int[]>()));
  EXPECT_EQ("(nullptr)", PrintToString(std::unique_ptr<const int[]>()));
  EXPECT_EQ("(nullptr)", PrintToString(std::unique_ptr<volatile int[]>()));
  EXPECT_EQ("(nullptr)",
            PrintToString(std::unique_ptr<volatile const int[]>()));
  EXPECT_EQ("(nullptr)", PrintToString(std::shared_ptr<int>()));
  EXPECT_EQ("(nullptr)", PrintToString(std::shared_ptr<const int>()));
  EXPECT_EQ("(nullptr)", PrintToString(std::shared_ptr<volatile int>()));
  EXPECT_EQ("(nullptr)", PrintToString(std::shared_ptr<volatile const int>()));
#if __cpp_lib_shared_ptr_arrays >= 201611L
  EXPECT_EQ("(nullptr)", PrintToString(std::shared_ptr<int[]>()));
  EXPECT_EQ("(nullptr)", PrintToString(std::shared_ptr<const int[]>()));
  EXPECT_EQ("(nullptr)", PrintToString(std::shared_ptr<volatile int[]>()));
  EXPECT_EQ("(nullptr)",
            PrintToString(std::shared_ptr<volatile const int[]>()));
#endif

  // void
  EXPECT_EQ("(nullptr)", PrintToString(std::unique_ptr<void, void (*)(void*)>(
                             nullptr, nullptr)));
  EXPECT_EQ("(" + PrintPointer(p.get()) + ")",
            PrintToString(
                std::unique_ptr<void, void (*)(void*)>(p.get(), [](void*) {})));
  EXPECT_EQ("(nullptr)", PrintToString(std::shared_ptr<void>()));
  EXPECT_EQ("(" + PrintPointer(p.get()) + ")",
            PrintToString(std::shared_ptr<void>(p.get(), [](void*) {})));
}

TEST(UniversalTersePrintTupleFieldsToStringsTestWithStd, PrintsEmptyTuple) {
  Strings result = UniversalTersePrintTupleFieldsToStrings(::std::make_tuple());
  EXPECT_EQ(0u, result.size());
}

TEST(UniversalTersePrintTupleFieldsToStringsTestWithStd, PrintsOneTuple) {
  Strings result =
      UniversalTersePrintTupleFieldsToStrings(::std::make_tuple(1));
  ASSERT_EQ(1u, result.size());
  EXPECT_EQ("1", result[0]);
}

TEST(UniversalTersePrintTupleFieldsToStringsTestWithStd, PrintsTwoTuple) {
  Strings result =
      UniversalTersePrintTupleFieldsToStrings(::std::make_tuple(1, 'a'));
  ASSERT_EQ(2u, result.size());
  EXPECT_EQ("1", result[0]);
  EXPECT_EQ("'a' (97, 0x61)", result[1]);
}

TEST(UniversalTersePrintTupleFieldsToStringsTestWithStd, PrintsTersely) {
  const int n = 1;
  Strings result = UniversalTersePrintTupleFieldsToStrings(
      ::std::tuple<const int&, const char*>(n, "a"));
  ASSERT_EQ(2u, result.size());
  EXPECT_EQ("1", result[0]);
  EXPECT_EQ("\"a\"", result[1]);
}

#if GTEST_INTERNAL_HAS_ANY
class PrintAnyTest : public ::testing::Test {
 protected:
  template <typename T>
  static std::string ExpectedTypeName() {
#if GTEST_HAS_RTTI
    return internal::GetTypeName<T>();
#else
    return "<unknown_type>";
#endif  // GTEST_HAS_RTTI
  }
};

TEST_F(PrintAnyTest, Empty) {
  internal::Any any;
  EXPECT_EQ("no value", PrintToString(any));
}

TEST_F(PrintAnyTest, NonEmpty) {
  internal::Any any;
  constexpr int val1 = 10;
  const std::string val2 = "content";

  any = val1;
  EXPECT_EQ("value of type " + ExpectedTypeName<int>(), PrintToString(any));

  any = val2;
  EXPECT_EQ("value of type " + ExpectedTypeName<std::string>(),
            PrintToString(any));
}
#endif  // GTEST_INTERNAL_HAS_ANY

#if GTEST_INTERNAL_HAS_OPTIONAL
TEST(PrintOptionalTest, Basic) {
  EXPECT_EQ("(nullopt)", PrintToString(internal::Nullopt()));
  internal::Optional<int> value;
  EXPECT_EQ("(nullopt)", PrintToString(value));
  value = {7};
  EXPECT_EQ("(7)", PrintToString(value));
  EXPECT_EQ("(1.1)", PrintToString(internal::Optional<double>{1.1}));
  EXPECT_EQ("(\"A\")", PrintToString(internal::Optional<std::string>{"A"}));
}
#endif  // GTEST_INTERNAL_HAS_OPTIONAL

#if GTEST_INTERNAL_HAS_VARIANT
struct NonPrintable {
  unsigned char contents = 17;
};

TEST(PrintOneofTest, Basic) {
  using Type = internal::Variant<int, StreamableInGlobal, NonPrintable>;
  EXPECT_EQ("('int(index = 0)' with value 7)", PrintToString(Type(7)));
  EXPECT_EQ("('StreamableInGlobal(index = 1)' with value StreamableInGlobal)",
            PrintToString(Type(StreamableInGlobal{})));
  EXPECT_EQ(
      "('testing::gtest_printers_test::NonPrintable(index = 2)' with value "
      "1-byte object <11>)",
      PrintToString(Type(NonPrintable{})));
}
#endif  // GTEST_INTERNAL_HAS_VARIANT
namespace {
class string_ref;

/**
 * This is a synthetic pointer to a fixed size string.
 */
class string_ptr {
 public:
  string_ptr(const char* data, size_t size) : data_(data), size_(size) {}

  string_ptr& operator++() noexcept {
    data_ += size_;
    return *this;
  }

  string_ref operator*() const noexcept;

 private:
  const char* data_;
  size_t size_;
};

/**
 * This is a synthetic reference of a fixed size string.
 */
class string_ref {
 public:
  string_ref(const char* data, size_t size) : data_(data), size_(size) {}

  string_ptr operator&() const noexcept { return {data_, size_}; }  // NOLINT

  bool operator==(const char* s) const noexcept {
    if (size_ > 0 && data_[size_ - 1] != 0) {
      return std::string(data_, size_) == std::string(s);
    } else {
      return std::string(data_) == std::string(s);
    }
  }

 private:
  const char* data_;
  size_t size_;
};

string_ref string_ptr::operator*() const noexcept { return {data_, size_}; }

TEST(string_ref, compare) {
  const char* s = "alex\0davidjohn\0";
  string_ptr ptr(s, 5);
  EXPECT_EQ(*ptr, "alex");
  EXPECT_TRUE(*ptr == "alex");
  ++ptr;
  EXPECT_EQ(*ptr, "david");
  EXPECT_TRUE(*ptr == "david");
  ++ptr;
  EXPECT_EQ(*ptr, "john");
}

}  // namespace

}  // namespace gtest_printers_test
}  // namespace testing<|MERGE_RESOLUTION|>--- conflicted
+++ resolved
@@ -1592,13 +1592,8 @@
   EXPECT_PRINT_TO_STRING_(mutable_str_with_nul, "\"hello\\0 world\"");
 }
 
-<<<<<<< HEAD
-  TEST(PrintToStringTest, ContainsNonLatin) {
+TEST(PrintToStringTest, ContainsNonLatin) {
   // Test with valid UTF-8. Prints both in hex and as text.
-=======
-TEST(PrintToStringTest, ContainsNonLatin) {
-  // Sanity test with valid UTF-8. Prints both in hex and as text.
->>>>>>> b007c54f
   std::string non_ascii_str = ::std::string("오전 4:30");
   EXPECT_PRINT_TO_STRING_(non_ascii_str,
                           "\"\\xEC\\x98\\xA4\\xEC\\xA0\\x84 4:30\"\n"
