--- conflicted
+++ resolved
@@ -126,13 +126,8 @@
     set(cxx_no_rtti_flags "")
   endif()
 
-<<<<<<< HEAD
   if (CMAKE_USE_PTHREADS_INIT AND NOT MINGW)  # The pthreads library is available and allowed.
-    set(cxx_base_flags "${cxx_base_flags} -DGTEST_HAS_PTHREAD=1")
-=======
-  if (CMAKE_USE_PTHREADS_INIT)  # The pthreads library is available and allowed.
     set(GTEST_HAS_PTHREAD_MACRO "-DGTEST_HAS_PTHREAD=1")
->>>>>>> b43bfcf4
   else()
     set(GTEST_HAS_PTHREAD_MACRO "-DGTEST_HAS_PTHREAD=0")
   endif()
