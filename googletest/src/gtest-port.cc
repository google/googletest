// Copyright 2008, Google Inc.
// All rights reserved.
//
// Redistribution and use in source and binary forms, with or without
// modification, are permitted provided that the following conditions are
// met:
//
//     * Redistributions of source code must retain the above copyright
// notice, this list of conditions and the following disclaimer.
//     * Redistributions in binary form must reproduce the above
// copyright notice, this list of conditions and the following disclaimer
// in the documentation and/or other materials provided with the
// distribution.
//     * Neither the name of Google Inc. nor the names of its
// contributors may be used to endorse or promote products derived from
// this software without specific prior written permission.
//
// THIS SOFTWARE IS PROVIDED BY THE COPYRIGHT HOLDERS AND CONTRIBUTORS
// "AS IS" AND ANY EXPRESS OR IMPLIED WARRANTIES, INCLUDING, BUT NOT
// LIMITED TO, THE IMPLIED WARRANTIES OF MERCHANTABILITY AND FITNESS FOR
// A PARTICULAR PURPOSE ARE DISCLAIMED. IN NO EVENT SHALL THE COPYRIGHT
// OWNER OR CONTRIBUTORS BE LIABLE FOR ANY DIRECT, INDIRECT, INCIDENTAL,
// SPECIAL, EXEMPLARY, OR CONSEQUENTIAL DAMAGES (INCLUDING, BUT NOT
// LIMITED TO, PROCUREMENT OF SUBSTITUTE GOODS OR SERVICES; LOSS OF USE,
// DATA, OR PROFITS; OR BUSINESS INTERRUPTION) HOWEVER CAUSED AND ON ANY
// THEORY OF LIABILITY, WHETHER IN CONTRACT, STRICT LIABILITY, OR TORT
// (INCLUDING NEGLIGENCE OR OTHERWISE) ARISING IN ANY WAY OUT OF THE USE
// OF THIS SOFTWARE, EVEN IF ADVISED OF THE POSSIBILITY OF SUCH DAMAGE.

#include "gtest/internal/gtest-port.h"

#include <limits.h>
#include <stdio.h>
#include <stdlib.h>
#include <string.h>

#include <cstdint>
#include <fstream>
#include <memory>

#if GTEST_OS_WINDOWS
#include <io.h>
#include <sys/stat.h>
#include <windows.h>

#include <map>  // Used in ThreadLocal.
#ifdef _MSC_VER
#include <crtdbg.h>
#endif  // _MSC_VER
#else
#include <unistd.h>
#endif  // GTEST_OS_WINDOWS

#if GTEST_OS_MAC
#include <mach/mach_init.h>
#include <mach/task.h>
#include <mach/vm_map.h>
#endif  // GTEST_OS_MAC

#if GTEST_OS_DRAGONFLY || GTEST_OS_FREEBSD || GTEST_OS_GNU_KFREEBSD || \
    GTEST_OS_NETBSD || GTEST_OS_OPENBSD
#include <sys/sysctl.h>
#if GTEST_OS_DRAGONFLY || GTEST_OS_FREEBSD || GTEST_OS_GNU_KFREEBSD
#include <sys/user.h>
#endif
#endif

#if GTEST_OS_QNX
#include <devctl.h>
#include <fcntl.h>
#include <sys/procfs.h>
#endif  // GTEST_OS_QNX

#if GTEST_OS_AIX
#include <procinfo.h>
#include <sys/types.h>
#endif  // GTEST_OS_AIX

#if GTEST_OS_FUCHSIA
#include <zircon/process.h>
#include <zircon/syscalls.h>
#endif  // GTEST_OS_FUCHSIA

#include "gtest/gtest-message.h"
#include "gtest/gtest-spi.h"
#include "gtest/internal/gtest-internal.h"
#include "gtest/internal/gtest-string.h"
#include "src/gtest-internal-inl.h"

namespace testing {
namespace internal {

#if GTEST_OS_LINUX || GTEST_OS_GNU_HURD

namespace {
template <typename T>
T ReadProcFileField(const std::string& filename, int field) {
  std::string dummy;
  std::ifstream file(filename.c_str());
  while (field-- > 0) {
    file >> dummy;
  }
  T output = 0;
  file >> output;
  return output;
}
}  // namespace

// Returns the number of active threads, or 0 when there is an error.
size_t GetThreadCount() {
  const std::string filename =
      (Message() << "/proc/" << getpid() << "/stat").GetString();
  return ReadProcFileField<size_t>(filename, 19);
}

#elif GTEST_OS_MAC

size_t GetThreadCount() {
  const task_t task = mach_task_self();
  mach_msg_type_number_t thread_count;
  thread_act_array_t thread_list;
  const kern_return_t status = task_threads(task, &thread_list, &thread_count);
  if (status == KERN_SUCCESS) {
    // task_threads allocates resources in thread_list and we need to free them
    // to avoid leaks.
    vm_deallocate(task, reinterpret_cast<vm_address_t>(thread_list),
                  sizeof(thread_t) * thread_count);
    return static_cast<size_t>(thread_count);
  } else {
    return 0;
  }
}

#elif GTEST_OS_DRAGONFLY || GTEST_OS_FREEBSD || GTEST_OS_GNU_KFREEBSD || \
    GTEST_OS_NETBSD

#if GTEST_OS_NETBSD
#undef KERN_PROC
#define KERN_PROC KERN_PROC2
#define kinfo_proc kinfo_proc2
#endif

#if GTEST_OS_DRAGONFLY
#define KP_NLWP(kp) (kp.kp_nthreads)
#elif GTEST_OS_FREEBSD || GTEST_OS_GNU_KFREEBSD
#define KP_NLWP(kp) (kp.ki_numthreads)
#elif GTEST_OS_NETBSD
#define KP_NLWP(kp) (kp.p_nlwps)
#endif

// Returns the number of threads running in the process, or 0 to indicate that
// we cannot detect it.
size_t GetThreadCount() {
  int mib[] = {
    CTL_KERN,
    KERN_PROC,
    KERN_PROC_PID,
    getpid(),
#if GTEST_OS_NETBSD
    sizeof(struct kinfo_proc),
    1,
#endif
  };
  u_int miblen = sizeof(mib) / sizeof(mib[0]);
  struct kinfo_proc info;
  size_t size = sizeof(info);
  if (sysctl(mib, miblen, &info, &size, NULL, 0)) {
    return 0;
  }
  return static_cast<size_t>(KP_NLWP(info));
}
#elif GTEST_OS_OPENBSD

// Returns the number of threads running in the process, or 0 to indicate that
// we cannot detect it.
size_t GetThreadCount() {
  int mib[] = {
      CTL_KERN,
      KERN_PROC,
      KERN_PROC_PID | KERN_PROC_SHOW_THREADS,
      getpid(),
      sizeof(struct kinfo_proc),
      0,
  };
  u_int miblen = sizeof(mib) / sizeof(mib[0]);

  // get number of structs
  size_t size;
  if (sysctl(mib, miblen, NULL, &size, NULL, 0)) {
    return 0;
  }

  mib[5] = static_cast<int>(size / static_cast<size_t>(mib[4]));

  // populate array of structs
  struct kinfo_proc info[mib[5]];
  if (sysctl(mib, miblen, &info, &size, NULL, 0)) {
    return 0;
  }

  // exclude empty members
  size_t nthreads = 0;
  for (size_t i = 0; i < size / static_cast<size_t>(mib[4]); i++) {
    if (info[i].p_tid != -1) nthreads++;
  }
  return nthreads;
}

#elif GTEST_OS_QNX

// Returns the number of threads running in the process, or 0 to indicate that
// we cannot detect it.
size_t GetThreadCount() {
  const int fd = open("/proc/self/as", O_RDONLY);
  if (fd < 0) {
    return 0;
  }
  procfs_info process_info;
  const int status =
      devctl(fd, DCMD_PROC_INFO, &process_info, sizeof(process_info), nullptr);
  close(fd);
  if (status == EOK) {
    return static_cast<size_t>(process_info.num_threads);
  } else {
    return 0;
  }
}

#elif GTEST_OS_AIX

size_t GetThreadCount() {
  struct procentry64 entry;
  pid_t pid = getpid();
  int status = getprocs64(&entry, sizeof(entry), nullptr, 0, &pid, 1);
  if (status == 1) {
    return entry.pi_thcount;
  } else {
    return 0;
  }
}

#elif GTEST_OS_FUCHSIA

size_t GetThreadCount() {
  int dummy_buffer;
  size_t avail;
  zx_status_t status =
      zx_object_get_info(zx_process_self(), ZX_INFO_PROCESS_THREADS,
                         &dummy_buffer, 0, nullptr, &avail);
  if (status == ZX_OK) {
    return avail;
  } else {
    return 0;
  }
}

#else

size_t GetThreadCount() {
  // There's no portable way to detect the number of threads, so we just
  // return 0 to indicate that we cannot detect it.
  return 0;
}

#endif  // GTEST_OS_LINUX

#if GTEST_IS_THREADSAFE && GTEST_OS_WINDOWS

AutoHandle::AutoHandle() : handle_(INVALID_HANDLE_VALUE) {}

AutoHandle::AutoHandle(Handle handle) : handle_(handle) {}

AutoHandle::~AutoHandle() { Reset(); }

AutoHandle::Handle AutoHandle::Get() const { return handle_; }

void AutoHandle::Reset() { Reset(INVALID_HANDLE_VALUE); }

void AutoHandle::Reset(HANDLE handle) {
  // Resetting with the same handle we already own is invalid.
  if (handle_ != handle) {
    if (IsCloseable()) {
      ::CloseHandle(handle_);
    }
    handle_ = handle;
  } else {
    GTEST_CHECK_(!IsCloseable())
        << "Resetting a valid handle to itself is likely a programmer error "
           "and thus not allowed.";
  }
}

bool AutoHandle::IsCloseable() const {
  // Different Windows APIs may use either of these values to represent an
  // invalid handle.
  return handle_ != nullptr && handle_ != INVALID_HANDLE_VALUE;
}

Mutex::Mutex()
    : owner_thread_id_(0),
      type_(kDynamic),
      critical_section_init_phase_(0),
      critical_section_(new CRITICAL_SECTION) {
  ::InitializeCriticalSection(critical_section_);
}

Mutex::~Mutex() {
  // Static mutexes are leaked intentionally. It is not thread-safe to try
  // to clean them up.
  if (type_ == kDynamic) {
    ::DeleteCriticalSection(critical_section_);
    delete critical_section_;
    critical_section_ = nullptr;
  }
}

void Mutex::Lock() {
  ThreadSafeLazyInit();
  ::EnterCriticalSection(critical_section_);
  owner_thread_id_ = ::GetCurrentThreadId();
}

void Mutex::Unlock() {
  ThreadSafeLazyInit();
  // We don't protect writing to owner_thread_id_ here, as it's the
  // caller's responsibility to ensure that the current thread holds the
  // mutex when this is called.
  owner_thread_id_ = 0;
  ::LeaveCriticalSection(critical_section_);
}

// Does nothing if the current thread holds the mutex. Otherwise, crashes
// with high probability.
void Mutex::AssertHeld() {
  ThreadSafeLazyInit();
  GTEST_CHECK_(owner_thread_id_ == ::GetCurrentThreadId())
      << "The current thread is not holding the mutex @" << this;
}

namespace {

#ifdef _MSC_VER
// Use the RAII idiom to flag mem allocs that are intentionally never
// deallocated. The motivation is to silence the false positive mem leaks
// that are reported by the debug version of MS's CRT which can only detect
// if an alloc is missing a matching deallocation.
// Example:
//    MemoryIsNotDeallocated memory_is_not_deallocated;
//    critical_section_ = new CRITICAL_SECTION;
//
class MemoryIsNotDeallocated {
 public:
  MemoryIsNotDeallocated() : old_crtdbg_flag_(0) {
    old_crtdbg_flag_ = _CrtSetDbgFlag(_CRTDBG_REPORT_FLAG);
    // Set heap allocation block type to _IGNORE_BLOCK so that MS debug CRT
    // doesn't report mem leak if there's no matching deallocation.
    (void)_CrtSetDbgFlag(old_crtdbg_flag_ & ~_CRTDBG_ALLOC_MEM_DF);
  }

  ~MemoryIsNotDeallocated() {
    // Restore the original _CRTDBG_ALLOC_MEM_DF flag
    (void)_CrtSetDbgFlag(old_crtdbg_flag_);
  }

 private:
  int old_crtdbg_flag_;

  MemoryIsNotDeallocated(const MemoryIsNotDeallocated&) = delete;
  MemoryIsNotDeallocated& operator=(const MemoryIsNotDeallocated&) = delete;
};
#endif  // _MSC_VER

}  // namespace

// Initializes owner_thread_id_ and critical_section_ in static mutexes.
void Mutex::ThreadSafeLazyInit() {
  // Dynamic mutexes are initialized in the constructor.
  if (type_ == kStatic) {
    switch (
        ::InterlockedCompareExchange(&critical_section_init_phase_, 1L, 0L)) {
      case 0:
        // If critical_section_init_phase_ was 0 before the exchange, we
        // are the first to test it and need to perform the initialization.
        owner_thread_id_ = 0;
        {
          // Use RAII to flag that following mem alloc is never deallocated.
#ifdef _MSC_VER
          MemoryIsNotDeallocated memory_is_not_deallocated;
#endif  // _MSC_VER
          critical_section_ = new CRITICAL_SECTION;
        }
        ::InitializeCriticalSection(critical_section_);
        // Updates the critical_section_init_phase_ to 2 to signal
        // initialization complete.
        GTEST_CHECK_(::InterlockedCompareExchange(&critical_section_init_phase_,
                                                  2L, 1L) == 1L);
        break;
      case 1:
        // Somebody else is already initializing the mutex; spin until they
        // are done.
        while (::InterlockedCompareExchange(&critical_section_init_phase_, 2L,
                                            2L) != 2L) {
          // Possibly yields the rest of the thread's time slice to other
          // threads.
          ::Sleep(0);
        }
        break;

      case 2:
        break;  // The mutex is already initialized and ready for use.

      default:
        GTEST_CHECK_(false)
            << "Unexpected value of critical_section_init_phase_ "
            << "while initializing a static mutex.";
    }
  }
}

namespace {

class ThreadWithParamSupport : public ThreadWithParamBase {
 public:
  static HANDLE CreateThread(Runnable* runnable,
                             Notification* thread_can_start) {
    ThreadMainParam* param = new ThreadMainParam(runnable, thread_can_start);
    DWORD thread_id;
    HANDLE thread_handle = ::CreateThread(
        nullptr,  // Default security.
        0,        // Default stack size.
        &ThreadWithParamSupport::ThreadMain,
        param,        // Parameter to ThreadMainStatic
        0x0,          // Default creation flags.
        &thread_id);  // Need a valid pointer for the call to work under Win98.
    GTEST_CHECK_(thread_handle != nullptr)
        << "CreateThread failed with error " << ::GetLastError() << ".";
    if (thread_handle == nullptr) {
      delete param;
    }
    return thread_handle;
  }

 private:
  struct ThreadMainParam {
    ThreadMainParam(Runnable* runnable, Notification* thread_can_start)
        : runnable_(runnable), thread_can_start_(thread_can_start) {}
    std::unique_ptr<Runnable> runnable_;
    // Does not own.
    Notification* thread_can_start_;
  };

  static DWORD WINAPI ThreadMain(void* ptr) {
    // Transfers ownership.
    std::unique_ptr<ThreadMainParam> param(static_cast<ThreadMainParam*>(ptr));
    if (param->thread_can_start_ != nullptr)
      param->thread_can_start_->WaitForNotification();
    param->runnable_->Run();
    return 0;
  }

  // Prohibit instantiation.
  ThreadWithParamSupport();

  ThreadWithParamSupport(const ThreadWithParamSupport&) = delete;
  ThreadWithParamSupport& operator=(const ThreadWithParamSupport&) = delete;
};

}  // namespace

ThreadWithParamBase::ThreadWithParamBase(Runnable* runnable,
                                         Notification* thread_can_start)
    : thread_(
          ThreadWithParamSupport::CreateThread(runnable, thread_can_start)) {}

ThreadWithParamBase::~ThreadWithParamBase() { Join(); }

void ThreadWithParamBase::Join() {
  GTEST_CHECK_(::WaitForSingleObject(thread_.Get(), INFINITE) == WAIT_OBJECT_0)
      << "Failed to join the thread with error " << ::GetLastError() << ".";
}

// Maps a thread to a set of ThreadIdToThreadLocals that have values
// instantiated on that thread and notifies them when the thread exits.  A
// ThreadLocal instance is expected to persist until all threads it has
// values on have terminated.
class ThreadLocalRegistryImpl {
 public:
  // Registers thread_local_instance as having value on the current thread.
  // Returns a value that can be used to identify the thread from other threads.
  static ThreadLocalValueHolderBase* GetValueOnCurrentThread(
      const ThreadLocalBase* thread_local_instance) {
#ifdef _MSC_VER
    MemoryIsNotDeallocated memory_is_not_deallocated;
#endif  // _MSC_VER
    DWORD current_thread = ::GetCurrentThreadId();
    MutexLock lock(&mutex_);
    ThreadIdToThreadLocals* const thread_to_thread_locals =
        GetThreadLocalsMapLocked();
    ThreadIdToThreadLocals::iterator thread_local_pos =
        thread_to_thread_locals->find(current_thread);
    if (thread_local_pos == thread_to_thread_locals->end()) {
      thread_local_pos =
          thread_to_thread_locals
              ->insert(std::make_pair(current_thread, ThreadLocalValues()))
              .first;
      StartWatcherThreadFor(current_thread);
    }
    ThreadLocalValues& thread_local_values = thread_local_pos->second;
    ThreadLocalValues::iterator value_pos =
        thread_local_values.find(thread_local_instance);
    if (value_pos == thread_local_values.end()) {
      value_pos =
          thread_local_values
              .insert(std::make_pair(
                  thread_local_instance,
                  std::shared_ptr<ThreadLocalValueHolderBase>(
                      thread_local_instance->NewValueForCurrentThread())))
              .first;
    }
    return value_pos->second.get();
  }

  static void OnThreadLocalDestroyed(
      const ThreadLocalBase* thread_local_instance) {
    std::vector<std::shared_ptr<ThreadLocalValueHolderBase> > value_holders;
    // Clean up the ThreadLocalValues data structure while holding the lock, but
    // defer the destruction of the ThreadLocalValueHolderBases.
    {
      MutexLock lock(&mutex_);
      ThreadIdToThreadLocals* const thread_to_thread_locals =
          GetThreadLocalsMapLocked();
      for (ThreadIdToThreadLocals::iterator it =
               thread_to_thread_locals->begin();
           it != thread_to_thread_locals->end(); ++it) {
        ThreadLocalValues& thread_local_values = it->second;
        ThreadLocalValues::iterator value_pos =
            thread_local_values.find(thread_local_instance);
        if (value_pos != thread_local_values.end()) {
          value_holders.push_back(value_pos->second);
          thread_local_values.erase(value_pos);
          // This 'if' can only be successful at most once, so theoretically we
          // could break out of the loop here, but we don't bother doing so.
        }
      }
    }
    // Outside the lock, let the destructor for 'value_holders' deallocate the
    // ThreadLocalValueHolderBases.
  }

  static void OnThreadExit(DWORD thread_id) {
    GTEST_CHECK_(thread_id != 0) << ::GetLastError();
    std::vector<std::shared_ptr<ThreadLocalValueHolderBase> > value_holders;
    // Clean up the ThreadIdToThreadLocals data structure while holding the
    // lock, but defer the destruction of the ThreadLocalValueHolderBases.
    {
      MutexLock lock(&mutex_);
      ThreadIdToThreadLocals* const thread_to_thread_locals =
          GetThreadLocalsMapLocked();
      ThreadIdToThreadLocals::iterator thread_local_pos =
          thread_to_thread_locals->find(thread_id);
      if (thread_local_pos != thread_to_thread_locals->end()) {
        ThreadLocalValues& thread_local_values = thread_local_pos->second;
        for (ThreadLocalValues::iterator value_pos =
                 thread_local_values.begin();
             value_pos != thread_local_values.end(); ++value_pos) {
          value_holders.push_back(value_pos->second);
        }
        thread_to_thread_locals->erase(thread_local_pos);
      }
    }
    // Outside the lock, let the destructor for 'value_holders' deallocate the
    // ThreadLocalValueHolderBases.
  }

 private:
  // In a particular thread, maps a ThreadLocal object to its value.
  typedef std::map<const ThreadLocalBase*,
                   std::shared_ptr<ThreadLocalValueHolderBase> >
      ThreadLocalValues;
  // Stores all ThreadIdToThreadLocals having values in a thread, indexed by
  // thread's ID.
  typedef std::map<DWORD, ThreadLocalValues> ThreadIdToThreadLocals;

  // Holds the thread id and thread handle that we pass from
  // StartWatcherThreadFor to WatcherThreadFunc.
  typedef std::pair<DWORD, HANDLE> ThreadIdAndHandle;

  static void StartWatcherThreadFor(DWORD thread_id) {
    // The returned handle will be kept in thread_map and closed by
    // watcher_thread in WatcherThreadFunc.
    HANDLE thread =
        ::OpenThread(SYNCHRONIZE | THREAD_QUERY_INFORMATION, FALSE, thread_id);
    GTEST_CHECK_(thread != nullptr);
    // We need to pass a valid thread ID pointer into CreateThread for it
    // to work correctly under Win98.
    DWORD watcher_thread_id;
    HANDLE watcher_thread = ::CreateThread(
        nullptr,  // Default security.
        0,        // Default stack size
        &ThreadLocalRegistryImpl::WatcherThreadFunc,
        reinterpret_cast<LPVOID>(new ThreadIdAndHandle(thread_id, thread)),
        CREATE_SUSPENDED, &watcher_thread_id);
    GTEST_CHECK_(watcher_thread != nullptr)
        << "CreateThread failed with error " << ::GetLastError() << ".";
    // Give the watcher thread the same priority as ours to avoid being
    // blocked by it.
    ::SetThreadPriority(watcher_thread,
                        ::GetThreadPriority(::GetCurrentThread()));
    ::ResumeThread(watcher_thread);
    ::CloseHandle(watcher_thread);
  }

  // Monitors exit from a given thread and notifies those
  // ThreadIdToThreadLocals about thread termination.
  static DWORD WINAPI WatcherThreadFunc(LPVOID param) {
    const ThreadIdAndHandle* tah =
        reinterpret_cast<const ThreadIdAndHandle*>(param);
    GTEST_CHECK_(::WaitForSingleObject(tah->second, INFINITE) == WAIT_OBJECT_0);
    OnThreadExit(tah->first);
    ::CloseHandle(tah->second);
    delete tah;
    return 0;
  }

  // Returns map of thread local instances.
  static ThreadIdToThreadLocals* GetThreadLocalsMapLocked() {
    mutex_.AssertHeld();
#ifdef _MSC_VER
    MemoryIsNotDeallocated memory_is_not_deallocated;
#endif  // _MSC_VER
    static ThreadIdToThreadLocals* map = new ThreadIdToThreadLocals();
    return map;
  }

  // Protects access to GetThreadLocalsMapLocked() and its return value.
  static Mutex mutex_;
  // Protects access to GetThreadMapLocked() and its return value.
  static Mutex thread_map_mutex_;
};

Mutex ThreadLocalRegistryImpl::mutex_(Mutex::kStaticMutex);  // NOLINT
Mutex ThreadLocalRegistryImpl::thread_map_mutex_(
    Mutex::kStaticMutex);  // NOLINT

ThreadLocalValueHolderBase* ThreadLocalRegistry::GetValueOnCurrentThread(
    const ThreadLocalBase* thread_local_instance) {
  return ThreadLocalRegistryImpl::GetValueOnCurrentThread(
      thread_local_instance);
}

void ThreadLocalRegistry::OnThreadLocalDestroyed(
    const ThreadLocalBase* thread_local_instance) {
  ThreadLocalRegistryImpl::OnThreadLocalDestroyed(thread_local_instance);
}

#endif  // GTEST_IS_THREADSAFE && GTEST_OS_WINDOWS

#if GTEST_USES_POSIX_RE

// Implements RE.  Currently only needed for death tests.

RE::~RE() {
  if (is_valid_) {
    // regfree'ing an invalid regex might crash because the content
    // of the regex is undefined. Since the regex's are essentially
    // the same, one cannot be valid (or invalid) without the other
    // being so too.
    regfree(&partial_regex_);
    regfree(&full_regex_);
  }
}

// Returns true if and only if regular expression re matches the entire str.
bool RE::FullMatch(const char* str, const RE& re) {
  if (!re.is_valid_) return false;

  regmatch_t match;
  return regexec(&re.full_regex_, str, 1, &match, 0) == 0;
}

// Returns true if and only if regular expression re matches a substring of
// str (including str itself).
bool RE::PartialMatch(const char* str, const RE& re) {
  if (!re.is_valid_) return false;

  regmatch_t match;
  return regexec(&re.partial_regex_, str, 1, &match, 0) == 0;
}

// Initializes an RE from its string representation.
void RE::Init(const char* regex) {
  pattern_ = regex;

  // Reserves enough bytes to hold the regular expression used for a
  // full match.
  const size_t full_regex_len = strlen(regex) + 10;
  char* const full_pattern = new char[full_regex_len];

  snprintf(full_pattern, full_regex_len, "^(%s)$", regex);
  is_valid_ = regcomp(&full_regex_, full_pattern, REG_EXTENDED) == 0;
  // We want to call regcomp(&partial_regex_, ...) even if the
  // previous expression returns false.  Otherwise partial_regex_ may
  // not be properly initialized can may cause trouble when it's
  // freed.
  //
  // Some implementation of POSIX regex (e.g. on at least some
  // versions of Cygwin) doesn't accept the empty string as a valid
  // regex.  We change it to an equivalent form "()" to be safe.
  if (is_valid_) {
    const char* const partial_regex = (*regex == '\0') ? "()" : regex;
    is_valid_ = regcomp(&partial_regex_, partial_regex, REG_EXTENDED) == 0;
  }
  EXPECT_TRUE(is_valid_)
      << "Regular expression \"" << regex
      << "\" is not a valid POSIX Extended regular expression.";

  delete[] full_pattern;
}

#elif GTEST_USES_SIMPLE_RE

// Returns true if and only if ch appears anywhere in str (excluding the
// terminating '\0' character).
bool IsInSet(char ch, const char* str) {
  return ch != '\0' && strchr(str, ch) != nullptr;
}

// Returns true if and only if ch belongs to the given classification.
// Unlike similar functions in <ctype.h>, these aren't affected by the
// current locale.
bool IsAsciiDigit(char ch) { return '0' <= ch && ch <= '9'; }
bool IsAsciiPunct(char ch) {
  return IsInSet(ch, "^-!\"#$%&'()*+,./:;<=>?@[\\]_`{|}~");
}
bool IsRepeat(char ch) { return IsInSet(ch, "?*+"); }
bool IsAsciiWhiteSpace(char ch) { return IsInSet(ch, " \f\n\r\t\v"); }
bool IsAsciiWordChar(char ch) {
  return ('a' <= ch && ch <= 'z') || ('A' <= ch && ch <= 'Z') ||
         ('0' <= ch && ch <= '9') || ch == '_';
}

// Returns true if and only if "\\c" is a supported escape sequence.
bool IsValidEscape(char c) {
  return (IsAsciiPunct(c) || IsInSet(c, "dDfnrsStvwW"));
}

// Returns true if and only if the given atom (specified by escaped and
// pattern) matches ch.  The result is undefined if the atom is invalid.
bool AtomMatchesChar(bool escaped, char pattern_char, char ch) {
  if (escaped) {  // "\\p" where p is pattern_char.
    switch (pattern_char) {
      case 'd':
        return IsAsciiDigit(ch);
      case 'D':
        return !IsAsciiDigit(ch);
      case 'f':
        return ch == '\f';
      case 'n':
        return ch == '\n';
      case 'r':
        return ch == '\r';
      case 's':
        return IsAsciiWhiteSpace(ch);
      case 'S':
        return !IsAsciiWhiteSpace(ch);
      case 't':
        return ch == '\t';
      case 'v':
        return ch == '\v';
      case 'w':
        return IsAsciiWordChar(ch);
      case 'W':
        return !IsAsciiWordChar(ch);
    }
    return IsAsciiPunct(pattern_char) && pattern_char == ch;
  }

  return (pattern_char == '.' && ch != '\n') || pattern_char == ch;
}

// Helper function used by ValidateRegex() to format error messages.
static std::string FormatRegexSyntaxError(const char* regex, int index) {
  return (Message() << "Syntax error at index " << index
                    << " in simple regular expression \"" << regex << "\": ")
      .GetString();
}

// Generates non-fatal failures and returns false if regex is invalid;
// otherwise returns true.
bool ValidateRegex(const char* regex) {
  if (regex == nullptr) {
    ADD_FAILURE() << "NULL is not a valid simple regular expression.";
    return false;
  }

  bool is_valid = true;

  // True if and only if ?, *, or + can follow the previous atom.
  bool prev_repeatable = false;
  for (int i = 0; regex[i]; i++) {
    if (regex[i] == '\\') {  // An escape sequence
      i++;
      if (regex[i] == '\0') {
        ADD_FAILURE() << FormatRegexSyntaxError(regex, i - 1)
                      << "'\\' cannot appear at the end.";
        return false;
      }

      if (!IsValidEscape(regex[i])) {
        ADD_FAILURE() << FormatRegexSyntaxError(regex, i - 1)
                      << "invalid escape sequence \"\\" << regex[i] << "\".";
        is_valid = false;
      }
      prev_repeatable = true;
    } else {  // Not an escape sequence.
      const char ch = regex[i];

      if (ch == '^' && i > 0) {
        ADD_FAILURE() << FormatRegexSyntaxError(regex, i)
                      << "'^' can only appear at the beginning.";
        is_valid = false;
      } else if (ch == '$' && regex[i + 1] != '\0') {
        ADD_FAILURE() << FormatRegexSyntaxError(regex, i)
                      << "'$' can only appear at the end.";
        is_valid = false;
      } else if (IsInSet(ch, "()[]{}|")) {
        ADD_FAILURE() << FormatRegexSyntaxError(regex, i) << "'" << ch
                      << "' is unsupported.";
        is_valid = false;
      } else if (IsRepeat(ch) && !prev_repeatable) {
        ADD_FAILURE() << FormatRegexSyntaxError(regex, i) << "'" << ch
                      << "' can only follow a repeatable token.";
        is_valid = false;
      }

      prev_repeatable = !IsInSet(ch, "^$?*+");
    }
  }

  return is_valid;
}

// Matches a repeated regex atom followed by a valid simple regular
// expression.  The regex atom is defined as c if escaped is false,
// or \c otherwise.  repeat is the repetition meta character (?, *,
// or +).  The behavior is undefined if str contains too many
// characters to be indexable by size_t, in which case the test will
// probably time out anyway.  We are fine with this limitation as
// std::string has it too.
bool MatchRepetitionAndRegexAtHead(bool escaped, char c, char repeat,
                                   const char* regex, const char* str) {
  const size_t min_count = (repeat == '+') ? 1 : 0;
  const size_t max_count = (repeat == '?') ? 1 : static_cast<size_t>(-1) - 1;
  // We cannot call numeric_limits::max() as it conflicts with the
  // max() macro on Windows.

  for (size_t i = 0; i <= max_count; ++i) {
    // We know that the atom matches each of the first i characters in str.
    if (i >= min_count && MatchRegexAtHead(regex, str + i)) {
      // We have enough matches at the head, and the tail matches too.
      // Since we only care about *whether* the pattern matches str
      // (as opposed to *how* it matches), there is no need to find a
      // greedy match.
      return true;
    }
    if (str[i] == '\0' || !AtomMatchesChar(escaped, c, str[i])) return false;
  }
  return false;
}

// Returns true if and only if regex matches a prefix of str. regex must
// be a valid simple regular expression and not start with "^", or the
// result is undefined.
bool MatchRegexAtHead(const char* regex, const char* str) {
  if (*regex == '\0')  // An empty regex matches a prefix of anything.
    return true;

  // "$" only matches the end of a string.  Note that regex being
  // valid guarantees that there's nothing after "$" in it.
  if (*regex == '$') return *str == '\0';

  // Is the first thing in regex an escape sequence?
  const bool escaped = *regex == '\\';
  if (escaped) ++regex;
  if (IsRepeat(regex[1])) {
    // MatchRepetitionAndRegexAtHead() calls MatchRegexAtHead(), so
    // here's an indirect recursion.  It terminates as the regex gets
    // shorter in each recursion.
    return MatchRepetitionAndRegexAtHead(escaped, regex[0], regex[1], regex + 2,
                                         str);
  } else {
    // regex isn't empty, isn't "$", and doesn't start with a
    // repetition.  We match the first atom of regex with the first
    // character of str and recurse.
    return (*str != '\0') && AtomMatchesChar(escaped, *regex, *str) &&
           MatchRegexAtHead(regex + 1, str + 1);
  }
}

// Returns true if and only if regex matches any substring of str.  regex must
// be a valid simple regular expression, or the result is undefined.
//
// The algorithm is recursive, but the recursion depth doesn't exceed
// the regex length, so we won't need to worry about running out of
// stack space normally.  In rare cases the time complexity can be
// exponential with respect to the regex length + the string length,
// but usually it's must faster (often close to linear).
bool MatchRegexAnywhere(const char* regex, const char* str) {
  if (regex == nullptr || str == nullptr) return false;

  if (*regex == '^') return MatchRegexAtHead(regex + 1, str);

  // A successful match can be anywhere in str.
  do {
    if (MatchRegexAtHead(regex, str)) return true;
  } while (*str++ != '\0');
  return false;
}

// Implements the RE class.

RE::~RE() = default;

// Returns true if and only if regular expression re matches the entire str.
bool RE::FullMatch(const char* str, const RE& re) {
  return re.is_valid_ && MatchRegexAnywhere(re.full_pattern_.c_str(), str);
}

// Returns true if and only if regular expression re matches a substring of
// str (including str itself).
bool RE::PartialMatch(const char* str, const RE& re) {
  return re.is_valid_ && MatchRegexAnywhere(re.pattern_.c_str(), str);
}

// Initializes an RE from its string representation.
void RE::Init(const char* regex) {
  full_pattern_.clear();
  pattern_.clear();

  if (regex != nullptr) {
    pattern_ = regex;
  }

  is_valid_ = ValidateRegex(regex);
  if (!is_valid_) {
    // No need to calculate the full pattern when the regex is invalid.
    return;
  }

  // Reserves enough bytes to hold the regular expression used for a
  // full match: we need space to prepend a '^' and append a '$'.
  full_pattern_.reserve(pattern_.size() + 2);

  if (pattern_.empty() || pattern_.front() != '^') {
    full_pattern_.push_back('^');  // Makes sure full_pattern_ starts with '^'.
  }

  full_pattern_.append(pattern_);

  if (pattern_.empty() || pattern_.back() != '$') {
    full_pattern_.push_back('$');  // Makes sure full_pattern_ ends with '$'.
  }
}

#endif  // GTEST_USES_POSIX_RE

const char kUnknownFile[] = "unknown file";

// Formats a source file path and a line number as they would appear
// in an error message from the compiler used to compile this code.
GTEST_API_ ::std::string FormatFileLocation(const char* file, int line) {
  const std::string file_name(file == nullptr ? kUnknownFile : file);

  if (line < 0) {
    return file_name + ":";
  }
#ifdef _MSC_VER
  return file_name + "(" + StreamableToString(line) + "):";
#else
  return file_name + ":" + StreamableToString(line) + ":";
#endif  // _MSC_VER
}

// Formats a file location for compiler-independent XML output.
// Although this function is not platform dependent, we put it next to
// FormatFileLocation in order to contrast the two functions.
// Note that FormatCompilerIndependentFileLocation() does NOT append colon
// to the file location it produces, unlike FormatFileLocation().
GTEST_API_ ::std::string FormatCompilerIndependentFileLocation(const char* file,
                                                               int line) {
  const std::string file_name(file == nullptr ? kUnknownFile : file);

  if (line < 0)
    return file_name;
  else
    return file_name + ":" + StreamableToString(line);
}

GTestLog::GTestLog(GTestLogSeverity severity, const char* file, int line)
    : severity_(severity) {
  const char* const marker = severity == GTEST_INFO      ? "[  INFO ]"
                             : severity == GTEST_WARNING ? "[WARNING]"
                             : severity == GTEST_ERROR   ? "[ ERROR ]"
                                                         : "[ FATAL ]";
  GetStream() << ::std::endl
              << marker << " " << FormatFileLocation(file, line).c_str()
              << ": ";
}

// Flushes the buffers and, if severity is GTEST_FATAL, aborts the program.
GTestLog::~GTestLog() {
  GetStream() << ::std::endl;
  if (severity_ == GTEST_FATAL) {
    fflush(stderr);
    posix::Abort();
  }
}

// Disable Microsoft deprecation warnings for POSIX functions called from
// this class (creat, dup, dup2, and close)
GTEST_DISABLE_MSC_DEPRECATED_PUSH_()

#if GTEST_HAS_STREAM_REDIRECTION

// Object that captures an output stream (stdout/stderr).
class CapturedStream {
 public:
  // The ctor redirects the stream to a temporary file.
  explicit CapturedStream(int fd) : fd_(fd), uncaptured_fd_(dup(fd)) {
#if GTEST_OS_WINDOWS
    char temp_dir_path[MAX_PATH + 1] = {'\0'};   // NOLINT
    char temp_file_path[MAX_PATH + 1] = {'\0'};  // NOLINT

    ::GetTempPathA(sizeof(temp_dir_path), temp_dir_path);
    const UINT success = ::GetTempFileNameA(temp_dir_path, "gtest_redir",
                                            0,  // Generate unique file name.
                                            temp_file_path);
    GTEST_CHECK_(success != 0)
        << "Unable to create a temporary file in " << temp_dir_path;
    const int captured_fd = creat(temp_file_path, _S_IREAD | _S_IWRITE);
    GTEST_CHECK_(captured_fd != -1)
        << "Unable to open temporary file " << temp_file_path;
    filename_ = temp_file_path;
#else
    // There's no guarantee that a test has write access to the current
    // directory, so we create the temporary file in a temporary directory.
    std::string name_template;

#if GTEST_OS_LINUX_ANDROID
    // Note: Android applications are expected to call the framework's
    // Context.getExternalStorageDirectory() method through JNI to get
    // the location of the world-writable SD Card directory. However,
    // this requires a Context handle, which cannot be retrieved
    // globally from native code. Doing so also precludes running the
    // code as part of a regular standalone executable, which doesn't
    // run in a Dalvik process (e.g. when running it through 'adb shell').
    //
    // The location /data/local/tmp is directly accessible from native code.
    // '/sdcard' and other variants cannot be relied on, as they are not
    // guaranteed to be mounted, or may have a delay in mounting.
    name_template = "/data/local/tmp/";
#elif GTEST_OS_IOS
    char user_temp_dir[PATH_MAX + 1];

    // Documented alternative to NSTemporaryDirectory() (for obtaining creating
    // a temporary directory) at
    // https://developer.apple.com/library/archive/documentation/Security/Conceptual/SecureCodingGuide/Articles/RaceConditions.html#//apple_ref/doc/uid/TP40002585-SW10
    //
    // _CS_DARWIN_USER_TEMP_DIR (as well as _CS_DARWIN_USER_CACHE_DIR) is not
    // documented in the confstr() man page at
    // https://developer.apple.com/library/archive/documentation/System/Conceptual/ManPages_iPhoneOS/man3/confstr.3.html#//apple_ref/doc/man/3/confstr
    // but are still available, according to the WebKit patches at
    // https://trac.webkit.org/changeset/262004/webkit
    // https://trac.webkit.org/changeset/263705/webkit
    //
    // The confstr() implementation falls back to getenv("TMPDIR"). See
    // https://opensource.apple.com/source/Libc/Libc-1439.100.3/gen/confstr.c.auto.html
    ::confstr(_CS_DARWIN_USER_TEMP_DIR, user_temp_dir, sizeof(user_temp_dir));

    name_template = user_temp_dir;
    if (name_template.back() != GTEST_PATH_SEP_[0])
      name_template.push_back(GTEST_PATH_SEP_[0]);
#else
    name_template = "/tmp/";
#endif
    name_template.append("gtest_captured_stream.XXXXXX");

    // mkstemp() modifies the string bytes in place, and does not go beyond the
    // string's length. This results in well-defined behavior in C++17.
    //
    // The const_cast is needed below C++17. The constraints on std::string
    // implementations in C++11 and above make assumption behind the const_cast
    // fairly safe.
    const int captured_fd = ::mkstemp(const_cast<char*>(name_template.data()));
    if (captured_fd == -1) {
      GTEST_LOG_(WARNING)
          << "Failed to create tmp file " << name_template
          << " for test; does the test have access to the /tmp directory?";
    }
    filename_ = std::move(name_template);
#endif  // GTEST_OS_WINDOWS
    fflush(nullptr);
    dup2(captured_fd, fd_);
    close(captured_fd);
  }

  ~CapturedStream() { remove(filename_.c_str()); }

  std::string GetCapturedString() {
    if (uncaptured_fd_ != -1) {
      // Restores the original stream.
      fflush(nullptr);
      dup2(uncaptured_fd_, fd_);
      close(uncaptured_fd_);
      uncaptured_fd_ = -1;
    }

    FILE* const file = posix::FOpen(filename_.c_str(), "r");
    if (file == nullptr) {
      GTEST_LOG_(FATAL) << "Failed to open tmp file " << filename_
                        << " for capturing stream.";
    }
    const std::string content = ReadEntireFile(file);
    posix::FClose(file);
    return content;
  }

 private:
  const int fd_;  // A stream to capture.
  int uncaptured_fd_;
  // Name of the temporary file holding the stderr output.
  ::std::string filename_;

  CapturedStream(const CapturedStream&) = delete;
  CapturedStream& operator=(const CapturedStream&) = delete;
};

GTEST_DISABLE_MSC_DEPRECATED_POP_()

static CapturedStream* g_captured_stderr = nullptr;
static CapturedStream* g_captured_stdout = nullptr;

// Starts capturing an output stream (stdout/stderr).
static void CaptureStream(int fd, const char* stream_name,
                          CapturedStream** stream) {
  if (*stream != nullptr) {
    GTEST_LOG_(FATAL) << "Only one " << stream_name
                      << " capturer can exist at a time.";
  }
  *stream = new CapturedStream(fd);
}

// Stops capturing the output stream and returns the captured string.
static std::string GetCapturedStream(CapturedStream** captured_stream) {
  const std::string content = (*captured_stream)->GetCapturedString();

  delete *captured_stream;
  *captured_stream = nullptr;

  return content;
}

#if defined(_MSC_VER) || defined(__BORLANDC__)
// MSVC and C++Builder do not provide a definition of STDERR_FILENO.
const int kStdOutFileno = 1;
const int kStdErrFileno = 2;
#else
const int kStdOutFileno = STDOUT_FILENO;
const int kStdErrFileno = STDERR_FILENO;
<<<<<<< HEAD
#endif  // _MSC_VER
=======
#endif  // defined(_MSC_VER) || defined(__BORLANDC__)
>>>>>>> 3d787f5a

// Starts capturing stdout.
void CaptureStdout() {
  CaptureStream(kStdOutFileno, "stdout", &g_captured_stdout);
}

// Starts capturing stderr.
void CaptureStderr() {
  CaptureStream(kStdErrFileno, "stderr", &g_captured_stderr);
}

// Stops capturing stdout and returns the captured string.
std::string GetCapturedStdout() {
  return GetCapturedStream(&g_captured_stdout);
}

// Stops capturing stderr and returns the captured string.
std::string GetCapturedStderr() {
  return GetCapturedStream(&g_captured_stderr);
}

#endif  // GTEST_HAS_STREAM_REDIRECTION

size_t GetFileSize(FILE* file) {
  fseek(file, 0, SEEK_END);
  return static_cast<size_t>(ftell(file));
}

std::string ReadEntireFile(FILE* file) {
  const size_t file_size = GetFileSize(file);
  char* const buffer = new char[file_size];

  size_t bytes_last_read = 0;  // # of bytes read in the last fread()
  size_t bytes_read = 0;       // # of bytes read so far

  fseek(file, 0, SEEK_SET);

  // Keeps reading the file until we cannot read further or the
  // pre-determined file size is reached.
  do {
    bytes_last_read =
        fread(buffer + bytes_read, 1, file_size - bytes_read, file);
    bytes_read += bytes_last_read;
  } while (bytes_last_read > 0 && bytes_read < file_size);

  const std::string content(buffer, bytes_read);
  delete[] buffer;

  return content;
}

#if GTEST_HAS_DEATH_TEST
static const std::vector<std::string>* g_injected_test_argvs =
    nullptr;  // Owned.

std::vector<std::string> GetInjectableArgvs() {
  if (g_injected_test_argvs != nullptr) {
    return *g_injected_test_argvs;
  }
  return GetArgvs();
}

void SetInjectableArgvs(const std::vector<std::string>* new_argvs) {
  if (g_injected_test_argvs != new_argvs) delete g_injected_test_argvs;
  g_injected_test_argvs = new_argvs;
}

void SetInjectableArgvs(const std::vector<std::string>& new_argvs) {
  SetInjectableArgvs(
      new std::vector<std::string>(new_argvs.begin(), new_argvs.end()));
}

void ClearInjectableArgvs() {
  delete g_injected_test_argvs;
  g_injected_test_argvs = nullptr;
}
#endif  // GTEST_HAS_DEATH_TEST

#if GTEST_OS_WINDOWS_MOBILE
namespace posix {
void Abort() {
  DebugBreak();
  TerminateProcess(GetCurrentProcess(), 1);
}
}  // namespace posix
#endif  // GTEST_OS_WINDOWS_MOBILE

// Returns the name of the environment variable corresponding to the
// given flag.  For example, FlagToEnvVar("foo") will return
// "GTEST_FOO" in the open-source version.
static std::string FlagToEnvVar(const char* flag) {
  const std::string full_flag =
      (Message() << GTEST_FLAG_PREFIX_ << flag).GetString();

  Message env_var;
  for (size_t i = 0; i != full_flag.length(); i++) {
    env_var << ToUpper(full_flag.c_str()[i]);
  }

  return env_var.GetString();
}

// Parses 'str' for a 32-bit signed integer.  If successful, writes
// the result to *value and returns true; otherwise leaves *value
// unchanged and returns false.
bool ParseInt32(const Message& src_text, const char* str, int32_t* value) {
  // Parses the environment variable as a decimal integer.
  char* end = nullptr;
  const long long_value = strtol(str, &end, 10);  // NOLINT

  // Has strtol() consumed all characters in the string?
  if (*end != '\0') {
    // No - an invalid character was encountered.
    Message msg;
    msg << "WARNING: " << src_text
        << " is expected to be a 32-bit integer, but actually"
        << " has value \"" << str << "\".\n";
    gtest_printf("%s", msg.GetString().c_str());
    gtest_flush_stdout();
    return false;
  }

  // Is the parsed value in the range of an int32_t?
  const auto result = static_cast<int32_t>(long_value);
  if (long_value == LONG_MAX || long_value == LONG_MIN ||
      // The parsed value overflows as a long.  (strtol() returns
      // LONG_MAX or LONG_MIN when the input overflows.)
      result != long_value
      // The parsed value overflows as an int32_t.
  ) {
    Message msg;
    msg << "WARNING: " << src_text
        << " is expected to be a 32-bit integer, but actually"
        << " has value " << str << ", which overflows.\n";
    gtest_printf("%s", msg.GetString().c_str());
    gtest_flush_stdout();
    return false;
  }

  *value = result;
  return true;
}

// Reads and returns the Boolean environment variable corresponding to
// the given flag; if it's not set, returns default_value.
//
// The value is considered true if and only if it's not "0".
bool BoolFromGTestEnv(const char* flag, bool default_value) {
#if defined(GTEST_GET_BOOL_FROM_ENV_)
  return GTEST_GET_BOOL_FROM_ENV_(flag, default_value);
#else
  const std::string env_var = FlagToEnvVar(flag);
  const char* const string_value = posix::GetEnv(env_var.c_str());
  return string_value == nullptr ? default_value
                                 : strcmp(string_value, "0") != 0;
#endif  // defined(GTEST_GET_BOOL_FROM_ENV_)
}

// Reads and returns a 32-bit integer stored in the environment
// variable corresponding to the given flag; if it isn't set or
// doesn't represent a valid 32-bit integer, returns default_value.
int32_t Int32FromGTestEnv(const char* flag, int32_t default_value) {
#if defined(GTEST_GET_INT32_FROM_ENV_)
  return GTEST_GET_INT32_FROM_ENV_(flag, default_value);
#else
  const std::string env_var = FlagToEnvVar(flag);
  const char* const string_value = posix::GetEnv(env_var.c_str());
  if (string_value == nullptr) {
    // The environment variable is not set.
    return default_value;
  }

  int32_t result = default_value;
  if (!ParseInt32(Message() << "Environment variable " << env_var, string_value,
                  &result)) {
    gtest_printf("The default value %s is used.\n",
           (Message() << default_value).GetString().c_str());
    gtest_flush_stdout();
    return default_value;
  }

  return result;
#endif  // defined(GTEST_GET_INT32_FROM_ENV_)
}

// As a special case for the 'output' flag, if GTEST_OUTPUT is not
// set, we look for XML_OUTPUT_FILE, which is set by the Bazel build
// system.  The value of XML_OUTPUT_FILE is a filename without the
// "xml:" prefix of GTEST_OUTPUT.
// Note that this is meant to be called at the call site so it does
// not check that the flag is 'output'
// In essence this checks an env variable called XML_OUTPUT_FILE
// and if it is set we prepend "xml:" to its value, if it not set we return ""
std::string OutputFlagAlsoCheckEnvVar() {
  std::string default_value_for_output_flag = "";
  const char* xml_output_file_env = posix::GetEnv("XML_OUTPUT_FILE");
  if (nullptr != xml_output_file_env) {
    default_value_for_output_flag = std::string("xml:") + xml_output_file_env;
  }
  return default_value_for_output_flag;
}

// Reads and returns the string environment variable corresponding to
// the given flag; if it's not set, returns default_value.
const char* StringFromGTestEnv(const char* flag, const char* default_value) {
#if defined(GTEST_GET_STRING_FROM_ENV_)
  return GTEST_GET_STRING_FROM_ENV_(flag, default_value);
#else
  const std::string env_var = FlagToEnvVar(flag);
  const char* const value = posix::GetEnv(env_var.c_str());
  return value == nullptr ? default_value : value;
#endif  // defined(GTEST_GET_STRING_FROM_ENV_)
}

}  // namespace internal
}  // namespace testing<|MERGE_RESOLUTION|>--- conflicted
+++ resolved
@@ -1167,11 +1167,7 @@
 #else
 const int kStdOutFileno = STDOUT_FILENO;
 const int kStdErrFileno = STDERR_FILENO;
-<<<<<<< HEAD
-#endif  // _MSC_VER
-=======
 #endif  // defined(_MSC_VER) || defined(__BORLANDC__)
->>>>>>> 3d787f5a
 
 // Starts capturing stdout.
 void CaptureStdout() {
