--- conflicted
+++ resolved
@@ -336,11 +336,7 @@
     return false;
   }
 
-<<<<<<< HEAD
-  if (pathname_.length() == 0 || pathname_ == kCurrentDirectoryString || this->DirectoryExists()) {
-=======
-  if (pathname_.empty() || this->DirectoryExists()) {
->>>>>>> b10fad38
+  if (pathname_.empty() || pathname_ == kCurrentDirectoryString || this->DirectoryExists()) {
     return true;
   }
 
