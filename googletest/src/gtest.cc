--- conflicted
+++ resolved
@@ -6263,7 +6263,6 @@
     "  @G--" GTEST_FLAG_PREFIX_
     "filter=@YPOSTIVE_PATTERNS"
     "[@G-@YNEGATIVE_PATTERNS]@D\n"
-<<<<<<< HEAD
     "      Run only the tests whose name matches one of the positive patterns "
     "but\n"
     "      none of the negative patterns. '?' matches any single character; "
@@ -6289,10 +6288,10 @@
     "  @G--" GTEST_FLAG_PREFIX_
     "color=@Y(@Gyes@Y|@Gno@Y|@Gauto@Y)@D\n"
     "      Enable/disable colored output. The default is @Gauto@D.\n"
-    "  -@G-" GTEST_FLAG_PREFIX_
+    "  @G--" GTEST_FLAG_PREFIX_
     "brief=1@D\n"
     "      Only print test failures.\n"
-    "  -@G-" GTEST_FLAG_PREFIX_
+    "  @G--" GTEST_FLAG_PREFIX_
     "print_time=0@D\n"
     "      Don't print the elapsed time of each test.\n"
     "  @G--" GTEST_FLAG_PREFIX_
@@ -6301,32 +6300,6 @@
     "      Generate a JSON or XML report in the given directory or with the "
     "given\n"
     "      file name. @YFILE_PATH@D defaults to @Gtest_detail.xml@D.\n"
-=======
-"      Run only the tests whose name matches one of the positive patterns but\n"
-"      none of the negative patterns. '?' matches any single character; '*'\n"
-"      matches any substring; ':' separates two patterns.\n"
-"  @G--" GTEST_FLAG_PREFIX_ "also_run_disabled_tests@D\n"
-"      Run all disabled tests too.\n"
-"\n"
-"Test Execution:\n"
-"  @G--" GTEST_FLAG_PREFIX_ "repeat=@Y[COUNT]@D\n"
-"      Run the tests repeatedly; use a negative count to repeat forever.\n"
-"  @G--" GTEST_FLAG_PREFIX_ "shuffle@D\n"
-"      Randomize tests' orders on every iteration.\n"
-"  @G--" GTEST_FLAG_PREFIX_ "random_seed=@Y[NUMBER]@D\n"
-"      Random number seed to use for shuffling test orders (between 1 and\n"
-"      99999, or 0 to use a seed based on the current time).\n"
-"\n"
-"Test Output:\n"
-"  @G--" GTEST_FLAG_PREFIX_ "color=@Y(@Gyes@Y|@Gno@Y|@Gauto@Y)@D\n"
-"      Enable/disable colored output. The default is @Gauto@D.\n"
-"  @G--" GTEST_FLAG_PREFIX_ "print_time=0@D\n"
-"      Don't print the elapsed time of each test.\n"
-"  @G--" GTEST_FLAG_PREFIX_ "output=@Y(@Gjson@Y|@Gxml@Y)[@G:@YDIRECTORY_PATH@G"
-    GTEST_PATH_SEP_ "@Y|@G:@YFILE_PATH]@D\n"
-"      Generate a JSON or XML report in the given directory or with the given\n"
-"      file name. @YFILE_PATH@D defaults to @Gtest_detail.xml@D.\n"
->>>>>>> e3c25c16
 # if GTEST_CAN_STREAM_RESULTS_
     "  @G--" GTEST_FLAG_PREFIX_
     "stream_result_to=@YHOST@G:@YPORT@D\n"
