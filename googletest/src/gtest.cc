// Copyright 2005, Google Inc.
// All rights reserved.
//
// Redistribution and use in source and binary forms, with or without
// modification, are permitted provided that the following conditions are
// met:
//
//     * Redistributions of source code must retain the above copyright
// notice, this list of conditions and the following disclaimer.
//     * Redistributions in binary form must reproduce the above
// copyright notice, this list of conditions and the following disclaimer
// in the documentation and/or other materials provided with the
// distribution.
//     * Neither the name of Google Inc. nor the names of its
// contributors may be used to endorse or promote products derived from
// this software without specific prior written permission.
//
// THIS SOFTWARE IS PROVIDED BY THE COPYRIGHT HOLDERS AND CONTRIBUTORS
// "AS IS" AND ANY EXPRESS OR IMPLIED WARRANTIES, INCLUDING, BUT NOT
// LIMITED TO, THE IMPLIED WARRANTIES OF MERCHANTABILITY AND FITNESS FOR
// A PARTICULAR PURPOSE ARE DISCLAIMED. IN NO EVENT SHALL THE COPYRIGHT
// OWNER OR CONTRIBUTORS BE LIABLE FOR ANY DIRECT, INDIRECT, INCIDENTAL,
// SPECIAL, EXEMPLARY, OR CONSEQUENTIAL DAMAGES (INCLUDING, BUT NOT
// LIMITED TO, PROCUREMENT OF SUBSTITUTE GOODS OR SERVICES; LOSS OF USE,
// DATA, OR PROFITS; OR BUSINESS INTERRUPTION) HOWEVER CAUSED AND ON ANY
// THEORY OF LIABILITY, WHETHER IN CONTRACT, STRICT LIABILITY, OR TORT
// (INCLUDING NEGLIGENCE OR OTHERWISE) ARISING IN ANY WAY OUT OF THE USE
// OF THIS SOFTWARE, EVEN IF ADVISED OF THE POSSIBILITY OF SUCH DAMAGE.

//
// The Google C++ Testing and Mocking Framework (Google Test)

#include "gtest/gtest.h"
#include "gtest/internal/custom/gtest.h"
#include "gtest/gtest-spi.h"

#include <ctype.h>
#include <math.h>
#include <stdarg.h>
#include <stdio.h>
#include <stdlib.h>
#include <time.h>
#include <wchar.h>
#include <wctype.h>

#include <algorithm>
#include <iomanip>
#include <limits>
#include <list>
#include <map>
#include <ostream>  // NOLINT
#include <sstream>
#include <vector>

#if GTEST_OS_LINUX

// FIXME: Use autoconf to detect availability of
// gettimeofday().
# define GTEST_HAS_GETTIMEOFDAY_ 1

# include <fcntl.h>  // NOLINT
# include <limits.h>  // NOLINT
# include <sched.h>  // NOLINT
// Declares vsnprintf().  This header is not available on Windows.
# include <strings.h>  // NOLINT
# include <sys/mman.h>  // NOLINT
# include <sys/time.h>  // NOLINT
# include <unistd.h>  // NOLINT
# include <string>

#elif GTEST_OS_SYMBIAN
# define GTEST_HAS_GETTIMEOFDAY_ 1
# include <sys/time.h>  // NOLINT

#elif GTEST_OS_ZOS
# define GTEST_HAS_GETTIMEOFDAY_ 1
# include <sys/time.h>  // NOLINT

// On z/OS we additionally need strings.h for strcasecmp.
# include <strings.h>  // NOLINT

#elif GTEST_OS_WINDOWS_MOBILE  // We are on Windows CE.

# include <windows.h>  // NOLINT
# undef min

#elif GTEST_OS_WINDOWS  // We are on Windows proper.

# include <io.h>  // NOLINT
# include <sys/timeb.h>  // NOLINT
# include <sys/types.h>  // NOLINT
# include <sys/stat.h>  // NOLINT

# if GTEST_OS_WINDOWS_MINGW
// MinGW has gettimeofday() but not _ftime64().
// FIXME: Use autoconf to detect availability of
//   gettimeofday().
// FIXME: There are other ways to get the time on
//   Windows, like GetTickCount() or GetSystemTimeAsFileTime().  MinGW
//   supports these.  consider using them instead.
#  define GTEST_HAS_GETTIMEOFDAY_ 1
#  include <sys/time.h>  // NOLINT
# endif  // GTEST_OS_WINDOWS_MINGW

// cpplint thinks that the header is already included, so we want to
// silence it.
# include <windows.h>  // NOLINT
# undef min

#else

// Assume other platforms have gettimeofday().
// FIXME: Use autoconf to detect availability of
//   gettimeofday().
# define GTEST_HAS_GETTIMEOFDAY_ 1

// cpplint thinks that the header is already included, so we want to
// silence it.
# include <sys/time.h>  // NOLINT
# include <unistd.h>  // NOLINT

#endif  // GTEST_OS_LINUX

#if GTEST_HAS_EXCEPTIONS
# include <stdexcept>
#endif

#if GTEST_CAN_STREAM_RESULTS_
# include <arpa/inet.h>  // NOLINT
# include <netdb.h>  // NOLINT
# include <sys/socket.h>  // NOLINT
# include <sys/types.h>  // NOLINT
#endif

#include "src/gtest-internal-inl.h"

#if GTEST_OS_WINDOWS
# define vsnprintf _vsnprintf
#endif  // GTEST_OS_WINDOWS

<<<<<<< HEAD
#if GTEST_OS_MAC
# ifndef GTEST_OS_IOS
#  include <crt_externs.h>
# endif
#endif
=======
#if GTEST_HAS_ABSL
#include "absl/debugging/failure_signal_handler.h"
#include "absl/debugging/stacktrace.h"
#include "absl/debugging/symbolize.h"
#include "absl/strings/str_cat.h"
#endif  // GTEST_HAS_ABSL
>>>>>>> b252101b

namespace testing {

using internal::CountIf;
using internal::ForEach;
using internal::GetElementOr;
using internal::Shuffle;

// Constants.

// A test whose test case name or test name matches this filter is
// disabled and not run.
static const char kDisableTestFilter[] = "DISABLED_*:*/DISABLED_*";

// A test case whose name matches this filter is considered a death
// test case and will be run before test cases whose name doesn't
// match this filter.
static const char kDeathTestCaseFilter[] = "*DeathTest:*DeathTest/*";

// A test filter that matches everything.
static const char kUniversalFilter[] = "*";

// The default output format.
static const char kDefaultOutputFormat[] = "xml";
// The default output file.
static const char kDefaultOutputFile[] = "test_detail";

// The environment variable name for the test shard index.
static const char kTestShardIndex[] = "GTEST_SHARD_INDEX";
// The environment variable name for the total number of test shards.
static const char kTestTotalShards[] = "GTEST_TOTAL_SHARDS";
// The environment variable name for the test shard status file.
static const char kTestShardStatusFile[] = "GTEST_SHARD_STATUS_FILE";

namespace internal {

// The text used in failure messages to indicate the start of the
// stack trace.
const char kStackTraceMarker[] = "\nStack trace:\n";

// g_help_flag is true iff the --help flag or an equivalent form is
// specified on the command line.
bool g_help_flag = false;

}  // namespace internal

// Bazel passes in the argument to '--test_filter' via the TESTBRIDGE_TEST_ONLY
// environment variable.
static const char* GetDefaultFilter() {
  const char* const testbridge_test_only =
      internal::posix::GetEnv("TESTBRIDGE_TEST_ONLY");
  if (testbridge_test_only != NULL) {
    return testbridge_test_only;
  }
  return kUniversalFilter;
}

GTEST_DEFINE_bool_(
    also_run_disabled_tests,
    internal::BoolFromGTestEnv("also_run_disabled_tests", false),
    "Run disabled tests too, in addition to the tests normally being run.");

GTEST_DEFINE_bool_(
    break_on_failure,
    internal::BoolFromGTestEnv("break_on_failure", false),
    "True iff a failed assertion should be a debugger break-point.");

GTEST_DEFINE_bool_(
    catch_exceptions,
    internal::BoolFromGTestEnv("catch_exceptions", true),
    "True iff " GTEST_NAME_
    " should catch exceptions and treat them as test failures.");

GTEST_DEFINE_string_(
    color,
    internal::StringFromGTestEnv("color", "auto"),
    "Whether to use colors in the output.  Valid values: yes, no, "
    "and auto.  'auto' means to use colors if the output is "
    "being sent to a terminal and the TERM environment variable "
    "is set to a terminal type that supports colors.");

GTEST_DEFINE_string_(
    filter,
    internal::StringFromGTestEnv("filter", GetDefaultFilter()),
    "A colon-separated list of glob (not regex) patterns "
    "for filtering the tests to run, optionally followed by a "
    "'-' and a : separated list of negative patterns (tests to "
    "exclude).  A test is run if it matches one of the positive "
    "patterns and does not match any of the negative patterns.");

GTEST_DEFINE_bool_(
    install_failure_signal_handler,
    internal::BoolFromGTestEnv("install_failure_signal_handler", false),
    "If true and supported on the current platform, " GTEST_NAME_ " should "
    "install a signal handler that dumps debugging information when fatal "
    "signals are raised.");

GTEST_DEFINE_bool_(list_tests, false,
                   "List all tests without running them.");

// The net priority order after flag processing is thus:
//   --gtest_output command line flag
//   GTEST_OUTPUT environment variable
//   XML_OUTPUT_FILE environment variable
//   ''
GTEST_DEFINE_string_(
    output,
    internal::StringFromGTestEnv("output",
      internal::OutputFlagAlsoCheckEnvVar().c_str()),
    "A format (defaults to \"xml\" but can be specified to be \"json\"), "
    "optionally followed by a colon and an output file name or directory. "
    "A directory is indicated by a trailing pathname separator. "
    "Examples: \"xml:filename.xml\", \"xml::directoryname/\". "
    "If a directory is specified, output files will be created "
    "within that directory, with file-names based on the test "
    "executable's name and, if necessary, made unique by adding "
    "digits.");

GTEST_DEFINE_bool_(
    print_time,
    internal::BoolFromGTestEnv("print_time", true),
    "True iff " GTEST_NAME_
    " should display elapsed time in text output.");

GTEST_DEFINE_bool_(
    print_utf8,
    internal::BoolFromGTestEnv("print_utf8", true),
    "True iff " GTEST_NAME_
    " prints UTF8 characters as text.");

GTEST_DEFINE_int32_(
    random_seed,
    internal::Int32FromGTestEnv("random_seed", 0),
    "Random number seed to use when shuffling test orders.  Must be in range "
    "[1, 99999], or 0 to use a seed based on the current time.");

GTEST_DEFINE_int32_(
    repeat,
    internal::Int32FromGTestEnv("repeat", 1),
    "How many times to repeat each test.  Specify a negative number "
    "for repeating forever.  Useful for shaking out flaky tests.");

GTEST_DEFINE_bool_(
    show_internal_stack_frames, false,
    "True iff " GTEST_NAME_ " should include internal stack frames when "
    "printing test failure stack traces.");

GTEST_DEFINE_bool_(
    shuffle,
    internal::BoolFromGTestEnv("shuffle", false),
    "True iff " GTEST_NAME_
    " should randomize tests' order on every run.");

GTEST_DEFINE_int32_(
    stack_trace_depth,
    internal::Int32FromGTestEnv("stack_trace_depth", kMaxStackTraceDepth),
    "The maximum number of stack frames to print when an "
    "assertion fails.  The valid range is 0 through 100, inclusive.");

GTEST_DEFINE_string_(
    stream_result_to,
    internal::StringFromGTestEnv("stream_result_to", ""),
    "This flag specifies the host name and the port number on which to stream "
    "test results. Example: \"localhost:555\". The flag is effective only on "
    "Linux.");

GTEST_DEFINE_bool_(
    throw_on_failure,
    internal::BoolFromGTestEnv("throw_on_failure", false),
    "When this flag is specified, a failed assertion will throw an exception "
    "if exceptions are enabled or exit the program with a non-zero code "
    "otherwise. For use with an external test framework.");

#if GTEST_USE_OWN_FLAGFILE_FLAG_
GTEST_DEFINE_string_(
    flagfile,
    internal::StringFromGTestEnv("flagfile", ""),
    "This flag specifies the flagfile to read command-line flags from.");
#endif  // GTEST_USE_OWN_FLAGFILE_FLAG_

namespace internal {

// Generates a random number from [0, range), using a Linear
// Congruential Generator (LCG).  Crashes if 'range' is 0 or greater
// than kMaxRange.
UInt32 Random::Generate(UInt32 range) {
  // These constants are the same as are used in glibc's rand(3).
  // Use wider types than necessary to prevent unsigned overflow diagnostics.
  state_ = static_cast<UInt32>(1103515245ULL*state_ + 12345U) % kMaxRange;

  GTEST_CHECK_(range > 0)
      << "Cannot generate a number in the range [0, 0).";
  GTEST_CHECK_(range <= kMaxRange)
      << "Generation of a number in [0, " << range << ") was requested, "
      << "but this can only generate numbers in [0, " << kMaxRange << ").";

  // Converting via modulus introduces a bit of downward bias, but
  // it's simple, and a linear congruential generator isn't too good
  // to begin with.
  return state_ % range;
}

// GTestIsInitialized() returns true iff the user has initialized
// Google Test.  Useful for catching the user mistake of not initializing
// Google Test before calling RUN_ALL_TESTS().
static bool GTestIsInitialized() { return GetArgvs().size() > 0; }

// Iterates over a vector of TestCases, keeping a running sum of the
// results of calling a given int-returning method on each.
// Returns the sum.
static int SumOverTestCaseList(const std::vector<TestCase*>& case_list,
                               int (TestCase::*method)() const) {
  int sum = 0;
  for (size_t i = 0; i < case_list.size(); i++) {
    sum += (case_list[i]->*method)();
  }
  return sum;
}

// Returns true iff the test case passed.
static bool TestCasePassed(const TestCase* test_case) {
  return test_case->should_run() && test_case->Passed();
}

// Returns true iff the test case failed.
static bool TestCaseFailed(const TestCase* test_case) {
  return test_case->should_run() && test_case->Failed();
}

// Returns true iff test_case contains at least one test that should
// run.
static bool ShouldRunTestCase(const TestCase* test_case) {
  return test_case->should_run();
}

// AssertHelper constructor.
AssertHelper::AssertHelper(TestPartResult::Type type,
                           const char* file,
                           int line,
                           const char* message)
    : data_(new AssertHelperData(type, file, line, message)) {
}

AssertHelper::~AssertHelper() {
  delete data_;
}

// Message assignment, for assertion streaming support.
void AssertHelper::operator=(const Message& message) const {
  UnitTest::GetInstance()->
    AddTestPartResult(data_->type, data_->file, data_->line,
                      AppendUserMessage(data_->message, message),
                      UnitTest::GetInstance()->impl()
                      ->CurrentOsStackTraceExceptTop(1)
                      // Skips the stack frame for this function itself.
                      );  // NOLINT
}

// Mutex for linked pointers.
GTEST_API_ GTEST_DEFINE_STATIC_MUTEX_(g_linked_ptr_mutex);

// A copy of all command line arguments.  Set by InitGoogleTest().
::std::vector<std::string> g_argvs;

::std::vector<std::string> GetArgvs() {
#if defined(GTEST_CUSTOM_GET_ARGVS_)
  // GTEST_CUSTOM_GET_ARGVS_() may return a container of std::string or
  // ::string. This code converts it to the appropriate type.
  const auto& custom = GTEST_CUSTOM_GET_ARGVS_();
  return ::std::vector<std::string>(custom.begin(), custom.end());
#else   // defined(GTEST_CUSTOM_GET_ARGVS_)
  return g_argvs;
#endif  // defined(GTEST_CUSTOM_GET_ARGVS_)
}

// Returns the current application's name, removing directory path if that
// is present.
FilePath GetCurrentExecutableName() {
  FilePath result;

#if GTEST_OS_WINDOWS
  result.Set(FilePath(GetArgvs()[0]).RemoveExtension("exe"));
#else
  result.Set(FilePath(GetArgvs()[0]));
#endif  // GTEST_OS_WINDOWS

  return result.RemoveDirectoryName();
}

// Functions for processing the gtest_output flag.

// Returns the output format, or "" for normal printed output.
std::string UnitTestOptions::GetOutputFormat() {
  const char* const gtest_output_flag = GTEST_FLAG(output).c_str();
  if (gtest_output_flag == NULL) return std::string("");

  const char* const colon = strchr(gtest_output_flag, ':');
  return (colon == NULL) ?
      std::string(gtest_output_flag) :
      std::string(gtest_output_flag, colon - gtest_output_flag);
}

// Returns the name of the requested output file, or the default if none
// was explicitly specified.
std::string UnitTestOptions::GetAbsolutePathToOutputFile() {
  const char* const gtest_output_flag = GTEST_FLAG(output).c_str();
  if (gtest_output_flag == NULL)
    return "";

  std::string format = GetOutputFormat();
  if (format.empty())
    format = std::string(kDefaultOutputFormat);

  const char* const colon = strchr(gtest_output_flag, ':');
  if (colon == NULL)
    return internal::FilePath::MakeFileName(
        internal::FilePath(
            UnitTest::GetInstance()->original_working_dir()),
        internal::FilePath(kDefaultOutputFile), 0,
        format.c_str()).string();

  internal::FilePath output_name(colon + 1);
  if (!output_name.IsAbsolutePath())
    // FIXME: on Windows \some\path is not an absolute
    // path (as its meaning depends on the current drive), yet the
    // following logic for turning it into an absolute path is wrong.
    // Fix it.
    output_name = internal::FilePath::ConcatPaths(
        internal::FilePath(UnitTest::GetInstance()->original_working_dir()),
        internal::FilePath(colon + 1));

  if (!output_name.IsDirectory())
    return output_name.string();

  internal::FilePath result(internal::FilePath::GenerateUniqueFileName(
      output_name, internal::GetCurrentExecutableName(),
      GetOutputFormat().c_str()));
  return result.string();
}

// Returns true iff the wildcard pattern matches the string.  The
// first ':' or '\0' character in pattern marks the end of it.
//
// This recursive algorithm isn't very efficient, but is clear and
// works well enough for matching test names, which are short.
bool UnitTestOptions::PatternMatchesString(const char *pattern,
                                           const char *str) {
  switch (*pattern) {
    case '\0':
    case ':':  // Either ':' or '\0' marks the end of the pattern.
      return *str == '\0';
    case '?':  // Matches any single character.
      return *str != '\0' && PatternMatchesString(pattern + 1, str + 1);
    case '*':  // Matches any string (possibly empty) of characters.
      return (*str != '\0' && PatternMatchesString(pattern, str + 1)) ||
          PatternMatchesString(pattern + 1, str);
    default:  // Non-special character.  Matches itself.
      return *pattern == *str &&
          PatternMatchesString(pattern + 1, str + 1);
  }
}

bool UnitTestOptions::MatchesFilter(
    const std::string& name, const char* filter) {
  const char *cur_pattern = filter;
  for (;;) {
    if (PatternMatchesString(cur_pattern, name.c_str())) {
      return true;
    }

    // Finds the next pattern in the filter.
    cur_pattern = strchr(cur_pattern, ':');

    // Returns if no more pattern can be found.
    if (cur_pattern == NULL) {
      return false;
    }

    // Skips the pattern separater (the ':' character).
    cur_pattern++;
  }
}

// Returns true iff the user-specified filter matches the test case
// name and the test name.
bool UnitTestOptions::FilterMatchesTest(const std::string &test_case_name,
                                        const std::string &test_name) {
  const std::string& full_name = test_case_name + "." + test_name.c_str();

  // Split --gtest_filter at '-', if there is one, to separate into
  // positive filter and negative filter portions
  const char* const p = GTEST_FLAG(filter).c_str();
  const char* const dash = strchr(p, '-');
  std::string positive;
  std::string negative;
  if (dash == NULL) {
    positive = GTEST_FLAG(filter).c_str();  // Whole string is a positive filter
    negative = "";
  } else {
    positive = std::string(p, dash);   // Everything up to the dash
    negative = std::string(dash + 1);  // Everything after the dash
    if (positive.empty()) {
      // Treat '-test1' as the same as '*-test1'
      positive = kUniversalFilter;
    }
  }

  // A filter is a colon-separated list of patterns.  It matches a
  // test if any pattern in it matches the test.
  return (MatchesFilter(full_name, positive.c_str()) &&
          !MatchesFilter(full_name, negative.c_str()));
}

#if GTEST_HAS_SEH
// Returns EXCEPTION_EXECUTE_HANDLER if Google Test should handle the
// given SEH exception, or EXCEPTION_CONTINUE_SEARCH otherwise.
// This function is useful as an __except condition.
int UnitTestOptions::GTestShouldProcessSEH(DWORD exception_code) {
  // Google Test should handle a SEH exception if:
  //   1. the user wants it to, AND
  //   2. this is not a breakpoint exception, AND
  //   3. this is not a C++ exception (VC++ implements them via SEH,
  //      apparently).
  //
  // SEH exception code for C++ exceptions.
  // (see http://support.microsoft.com/kb/185294 for more information).
  const DWORD kCxxExceptionCode = 0xe06d7363;

  bool should_handle = true;

  if (!GTEST_FLAG(catch_exceptions))
    should_handle = false;
  else if (exception_code == EXCEPTION_BREAKPOINT)
    should_handle = false;
  else if (exception_code == kCxxExceptionCode)
    should_handle = false;

  return should_handle ? EXCEPTION_EXECUTE_HANDLER : EXCEPTION_CONTINUE_SEARCH;
}
#endif  // GTEST_HAS_SEH

}  // namespace internal

// The c'tor sets this object as the test part result reporter used by
// Google Test.  The 'result' parameter specifies where to report the
// results. Intercepts only failures from the current thread.
ScopedFakeTestPartResultReporter::ScopedFakeTestPartResultReporter(
    TestPartResultArray* result)
    : intercept_mode_(INTERCEPT_ONLY_CURRENT_THREAD),
      result_(result) {
  Init();
}

// The c'tor sets this object as the test part result reporter used by
// Google Test.  The 'result' parameter specifies where to report the
// results.
ScopedFakeTestPartResultReporter::ScopedFakeTestPartResultReporter(
    InterceptMode intercept_mode, TestPartResultArray* result)
    : intercept_mode_(intercept_mode),
      result_(result) {
  Init();
}

void ScopedFakeTestPartResultReporter::Init() {
  internal::UnitTestImpl* const impl = internal::GetUnitTestImpl();
  if (intercept_mode_ == INTERCEPT_ALL_THREADS) {
    old_reporter_ = impl->GetGlobalTestPartResultReporter();
    impl->SetGlobalTestPartResultReporter(this);
  } else {
    old_reporter_ = impl->GetTestPartResultReporterForCurrentThread();
    impl->SetTestPartResultReporterForCurrentThread(this);
  }
}

// The d'tor restores the test part result reporter used by Google Test
// before.
ScopedFakeTestPartResultReporter::~ScopedFakeTestPartResultReporter() {
  internal::UnitTestImpl* const impl = internal::GetUnitTestImpl();
  if (intercept_mode_ == INTERCEPT_ALL_THREADS) {
    impl->SetGlobalTestPartResultReporter(old_reporter_);
  } else {
    impl->SetTestPartResultReporterForCurrentThread(old_reporter_);
  }
}

// Increments the test part result count and remembers the result.
// This method is from the TestPartResultReporterInterface interface.
void ScopedFakeTestPartResultReporter::ReportTestPartResult(
    const TestPartResult& result) {
  result_->Append(result);
}

namespace internal {

// Returns the type ID of ::testing::Test.  We should always call this
// instead of GetTypeId< ::testing::Test>() to get the type ID of
// testing::Test.  This is to work around a suspected linker bug when
// using Google Test as a framework on Mac OS X.  The bug causes
// GetTypeId< ::testing::Test>() to return different values depending
// on whether the call is from the Google Test framework itself or
// from user test code.  GetTestTypeId() is guaranteed to always
// return the same value, as it always calls GetTypeId<>() from the
// gtest.cc, which is within the Google Test framework.
TypeId GetTestTypeId() {
  return GetTypeId<Test>();
}

// The value of GetTestTypeId() as seen from within the Google Test
// library.  This is solely for testing GetTestTypeId().
extern const TypeId kTestTypeIdInGoogleTest = GetTestTypeId();

// This predicate-formatter checks that 'results' contains a test part
// failure of the given type and that the failure message contains the
// given substring.
static AssertionResult HasOneFailure(const char* /* results_expr */,
                                     const char* /* type_expr */,
                                     const char* /* substr_expr */,
                                     const TestPartResultArray& results,
                                     TestPartResult::Type type,
                                     const std::string& substr) {
  const std::string expected(type == TestPartResult::kFatalFailure ?
                        "1 fatal failure" :
                        "1 non-fatal failure");
  Message msg;
  if (results.size() != 1) {
    msg << "Expected: " << expected << "\n"
        << "  Actual: " << results.size() << " failures";
    for (int i = 0; i < results.size(); i++) {
      msg << "\n" << results.GetTestPartResult(i);
    }
    return AssertionFailure() << msg;
  }

  const TestPartResult& r = results.GetTestPartResult(0);
  if (r.type() != type) {
    return AssertionFailure() << "Expected: " << expected << "\n"
                              << "  Actual:\n"
                              << r;
  }

  if (strstr(r.message(), substr.c_str()) == NULL) {
    return AssertionFailure() << "Expected: " << expected << " containing \""
                              << substr << "\"\n"
                              << "  Actual:\n"
                              << r;
  }

  return AssertionSuccess();
}

// The constructor of SingleFailureChecker remembers where to look up
// test part results, what type of failure we expect, and what
// substring the failure message should contain.
SingleFailureChecker::SingleFailureChecker(const TestPartResultArray* results,
                                           TestPartResult::Type type,
                                           const std::string& substr)
    : results_(results), type_(type), substr_(substr) {}

// The destructor of SingleFailureChecker verifies that the given
// TestPartResultArray contains exactly one failure that has the given
// type and contains the given substring.  If that's not the case, a
// non-fatal failure will be generated.
SingleFailureChecker::~SingleFailureChecker() {
  EXPECT_PRED_FORMAT3(HasOneFailure, *results_, type_, substr_);
}

DefaultGlobalTestPartResultReporter::DefaultGlobalTestPartResultReporter(
    UnitTestImpl* unit_test) : unit_test_(unit_test) {}

void DefaultGlobalTestPartResultReporter::ReportTestPartResult(
    const TestPartResult& result) {
  unit_test_->current_test_result()->AddTestPartResult(result);
  unit_test_->listeners()->repeater()->OnTestPartResult(result);
}

DefaultPerThreadTestPartResultReporter::DefaultPerThreadTestPartResultReporter(
    UnitTestImpl* unit_test) : unit_test_(unit_test) {}

void DefaultPerThreadTestPartResultReporter::ReportTestPartResult(
    const TestPartResult& result) {
  unit_test_->GetGlobalTestPartResultReporter()->ReportTestPartResult(result);
}

// Returns the global test part result reporter.
TestPartResultReporterInterface*
UnitTestImpl::GetGlobalTestPartResultReporter() {
  internal::MutexLock lock(&global_test_part_result_reporter_mutex_);
  return global_test_part_result_repoter_;
}

// Sets the global test part result reporter.
void UnitTestImpl::SetGlobalTestPartResultReporter(
    TestPartResultReporterInterface* reporter) {
  internal::MutexLock lock(&global_test_part_result_reporter_mutex_);
  global_test_part_result_repoter_ = reporter;
}

// Returns the test part result reporter for the current thread.
TestPartResultReporterInterface*
UnitTestImpl::GetTestPartResultReporterForCurrentThread() {
  return per_thread_test_part_result_reporter_.get();
}

// Sets the test part result reporter for the current thread.
void UnitTestImpl::SetTestPartResultReporterForCurrentThread(
    TestPartResultReporterInterface* reporter) {
  per_thread_test_part_result_reporter_.set(reporter);
}

// Gets the number of successful test cases.
int UnitTestImpl::successful_test_case_count() const {
  return CountIf(test_cases_, TestCasePassed);
}

// Gets the number of failed test cases.
int UnitTestImpl::failed_test_case_count() const {
  return CountIf(test_cases_, TestCaseFailed);
}

// Gets the number of all test cases.
int UnitTestImpl::total_test_case_count() const {
  return static_cast<int>(test_cases_.size());
}

// Gets the number of all test cases that contain at least one test
// that should run.
int UnitTestImpl::test_case_to_run_count() const {
  return CountIf(test_cases_, ShouldRunTestCase);
}

// Gets the number of successful tests.
int UnitTestImpl::successful_test_count() const {
  return SumOverTestCaseList(test_cases_, &TestCase::successful_test_count);
}

// Gets the number of failed tests.
int UnitTestImpl::failed_test_count() const {
  return SumOverTestCaseList(test_cases_, &TestCase::failed_test_count);
}

// Gets the number of disabled tests that will be reported in the XML report.
int UnitTestImpl::reportable_disabled_test_count() const {
  return SumOverTestCaseList(test_cases_,
                             &TestCase::reportable_disabled_test_count);
}

// Gets the number of disabled tests.
int UnitTestImpl::disabled_test_count() const {
  return SumOverTestCaseList(test_cases_, &TestCase::disabled_test_count);
}

// Gets the number of tests to be printed in the XML report.
int UnitTestImpl::reportable_test_count() const {
  return SumOverTestCaseList(test_cases_, &TestCase::reportable_test_count);
}

// Gets the number of all tests.
int UnitTestImpl::total_test_count() const {
  return SumOverTestCaseList(test_cases_, &TestCase::total_test_count);
}

// Gets the number of tests that should run.
int UnitTestImpl::test_to_run_count() const {
  return SumOverTestCaseList(test_cases_, &TestCase::test_to_run_count);
}

// Returns the current OS stack trace as an std::string.
//
// The maximum number of stack frames to be included is specified by
// the gtest_stack_trace_depth flag.  The skip_count parameter
// specifies the number of top frames to be skipped, which doesn't
// count against the number of frames to be included.
//
// For example, if Foo() calls Bar(), which in turn calls
// CurrentOsStackTraceExceptTop(1), Foo() will be included in the
// trace but Bar() and CurrentOsStackTraceExceptTop() won't.
std::string UnitTestImpl::CurrentOsStackTraceExceptTop(int skip_count) {
  return os_stack_trace_getter()->CurrentStackTrace(
      static_cast<int>(GTEST_FLAG(stack_trace_depth)),
      skip_count + 1
      // Skips the user-specified number of frames plus this function
      // itself.
      );  // NOLINT
}

// Returns the current time in milliseconds.
TimeInMillis GetTimeInMillis() {
#if GTEST_OS_WINDOWS_MOBILE || defined(__BORLANDC__)
  // Difference between 1970-01-01 and 1601-01-01 in milliseconds.
  // http://analogous.blogspot.com/2005/04/epoch.html
  const TimeInMillis kJavaEpochToWinFileTimeDelta =
    static_cast<TimeInMillis>(116444736UL) * 100000UL;
  const DWORD kTenthMicrosInMilliSecond = 10000;

  SYSTEMTIME now_systime;
  FILETIME now_filetime;
  ULARGE_INTEGER now_int64;
  // FIXME: Shouldn't this just use
  //   GetSystemTimeAsFileTime()?
  GetSystemTime(&now_systime);
  if (SystemTimeToFileTime(&now_systime, &now_filetime)) {
    now_int64.LowPart = now_filetime.dwLowDateTime;
    now_int64.HighPart = now_filetime.dwHighDateTime;
    now_int64.QuadPart = (now_int64.QuadPart / kTenthMicrosInMilliSecond) -
      kJavaEpochToWinFileTimeDelta;
    return now_int64.QuadPart;
  }
  return 0;
#elif GTEST_OS_WINDOWS && !GTEST_HAS_GETTIMEOFDAY_
  __timeb64 now;

  // MSVC 8 deprecates _ftime64(), so we want to suppress warning 4996
  // (deprecated function) there.
  // FIXME: Use GetTickCount()?  Or use
  //   SystemTimeToFileTime()
  GTEST_DISABLE_MSC_DEPRECATED_PUSH_()
  _ftime64(&now);
  GTEST_DISABLE_MSC_DEPRECATED_POP_()

  return static_cast<TimeInMillis>(now.time) * 1000 + now.millitm;
#elif GTEST_HAS_GETTIMEOFDAY_
  struct timeval now;
  gettimeofday(&now, NULL);
  return static_cast<TimeInMillis>(now.tv_sec) * 1000 + now.tv_usec / 1000;
#else
# error "Don't know how to get the current time on your system."
#endif
}

// Utilities

// class String.

#if GTEST_OS_WINDOWS_MOBILE
// Creates a UTF-16 wide string from the given ANSI string, allocating
// memory using new. The caller is responsible for deleting the return
// value using delete[]. Returns the wide string, or NULL if the
// input is NULL.
LPCWSTR String::AnsiToUtf16(const char* ansi) {
  if (!ansi) return NULL;
  const int length = strlen(ansi);
  const int unicode_length =
      MultiByteToWideChar(CP_ACP, 0, ansi, length,
                          NULL, 0);
  WCHAR* unicode = new WCHAR[unicode_length + 1];
  MultiByteToWideChar(CP_ACP, 0, ansi, length,
                      unicode, unicode_length);
  unicode[unicode_length] = 0;
  return unicode;
}

// Creates an ANSI string from the given wide string, allocating
// memory using new. The caller is responsible for deleting the return
// value using delete[]. Returns the ANSI string, or NULL if the
// input is NULL.
const char* String::Utf16ToAnsi(LPCWSTR utf16_str)  {
  if (!utf16_str) return NULL;
  const int ansi_length =
      WideCharToMultiByte(CP_ACP, 0, utf16_str, -1,
                          NULL, 0, NULL, NULL);
  char* ansi = new char[ansi_length + 1];
  WideCharToMultiByte(CP_ACP, 0, utf16_str, -1,
                      ansi, ansi_length, NULL, NULL);
  ansi[ansi_length] = 0;
  return ansi;
}

#endif  // GTEST_OS_WINDOWS_MOBILE

// Compares two C strings.  Returns true iff they have the same content.
//
// Unlike strcmp(), this function can handle NULL argument(s).  A NULL
// C string is considered different to any non-NULL C string,
// including the empty string.
bool String::CStringEquals(const char * lhs, const char * rhs) {
  if ( lhs == NULL ) return rhs == NULL;

  if ( rhs == NULL ) return false;

  return strcmp(lhs, rhs) == 0;
}

#if GTEST_HAS_STD_WSTRING || GTEST_HAS_GLOBAL_WSTRING

// Converts an array of wide chars to a narrow string using the UTF-8
// encoding, and streams the result to the given Message object.
static void StreamWideCharsToMessage(const wchar_t* wstr, size_t length,
                                     Message* msg) {
  for (size_t i = 0; i != length; ) {  // NOLINT
    if (wstr[i] != L'\0') {
      *msg << WideStringToUtf8(wstr + i, static_cast<int>(length - i));
      while (i != length && wstr[i] != L'\0')
        i++;
    } else {
      *msg << '\0';
      i++;
    }
  }
}

#endif  // GTEST_HAS_STD_WSTRING || GTEST_HAS_GLOBAL_WSTRING

void SplitString(const ::std::string& str, char delimiter,
                 ::std::vector< ::std::string>* dest) {
  ::std::vector< ::std::string> parsed;
  ::std::string::size_type pos = 0;
  while (::testing::internal::AlwaysTrue()) {
    const ::std::string::size_type colon = str.find(delimiter, pos);
    if (colon == ::std::string::npos) {
      parsed.push_back(str.substr(pos));
      break;
    } else {
      parsed.push_back(str.substr(pos, colon - pos));
      pos = colon + 1;
    }
  }
  dest->swap(parsed);
}

}  // namespace internal

// Constructs an empty Message.
// We allocate the stringstream separately because otherwise each use of
// ASSERT/EXPECT in a procedure adds over 200 bytes to the procedure's
// stack frame leading to huge stack frames in some cases; gcc does not reuse
// the stack space.
Message::Message() : ss_(new ::std::stringstream) {
  // By default, we want there to be enough precision when printing
  // a double to a Message.
  *ss_ << std::setprecision(std::numeric_limits<double>::digits10 + 2);
}

// These two overloads allow streaming a wide C string to a Message
// using the UTF-8 encoding.
Message& Message::operator <<(const wchar_t* wide_c_str) {
  return *this << internal::String::ShowWideCString(wide_c_str);
}
Message& Message::operator <<(wchar_t* wide_c_str) {
  return *this << internal::String::ShowWideCString(wide_c_str);
}

#if GTEST_HAS_STD_WSTRING
// Converts the given wide string to a narrow string using the UTF-8
// encoding, and streams the result to this Message object.
Message& Message::operator <<(const ::std::wstring& wstr) {
  internal::StreamWideCharsToMessage(wstr.c_str(), wstr.length(), this);
  return *this;
}
#endif  // GTEST_HAS_STD_WSTRING

#if GTEST_HAS_GLOBAL_WSTRING
// Converts the given wide string to a narrow string using the UTF-8
// encoding, and streams the result to this Message object.
Message& Message::operator <<(const ::wstring& wstr) {
  internal::StreamWideCharsToMessage(wstr.c_str(), wstr.length(), this);
  return *this;
}
#endif  // GTEST_HAS_GLOBAL_WSTRING

// Gets the text streamed to this object so far as an std::string.
// Each '\0' character in the buffer is replaced with "\\0".
std::string Message::GetString() const {
  return internal::StringStreamToString(ss_.get());
}

// AssertionResult constructors.
// Used in EXPECT_TRUE/FALSE(assertion_result).
AssertionResult::AssertionResult(const AssertionResult& other)
    : success_(other.success_),
      message_(other.message_.get() != NULL ?
               new ::std::string(*other.message_) :
               static_cast< ::std::string*>(NULL)) {
}

// Swaps two AssertionResults.
void AssertionResult::swap(AssertionResult& other) {
  using std::swap;
  swap(success_, other.success_);
  swap(message_, other.message_);
}

// Returns the assertion's negation. Used with EXPECT/ASSERT_FALSE.
AssertionResult AssertionResult::operator!() const {
  AssertionResult negation(!success_);
  if (message_.get() != NULL)
    negation << *message_;
  return negation;
}

// Makes a successful assertion result.
AssertionResult AssertionSuccess() {
  return AssertionResult(true);
}

// Makes a failed assertion result.
AssertionResult AssertionFailure() {
  return AssertionResult(false);
}

// Makes a failed assertion result with the given failure message.
// Deprecated; use AssertionFailure() << message.
AssertionResult AssertionFailure(const Message& message) {
  return AssertionFailure() << message;
}

namespace internal {

namespace edit_distance {
std::vector<EditType> CalculateOptimalEdits(const std::vector<size_t>& left,
                                            const std::vector<size_t>& right) {
  std::vector<std::vector<double> > costs(
      left.size() + 1, std::vector<double>(right.size() + 1));
  std::vector<std::vector<EditType> > best_move(
      left.size() + 1, std::vector<EditType>(right.size() + 1));

  // Populate for empty right.
  for (size_t l_i = 0; l_i < costs.size(); ++l_i) {
    costs[l_i][0] = static_cast<double>(l_i);
    best_move[l_i][0] = kRemove;
  }
  // Populate for empty left.
  for (size_t r_i = 1; r_i < costs[0].size(); ++r_i) {
    costs[0][r_i] = static_cast<double>(r_i);
    best_move[0][r_i] = kAdd;
  }

  for (size_t l_i = 0; l_i < left.size(); ++l_i) {
    for (size_t r_i = 0; r_i < right.size(); ++r_i) {
      if (left[l_i] == right[r_i]) {
        // Found a match. Consume it.
        costs[l_i + 1][r_i + 1] = costs[l_i][r_i];
        best_move[l_i + 1][r_i + 1] = kMatch;
        continue;
      }

      const double add = costs[l_i + 1][r_i];
      const double remove = costs[l_i][r_i + 1];
      const double replace = costs[l_i][r_i];
      if (add < remove && add < replace) {
        costs[l_i + 1][r_i + 1] = add + 1;
        best_move[l_i + 1][r_i + 1] = kAdd;
      } else if (remove < add && remove < replace) {
        costs[l_i + 1][r_i + 1] = remove + 1;
        best_move[l_i + 1][r_i + 1] = kRemove;
      } else {
        // We make replace a little more expensive than add/remove to lower
        // their priority.
        costs[l_i + 1][r_i + 1] = replace + 1.00001;
        best_move[l_i + 1][r_i + 1] = kReplace;
      }
    }
  }

  // Reconstruct the best path. We do it in reverse order.
  std::vector<EditType> best_path;
  for (size_t l_i = left.size(), r_i = right.size(); l_i > 0 || r_i > 0;) {
    EditType move = best_move[l_i][r_i];
    best_path.push_back(move);
    l_i -= move != kAdd;
    r_i -= move != kRemove;
  }
  std::reverse(best_path.begin(), best_path.end());
  return best_path;
}

namespace {

// Helper class to convert string into ids with deduplication.
class InternalStrings {
 public:
  size_t GetId(const std::string& str) {
    IdMap::iterator it = ids_.find(str);
    if (it != ids_.end()) return it->second;
    size_t id = ids_.size();
    return ids_[str] = id;
  }

 private:
  typedef std::map<std::string, size_t> IdMap;
  IdMap ids_;
};

}  // namespace

std::vector<EditType> CalculateOptimalEdits(
    const std::vector<std::string>& left,
    const std::vector<std::string>& right) {
  std::vector<size_t> left_ids, right_ids;
  {
    InternalStrings intern_table;
    for (size_t i = 0; i < left.size(); ++i) {
      left_ids.push_back(intern_table.GetId(left[i]));
    }
    for (size_t i = 0; i < right.size(); ++i) {
      right_ids.push_back(intern_table.GetId(right[i]));
    }
  }
  return CalculateOptimalEdits(left_ids, right_ids);
}

namespace {

// Helper class that holds the state for one hunk and prints it out to the
// stream.
// It reorders adds/removes when possible to group all removes before all
// adds. It also adds the hunk header before printint into the stream.
class Hunk {
 public:
  Hunk(size_t left_start, size_t right_start)
      : left_start_(left_start),
        right_start_(right_start),
        adds_(),
        removes_(),
        common_() {}

  void PushLine(char edit, const char* line) {
    switch (edit) {
      case ' ':
        ++common_;
        FlushEdits();
        hunk_.push_back(std::make_pair(' ', line));
        break;
      case '-':
        ++removes_;
        hunk_removes_.push_back(std::make_pair('-', line));
        break;
      case '+':
        ++adds_;
        hunk_adds_.push_back(std::make_pair('+', line));
        break;
    }
  }

  void PrintTo(std::ostream* os) {
    PrintHeader(os);
    FlushEdits();
    for (std::list<std::pair<char, const char*> >::const_iterator it =
             hunk_.begin();
         it != hunk_.end(); ++it) {
      *os << it->first << it->second << "\n";
    }
  }

  bool has_edits() const { return adds_ || removes_; }

 private:
  void FlushEdits() {
    hunk_.splice(hunk_.end(), hunk_removes_);
    hunk_.splice(hunk_.end(), hunk_adds_);
  }

  // Print a unified diff header for one hunk.
  // The format is
  //   "@@ -<left_start>,<left_length> +<right_start>,<right_length> @@"
  // where the left/right parts are omitted if unnecessary.
  void PrintHeader(std::ostream* ss) const {
    *ss << "@@ ";
    if (removes_) {
      *ss << "-" << left_start_ << "," << (removes_ + common_);
    }
    if (removes_ && adds_) {
      *ss << " ";
    }
    if (adds_) {
      *ss << "+" << right_start_ << "," << (adds_ + common_);
    }
    *ss << " @@\n";
  }

  size_t left_start_, right_start_;
  size_t adds_, removes_, common_;
  std::list<std::pair<char, const char*> > hunk_, hunk_adds_, hunk_removes_;
};

}  // namespace

// Create a list of diff hunks in Unified diff format.
// Each hunk has a header generated by PrintHeader above plus a body with
// lines prefixed with ' ' for no change, '-' for deletion and '+' for
// addition.
// 'context' represents the desired unchanged prefix/suffix around the diff.
// If two hunks are close enough that their contexts overlap, then they are
// joined into one hunk.
std::string CreateUnifiedDiff(const std::vector<std::string>& left,
                              const std::vector<std::string>& right,
                              size_t context) {
  const std::vector<EditType> edits = CalculateOptimalEdits(left, right);

  size_t l_i = 0, r_i = 0, edit_i = 0;
  std::stringstream ss;
  while (edit_i < edits.size()) {
    // Find first edit.
    while (edit_i < edits.size() && edits[edit_i] == kMatch) {
      ++l_i;
      ++r_i;
      ++edit_i;
    }

    // Find the first line to include in the hunk.
    const size_t prefix_context = std::min(l_i, context);
    Hunk hunk(l_i - prefix_context + 1, r_i - prefix_context + 1);
    for (size_t i = prefix_context; i > 0; --i) {
      hunk.PushLine(' ', left[l_i - i].c_str());
    }

    // Iterate the edits until we found enough suffix for the hunk or the input
    // is over.
    size_t n_suffix = 0;
    for (; edit_i < edits.size(); ++edit_i) {
      if (n_suffix >= context) {
        // Continue only if the next hunk is very close.
        std::vector<EditType>::const_iterator it = edits.begin() + edit_i;
        while (it != edits.end() && *it == kMatch) ++it;
        if (it == edits.end() || (it - edits.begin()) - edit_i >= context) {
          // There is no next edit or it is too far away.
          break;
        }
      }

      EditType edit = edits[edit_i];
      // Reset count when a non match is found.
      n_suffix = edit == kMatch ? n_suffix + 1 : 0;

      if (edit == kMatch || edit == kRemove || edit == kReplace) {
        hunk.PushLine(edit == kMatch ? ' ' : '-', left[l_i].c_str());
      }
      if (edit == kAdd || edit == kReplace) {
        hunk.PushLine('+', right[r_i].c_str());
      }

      // Advance indices, depending on edit type.
      l_i += edit != kAdd;
      r_i += edit != kRemove;
    }

    if (!hunk.has_edits()) {
      // We are done. We don't want this hunk.
      break;
    }

    hunk.PrintTo(&ss);
  }
  return ss.str();
}

}  // namespace edit_distance

namespace {

// The string representation of the values received in EqFailure() are already
// escaped. Split them on escaped '\n' boundaries. Leave all other escaped
// characters the same.
std::vector<std::string> SplitEscapedString(const std::string& str) {
  std::vector<std::string> lines;
  size_t start = 0, end = str.size();
  if (end > 2 && str[0] == '"' && str[end - 1] == '"') {
    ++start;
    --end;
  }
  bool escaped = false;
  for (size_t i = start; i + 1 < end; ++i) {
    if (escaped) {
      escaped = false;
      if (str[i] == 'n') {
        lines.push_back(str.substr(start, i - start - 1));
        start = i + 1;
      }
    } else {
      escaped = str[i] == '\\';
    }
  }
  lines.push_back(str.substr(start, end - start));
  return lines;
}

}  // namespace

// Constructs and returns the message for an equality assertion
// (e.g. ASSERT_EQ, EXPECT_STREQ, etc) failure.
//
// The first four parameters are the expressions used in the assertion
// and their values, as strings.  For example, for ASSERT_EQ(foo, bar)
// where foo is 5 and bar is 6, we have:
//
//   lhs_expression: "foo"
//   rhs_expression: "bar"
//   lhs_value:      "5"
//   rhs_value:      "6"
//
// The ignoring_case parameter is true iff the assertion is a
// *_STRCASEEQ*.  When it's true, the string "Ignoring case" will
// be inserted into the message.
AssertionResult EqFailure(const char* lhs_expression,
                          const char* rhs_expression,
                          const std::string& lhs_value,
                          const std::string& rhs_value,
                          bool ignoring_case) {
  Message msg;
  msg << "Expected equality of these values:";
  msg << "\n  " << lhs_expression;
  if (lhs_value != lhs_expression) {
    msg << "\n    Which is: " << lhs_value;
  }
  msg << "\n  " << rhs_expression;
  if (rhs_value != rhs_expression) {
    msg << "\n    Which is: " << rhs_value;
  }

  if (ignoring_case) {
    msg << "\nIgnoring case";
  }

  if (!lhs_value.empty() && !rhs_value.empty()) {
    const std::vector<std::string> lhs_lines =
        SplitEscapedString(lhs_value);
    const std::vector<std::string> rhs_lines =
        SplitEscapedString(rhs_value);
    if (lhs_lines.size() > 1 || rhs_lines.size() > 1) {
      msg << "\nWith diff:\n"
          << edit_distance::CreateUnifiedDiff(lhs_lines, rhs_lines);
    }
  }

  return AssertionFailure() << msg;
}

// Constructs a failure message for Boolean assertions such as EXPECT_TRUE.
std::string GetBoolAssertionFailureMessage(
    const AssertionResult& assertion_result,
    const char* expression_text,
    const char* actual_predicate_value,
    const char* expected_predicate_value) {
  const char* actual_message = assertion_result.message();
  Message msg;
  msg << "Value of: " << expression_text
      << "\n  Actual: " << actual_predicate_value;
  if (actual_message[0] != '\0')
    msg << " (" << actual_message << ")";
  msg << "\nExpected: " << expected_predicate_value;
  return msg.GetString();
}

// Helper function for implementing ASSERT_NEAR.
AssertionResult DoubleNearPredFormat(const char* expr1,
                                     const char* expr2,
                                     const char* abs_error_expr,
                                     double val1,
                                     double val2,
                                     double abs_error) {
  const double diff = fabs(val1 - val2);
  if (diff <= abs_error) return AssertionSuccess();

  // FIXME: do not print the value of an expression if it's
  // already a literal.
  return AssertionFailure()
      << "The difference between " << expr1 << " and " << expr2
      << " is " << diff << ", which exceeds " << abs_error_expr << ", where\n"
      << expr1 << " evaluates to " << val1 << ",\n"
      << expr2 << " evaluates to " << val2 << ", and\n"
      << abs_error_expr << " evaluates to " << abs_error << ".";
}


// Helper template for implementing FloatLE() and DoubleLE().
template <typename RawType>
AssertionResult FloatingPointLE(const char* expr1,
                                const char* expr2,
                                RawType val1,
                                RawType val2) {
  // Returns success if val1 is less than val2,
  if (val1 < val2) {
    return AssertionSuccess();
  }

  // or if val1 is almost equal to val2.
  const FloatingPoint<RawType> lhs(val1), rhs(val2);
  if (lhs.AlmostEquals(rhs)) {
    return AssertionSuccess();
  }

  // Note that the above two checks will both fail if either val1 or
  // val2 is NaN, as the IEEE floating-point standard requires that
  // any predicate involving a NaN must return false.

  ::std::stringstream val1_ss;
  val1_ss << std::setprecision(std::numeric_limits<RawType>::digits10 + 2)
          << val1;

  ::std::stringstream val2_ss;
  val2_ss << std::setprecision(std::numeric_limits<RawType>::digits10 + 2)
          << val2;

  return AssertionFailure()
      << "Expected: (" << expr1 << ") <= (" << expr2 << ")\n"
      << "  Actual: " << StringStreamToString(&val1_ss) << " vs "
      << StringStreamToString(&val2_ss);
}

}  // namespace internal

// Asserts that val1 is less than, or almost equal to, val2.  Fails
// otherwise.  In particular, it fails if either val1 or val2 is NaN.
AssertionResult FloatLE(const char* expr1, const char* expr2,
                        float val1, float val2) {
  return internal::FloatingPointLE<float>(expr1, expr2, val1, val2);
}

// Asserts that val1 is less than, or almost equal to, val2.  Fails
// otherwise.  In particular, it fails if either val1 or val2 is NaN.
AssertionResult DoubleLE(const char* expr1, const char* expr2,
                         double val1, double val2) {
  return internal::FloatingPointLE<double>(expr1, expr2, val1, val2);
}

namespace internal {

// The helper function for {ASSERT|EXPECT}_EQ with int or enum
// arguments.
AssertionResult CmpHelperEQ(const char* lhs_expression,
                            const char* rhs_expression,
                            BiggestInt lhs,
                            BiggestInt rhs) {
  if (lhs == rhs) {
    return AssertionSuccess();
  }

  return EqFailure(lhs_expression,
                   rhs_expression,
                   FormatForComparisonFailureMessage(lhs, rhs),
                   FormatForComparisonFailureMessage(rhs, lhs),
                   false);
}

// A macro for implementing the helper functions needed to implement
// ASSERT_?? and EXPECT_?? with integer or enum arguments.  It is here
// just to avoid copy-and-paste of similar code.
#define GTEST_IMPL_CMP_HELPER_(op_name, op)\
AssertionResult CmpHelper##op_name(const char* expr1, const char* expr2, \
                                   BiggestInt val1, BiggestInt val2) {\
  if (val1 op val2) {\
    return AssertionSuccess();\
  } else {\
    return AssertionFailure() \
        << "Expected: (" << expr1 << ") " #op " (" << expr2\
        << "), actual: " << FormatForComparisonFailureMessage(val1, val2)\
        << " vs " << FormatForComparisonFailureMessage(val2, val1);\
  }\
}

// Implements the helper function for {ASSERT|EXPECT}_NE with int or
// enum arguments.
GTEST_IMPL_CMP_HELPER_(NE, !=)
// Implements the helper function for {ASSERT|EXPECT}_LE with int or
// enum arguments.
GTEST_IMPL_CMP_HELPER_(LE, <=)
// Implements the helper function for {ASSERT|EXPECT}_LT with int or
// enum arguments.
GTEST_IMPL_CMP_HELPER_(LT, < )
// Implements the helper function for {ASSERT|EXPECT}_GE with int or
// enum arguments.
GTEST_IMPL_CMP_HELPER_(GE, >=)
// Implements the helper function for {ASSERT|EXPECT}_GT with int or
// enum arguments.
GTEST_IMPL_CMP_HELPER_(GT, > )

#undef GTEST_IMPL_CMP_HELPER_

// The helper function for {ASSERT|EXPECT}_STREQ.
AssertionResult CmpHelperSTREQ(const char* lhs_expression,
                               const char* rhs_expression,
                               const char* lhs,
                               const char* rhs) {
  if (String::CStringEquals(lhs, rhs)) {
    return AssertionSuccess();
  }

  return EqFailure(lhs_expression,
                   rhs_expression,
                   PrintToString(lhs),
                   PrintToString(rhs),
                   false);
}

// The helper function for {ASSERT|EXPECT}_STRCASEEQ.
AssertionResult CmpHelperSTRCASEEQ(const char* lhs_expression,
                                   const char* rhs_expression,
                                   const char* lhs,
                                   const char* rhs) {
  if (String::CaseInsensitiveCStringEquals(lhs, rhs)) {
    return AssertionSuccess();
  }

  return EqFailure(lhs_expression,
                   rhs_expression,
                   PrintToString(lhs),
                   PrintToString(rhs),
                   true);
}

// The helper function for {ASSERT|EXPECT}_STRNE.
AssertionResult CmpHelperSTRNE(const char* s1_expression,
                               const char* s2_expression,
                               const char* s1,
                               const char* s2) {
  if (!String::CStringEquals(s1, s2)) {
    return AssertionSuccess();
  } else {
    return AssertionFailure() << "Expected: (" << s1_expression << ") != ("
                              << s2_expression << "), actual: \""
                              << s1 << "\" vs \"" << s2 << "\"";
  }
}

// The helper function for {ASSERT|EXPECT}_STRCASENE.
AssertionResult CmpHelperSTRCASENE(const char* s1_expression,
                                   const char* s2_expression,
                                   const char* s1,
                                   const char* s2) {
  if (!String::CaseInsensitiveCStringEquals(s1, s2)) {
    return AssertionSuccess();
  } else {
    return AssertionFailure()
        << "Expected: (" << s1_expression << ") != ("
        << s2_expression << ") (ignoring case), actual: \""
        << s1 << "\" vs \"" << s2 << "\"";
  }
}

}  // namespace internal

namespace {

// Helper functions for implementing IsSubString() and IsNotSubstring().

// This group of overloaded functions return true iff needle is a
// substring of haystack.  NULL is considered a substring of itself
// only.

bool IsSubstringPred(const char* needle, const char* haystack) {
  if (needle == NULL || haystack == NULL)
    return needle == haystack;

  return strstr(haystack, needle) != NULL;
}

bool IsSubstringPred(const wchar_t* needle, const wchar_t* haystack) {
  if (needle == NULL || haystack == NULL)
    return needle == haystack;

  return wcsstr(haystack, needle) != NULL;
}

// StringType here can be either ::std::string or ::std::wstring.
template <typename StringType>
bool IsSubstringPred(const StringType& needle,
                     const StringType& haystack) {
  return haystack.find(needle) != StringType::npos;
}

// This function implements either IsSubstring() or IsNotSubstring(),
// depending on the value of the expected_to_be_substring parameter.
// StringType here can be const char*, const wchar_t*, ::std::string,
// or ::std::wstring.
template <typename StringType>
AssertionResult IsSubstringImpl(
    bool expected_to_be_substring,
    const char* needle_expr, const char* haystack_expr,
    const StringType& needle, const StringType& haystack) {
  if (IsSubstringPred(needle, haystack) == expected_to_be_substring)
    return AssertionSuccess();

  const bool is_wide_string = sizeof(needle[0]) > 1;
  const char* const begin_string_quote = is_wide_string ? "L\"" : "\"";
  return AssertionFailure()
      << "Value of: " << needle_expr << "\n"
      << "  Actual: " << begin_string_quote << needle << "\"\n"
      << "Expected: " << (expected_to_be_substring ? "" : "not ")
      << "a substring of " << haystack_expr << "\n"
      << "Which is: " << begin_string_quote << haystack << "\"";
}

}  // namespace

// IsSubstring() and IsNotSubstring() check whether needle is a
// substring of haystack (NULL is considered a substring of itself
// only), and return an appropriate error message when they fail.

AssertionResult IsSubstring(
    const char* needle_expr, const char* haystack_expr,
    const char* needle, const char* haystack) {
  return IsSubstringImpl(true, needle_expr, haystack_expr, needle, haystack);
}

AssertionResult IsSubstring(
    const char* needle_expr, const char* haystack_expr,
    const wchar_t* needle, const wchar_t* haystack) {
  return IsSubstringImpl(true, needle_expr, haystack_expr, needle, haystack);
}

AssertionResult IsNotSubstring(
    const char* needle_expr, const char* haystack_expr,
    const char* needle, const char* haystack) {
  return IsSubstringImpl(false, needle_expr, haystack_expr, needle, haystack);
}

AssertionResult IsNotSubstring(
    const char* needle_expr, const char* haystack_expr,
    const wchar_t* needle, const wchar_t* haystack) {
  return IsSubstringImpl(false, needle_expr, haystack_expr, needle, haystack);
}

AssertionResult IsSubstring(
    const char* needle_expr, const char* haystack_expr,
    const ::std::string& needle, const ::std::string& haystack) {
  return IsSubstringImpl(true, needle_expr, haystack_expr, needle, haystack);
}

AssertionResult IsNotSubstring(
    const char* needle_expr, const char* haystack_expr,
    const ::std::string& needle, const ::std::string& haystack) {
  return IsSubstringImpl(false, needle_expr, haystack_expr, needle, haystack);
}

#if GTEST_HAS_STD_WSTRING
AssertionResult IsSubstring(
    const char* needle_expr, const char* haystack_expr,
    const ::std::wstring& needle, const ::std::wstring& haystack) {
  return IsSubstringImpl(true, needle_expr, haystack_expr, needle, haystack);
}

AssertionResult IsNotSubstring(
    const char* needle_expr, const char* haystack_expr,
    const ::std::wstring& needle, const ::std::wstring& haystack) {
  return IsSubstringImpl(false, needle_expr, haystack_expr, needle, haystack);
}
#endif  // GTEST_HAS_STD_WSTRING

namespace internal {

#if GTEST_OS_WINDOWS

namespace {

// Helper function for IsHRESULT{SuccessFailure} predicates
AssertionResult HRESULTFailureHelper(const char* expr,
                                     const char* expected,
                                     long hr) {  // NOLINT
# if GTEST_OS_WINDOWS_MOBILE || GTEST_OS_WINDOWS_TV_TITLE

  // Windows CE doesn't support FormatMessage.
  const char error_text[] = "";

# else

  // Looks up the human-readable system message for the HRESULT code
  // and since we're not passing any params to FormatMessage, we don't
  // want inserts expanded.
  const DWORD kFlags = FORMAT_MESSAGE_FROM_SYSTEM |
                       FORMAT_MESSAGE_IGNORE_INSERTS;
  const DWORD kBufSize = 4096;
  // Gets the system's human readable message string for this HRESULT.
  char error_text[kBufSize] = { '\0' };
  DWORD message_length = ::FormatMessageA(kFlags,
                                          0,  // no source, we're asking system
                                          hr,  // the error
                                          0,  // no line width restrictions
                                          error_text,  // output buffer
                                          kBufSize,  // buf size
                                          NULL);  // no arguments for inserts
  // Trims tailing white space (FormatMessage leaves a trailing CR-LF)
  for (; message_length && IsSpace(error_text[message_length - 1]);
          --message_length) {
    error_text[message_length - 1] = '\0';
  }

# endif  // GTEST_OS_WINDOWS_MOBILE

  const std::string error_hex("0x" + String::FormatHexInt(hr));
  return ::testing::AssertionFailure()
      << "Expected: " << expr << " " << expected << ".\n"
      << "  Actual: " << error_hex << " " << error_text << "\n";
}

}  // namespace

AssertionResult IsHRESULTSuccess(const char* expr, long hr) {  // NOLINT
  if (SUCCEEDED(hr)) {
    return AssertionSuccess();
  }
  return HRESULTFailureHelper(expr, "succeeds", hr);
}

AssertionResult IsHRESULTFailure(const char* expr, long hr) {  // NOLINT
  if (FAILED(hr)) {
    return AssertionSuccess();
  }
  return HRESULTFailureHelper(expr, "fails", hr);
}

#endif  // GTEST_OS_WINDOWS

// Utility functions for encoding Unicode text (wide strings) in
// UTF-8.

// A Unicode code-point can have up to 21 bits, and is encoded in UTF-8
// like this:
//
// Code-point length   Encoding
//   0 -  7 bits       0xxxxxxx
//   8 - 11 bits       110xxxxx 10xxxxxx
//  12 - 16 bits       1110xxxx 10xxxxxx 10xxxxxx
//  17 - 21 bits       11110xxx 10xxxxxx 10xxxxxx 10xxxxxx

// The maximum code-point a one-byte UTF-8 sequence can represent.
const UInt32 kMaxCodePoint1 = (static_cast<UInt32>(1) <<  7) - 1;

// The maximum code-point a two-byte UTF-8 sequence can represent.
const UInt32 kMaxCodePoint2 = (static_cast<UInt32>(1) << (5 + 6)) - 1;

// The maximum code-point a three-byte UTF-8 sequence can represent.
const UInt32 kMaxCodePoint3 = (static_cast<UInt32>(1) << (4 + 2*6)) - 1;

// The maximum code-point a four-byte UTF-8 sequence can represent.
const UInt32 kMaxCodePoint4 = (static_cast<UInt32>(1) << (3 + 3*6)) - 1;

// Chops off the n lowest bits from a bit pattern.  Returns the n
// lowest bits.  As a side effect, the original bit pattern will be
// shifted to the right by n bits.
inline UInt32 ChopLowBits(UInt32* bits, int n) {
  const UInt32 low_bits = *bits & ((static_cast<UInt32>(1) << n) - 1);
  *bits >>= n;
  return low_bits;
}

// Converts a Unicode code point to a narrow string in UTF-8 encoding.
// code_point parameter is of type UInt32 because wchar_t may not be
// wide enough to contain a code point.
// If the code_point is not a valid Unicode code point
// (i.e. outside of Unicode range U+0 to U+10FFFF) it will be converted
// to "(Invalid Unicode 0xXXXXXXXX)".
std::string CodePointToUtf8(UInt32 code_point) {
  if (code_point > kMaxCodePoint4) {
    return "(Invalid Unicode 0x" + String::FormatHexInt(code_point) + ")";
  }

  char str[5];  // Big enough for the largest valid code point.
  if (code_point <= kMaxCodePoint1) {
    str[1] = '\0';
    str[0] = static_cast<char>(code_point);                          // 0xxxxxxx
  } else if (code_point <= kMaxCodePoint2) {
    str[2] = '\0';
    str[1] = static_cast<char>(0x80 | ChopLowBits(&code_point, 6));  // 10xxxxxx
    str[0] = static_cast<char>(0xC0 | code_point);                   // 110xxxxx
  } else if (code_point <= kMaxCodePoint3) {
    str[3] = '\0';
    str[2] = static_cast<char>(0x80 | ChopLowBits(&code_point, 6));  // 10xxxxxx
    str[1] = static_cast<char>(0x80 | ChopLowBits(&code_point, 6));  // 10xxxxxx
    str[0] = static_cast<char>(0xE0 | code_point);                   // 1110xxxx
  } else {  // code_point <= kMaxCodePoint4
    str[4] = '\0';
    str[3] = static_cast<char>(0x80 | ChopLowBits(&code_point, 6));  // 10xxxxxx
    str[2] = static_cast<char>(0x80 | ChopLowBits(&code_point, 6));  // 10xxxxxx
    str[1] = static_cast<char>(0x80 | ChopLowBits(&code_point, 6));  // 10xxxxxx
    str[0] = static_cast<char>(0xF0 | code_point);                   // 11110xxx
  }
  return str;
}

// The following two functions only make sense if the system
// uses UTF-16 for wide string encoding. All supported systems
// with 16 bit wchar_t (Windows, Cygwin, Symbian OS) do use UTF-16.

// Determines if the arguments constitute UTF-16 surrogate pair
// and thus should be combined into a single Unicode code point
// using CreateCodePointFromUtf16SurrogatePair.
inline bool IsUtf16SurrogatePair(wchar_t first, wchar_t second) {
  return sizeof(wchar_t) == 2 &&
      (first & 0xFC00) == 0xD800 && (second & 0xFC00) == 0xDC00;
}

// Creates a Unicode code point from UTF16 surrogate pair.
inline UInt32 CreateCodePointFromUtf16SurrogatePair(wchar_t first,
                                                    wchar_t second) {
  const UInt32 mask = (1 << 10) - 1;
  return (sizeof(wchar_t) == 2) ?
      (((first & mask) << 10) | (second & mask)) + 0x10000 :
      // This function should not be called when the condition is
      // false, but we provide a sensible default in case it is.
      static_cast<UInt32>(first);
}

// Converts a wide string to a narrow string in UTF-8 encoding.
// The wide string is assumed to have the following encoding:
//   UTF-16 if sizeof(wchar_t) == 2 (on Windows, Cygwin, Symbian OS)
//   UTF-32 if sizeof(wchar_t) == 4 (on Linux)
// Parameter str points to a null-terminated wide string.
// Parameter num_chars may additionally limit the number
// of wchar_t characters processed. -1 is used when the entire string
// should be processed.
// If the string contains code points that are not valid Unicode code points
// (i.e. outside of Unicode range U+0 to U+10FFFF) they will be output
// as '(Invalid Unicode 0xXXXXXXXX)'. If the string is in UTF16 encoding
// and contains invalid UTF-16 surrogate pairs, values in those pairs
// will be encoded as individual Unicode characters from Basic Normal Plane.
std::string WideStringToUtf8(const wchar_t* str, int num_chars) {
  if (num_chars == -1)
    num_chars = static_cast<int>(wcslen(str));

  ::std::stringstream stream;
  for (int i = 0; i < num_chars; ++i) {
    UInt32 unicode_code_point;

    if (str[i] == L'\0') {
      break;
    } else if (i + 1 < num_chars && IsUtf16SurrogatePair(str[i], str[i + 1])) {
      unicode_code_point = CreateCodePointFromUtf16SurrogatePair(str[i],
                                                                 str[i + 1]);
      i++;
    } else {
      unicode_code_point = static_cast<UInt32>(str[i]);
    }

    stream << CodePointToUtf8(unicode_code_point);
  }
  return StringStreamToString(&stream);
}

// Converts a wide C string to an std::string using the UTF-8 encoding.
// NULL will be converted to "(null)".
std::string String::ShowWideCString(const wchar_t * wide_c_str) {
  if (wide_c_str == NULL)  return "(null)";

  return internal::WideStringToUtf8(wide_c_str, -1);
}

// Compares two wide C strings.  Returns true iff they have the same
// content.
//
// Unlike wcscmp(), this function can handle NULL argument(s).  A NULL
// C string is considered different to any non-NULL C string,
// including the empty string.
bool String::WideCStringEquals(const wchar_t * lhs, const wchar_t * rhs) {
  if (lhs == NULL) return rhs == NULL;

  if (rhs == NULL) return false;

  return wcscmp(lhs, rhs) == 0;
}

// Helper function for *_STREQ on wide strings.
AssertionResult CmpHelperSTREQ(const char* lhs_expression,
                               const char* rhs_expression,
                               const wchar_t* lhs,
                               const wchar_t* rhs) {
  if (String::WideCStringEquals(lhs, rhs)) {
    return AssertionSuccess();
  }

  return EqFailure(lhs_expression,
                   rhs_expression,
                   PrintToString(lhs),
                   PrintToString(rhs),
                   false);
}

// Helper function for *_STRNE on wide strings.
AssertionResult CmpHelperSTRNE(const char* s1_expression,
                               const char* s2_expression,
                               const wchar_t* s1,
                               const wchar_t* s2) {
  if (!String::WideCStringEquals(s1, s2)) {
    return AssertionSuccess();
  }

  return AssertionFailure() << "Expected: (" << s1_expression << ") != ("
                            << s2_expression << "), actual: "
                            << PrintToString(s1)
                            << " vs " << PrintToString(s2);
}

// Compares two C strings, ignoring case.  Returns true iff they have
// the same content.
//
// Unlike strcasecmp(), this function can handle NULL argument(s).  A
// NULL C string is considered different to any non-NULL C string,
// including the empty string.
bool String::CaseInsensitiveCStringEquals(const char * lhs, const char * rhs) {
  if (lhs == NULL)
    return rhs == NULL;
  if (rhs == NULL)
    return false;
  return posix::StrCaseCmp(lhs, rhs) == 0;
}

  // Compares two wide C strings, ignoring case.  Returns true iff they
  // have the same content.
  //
  // Unlike wcscasecmp(), this function can handle NULL argument(s).
  // A NULL C string is considered different to any non-NULL wide C string,
  // including the empty string.
  // NB: The implementations on different platforms slightly differ.
  // On windows, this method uses _wcsicmp which compares according to LC_CTYPE
  // environment variable. On GNU platform this method uses wcscasecmp
  // which compares according to LC_CTYPE category of the current locale.
  // On MacOS X, it uses towlower, which also uses LC_CTYPE category of the
  // current locale.
bool String::CaseInsensitiveWideCStringEquals(const wchar_t* lhs,
                                              const wchar_t* rhs) {
  if (lhs == NULL) return rhs == NULL;

  if (rhs == NULL) return false;

#if GTEST_OS_WINDOWS
  return _wcsicmp(lhs, rhs) == 0;
#elif GTEST_OS_LINUX && !GTEST_OS_LINUX_ANDROID
  return wcscasecmp(lhs, rhs) == 0;
#else
  // Android, Mac OS X and Cygwin don't define wcscasecmp.
  // Other unknown OSes may not define it either.
  wint_t left, right;
  do {
    left = towlower(*lhs++);
    right = towlower(*rhs++);
  } while (left && left == right);
  return left == right;
#endif  // OS selector
}

// Returns true iff str ends with the given suffix, ignoring case.
// Any string is considered to end with an empty suffix.
bool String::EndsWithCaseInsensitive(
    const std::string& str, const std::string& suffix) {
  const size_t str_len = str.length();
  const size_t suffix_len = suffix.length();
  return (str_len >= suffix_len) &&
         CaseInsensitiveCStringEquals(str.c_str() + str_len - suffix_len,
                                      suffix.c_str());
}

// Formats an int value as "%02d".
std::string String::FormatIntWidth2(int value) {
  std::stringstream ss;
  ss << std::setfill('0') << std::setw(2) << value;
  return ss.str();
}

// Formats an int value as "%X".
std::string String::FormatHexInt(int value) {
  std::stringstream ss;
  ss << std::hex << std::uppercase << value;
  return ss.str();
}

// Formats a byte as "%02X".
std::string String::FormatByte(unsigned char value) {
  std::stringstream ss;
  ss << std::setfill('0') << std::setw(2) << std::hex << std::uppercase
     << static_cast<unsigned int>(value);
  return ss.str();
}

// Converts the buffer in a stringstream to an std::string, converting NUL
// bytes to "\\0" along the way.
std::string StringStreamToString(::std::stringstream* ss) {
  const ::std::string& str = ss->str();
  const char* const start = str.c_str();
  const char* const end = start + str.length();

  std::string result;
  result.reserve(2 * (end - start));
  for (const char* ch = start; ch != end; ++ch) {
    if (*ch == '\0') {
      result += "\\0";  // Replaces NUL with "\\0";
    } else {
      result += *ch;
    }
  }

  return result;
}

// Appends the user-supplied message to the Google-Test-generated message.
std::string AppendUserMessage(const std::string& gtest_msg,
                              const Message& user_msg) {
  // Appends the user message if it's non-empty.
  const std::string user_msg_string = user_msg.GetString();
  if (user_msg_string.empty()) {
    return gtest_msg;
  }

  return gtest_msg + "\n" + user_msg_string;
}

}  // namespace internal

// class TestResult

// Creates an empty TestResult.
TestResult::TestResult()
    : death_test_count_(0),
      elapsed_time_(0) {
}

// D'tor.
TestResult::~TestResult() {
}

// Returns the i-th test part result among all the results. i can
// range from 0 to total_part_count() - 1. If i is not in that range,
// aborts the program.
const TestPartResult& TestResult::GetTestPartResult(int i) const {
  if (i < 0 || i >= total_part_count())
    internal::posix::Abort();
  return test_part_results_.at(i);
}

// Returns the i-th test property. i can range from 0 to
// test_property_count() - 1. If i is not in that range, aborts the
// program.
const TestProperty& TestResult::GetTestProperty(int i) const {
  if (i < 0 || i >= test_property_count())
    internal::posix::Abort();
  return test_properties_.at(i);
}

// Clears the test part results.
void TestResult::ClearTestPartResults() {
  test_part_results_.clear();
}

// Adds a test part result to the list.
void TestResult::AddTestPartResult(const TestPartResult& test_part_result) {
  test_part_results_.push_back(test_part_result);
}

// Adds a test property to the list. If a property with the same key as the
// supplied property is already represented, the value of this test_property
// replaces the old value for that key.
void TestResult::RecordProperty(const std::string& xml_element,
                                const TestProperty& test_property) {
  if (!ValidateTestProperty(xml_element, test_property)) {
    return;
  }
  internal::MutexLock lock(&test_properites_mutex_);
  const std::vector<TestProperty>::iterator property_with_matching_key =
      std::find_if(test_properties_.begin(), test_properties_.end(),
                   internal::TestPropertyKeyIs(test_property.key()));
  if (property_with_matching_key == test_properties_.end()) {
    test_properties_.push_back(test_property);
    return;
  }
  property_with_matching_key->SetValue(test_property.value());
}

// The list of reserved attributes used in the <testsuites> element of XML
// output.
static const char* const kReservedTestSuitesAttributes[] = {
  "disabled",
  "errors",
  "failures",
  "name",
  "random_seed",
  "tests",
  "time",
  "timestamp"
};

// The list of reserved attributes used in the <testsuite> element of XML
// output.
static const char* const kReservedTestSuiteAttributes[] = {
  "disabled",
  "errors",
  "failures",
  "name",
  "tests",
  "time"
};

// The list of reserved attributes used in the <testcase> element of XML output.
static const char* const kReservedTestCaseAttributes[] = {
  "classname",
  "name",
  "status",
  "time",
  "type_param",
  "value_param"
};

template <int kSize>
std::vector<std::string> ArrayAsVector(const char* const (&array)[kSize]) {
  return std::vector<std::string>(array, array + kSize);
}

static std::vector<std::string> GetReservedAttributesForElement(
    const std::string& xml_element) {
  if (xml_element == "testsuites") {
    return ArrayAsVector(kReservedTestSuitesAttributes);
  } else if (xml_element == "testsuite") {
    return ArrayAsVector(kReservedTestSuiteAttributes);
  } else if (xml_element == "testcase") {
    return ArrayAsVector(kReservedTestCaseAttributes);
  } else {
    GTEST_CHECK_(false) << "Unrecognized xml_element provided: " << xml_element;
  }
  // This code is unreachable but some compilers may not realizes that.
  return std::vector<std::string>();
}

static std::string FormatWordList(const std::vector<std::string>& words) {
  Message word_list;
  for (size_t i = 0; i < words.size(); ++i) {
    if (i > 0 && words.size() > 2) {
      word_list << ", ";
    }
    if (i == words.size() - 1) {
      word_list << "and ";
    }
    word_list << "'" << words[i] << "'";
  }
  return word_list.GetString();
}

static bool ValidateTestPropertyName(
    const std::string& property_name,
    const std::vector<std::string>& reserved_names) {
  if (std::find(reserved_names.begin(), reserved_names.end(), property_name) !=
          reserved_names.end()) {
    ADD_FAILURE() << "Reserved key used in RecordProperty(): " << property_name
                  << " (" << FormatWordList(reserved_names)
                  << " are reserved by " << GTEST_NAME_ << ")";
    return false;
  }
  return true;
}

// Adds a failure if the key is a reserved attribute of the element named
// xml_element.  Returns true if the property is valid.
bool TestResult::ValidateTestProperty(const std::string& xml_element,
                                      const TestProperty& test_property) {
  return ValidateTestPropertyName(test_property.key(),
                                  GetReservedAttributesForElement(xml_element));
}

// Clears the object.
void TestResult::Clear() {
  test_part_results_.clear();
  test_properties_.clear();
  death_test_count_ = 0;
  elapsed_time_ = 0;
}

// Returns true iff the test failed.
bool TestResult::Failed() const {
  for (int i = 0; i < total_part_count(); ++i) {
    if (GetTestPartResult(i).failed())
      return true;
  }
  return false;
}

// Returns true iff the test part fatally failed.
static bool TestPartFatallyFailed(const TestPartResult& result) {
  return result.fatally_failed();
}

// Returns true iff the test fatally failed.
bool TestResult::HasFatalFailure() const {
  return CountIf(test_part_results_, TestPartFatallyFailed) > 0;
}

// Returns true iff the test part non-fatally failed.
static bool TestPartNonfatallyFailed(const TestPartResult& result) {
  return result.nonfatally_failed();
}

// Returns true iff the test has a non-fatal failure.
bool TestResult::HasNonfatalFailure() const {
  return CountIf(test_part_results_, TestPartNonfatallyFailed) > 0;
}

// Gets the number of all test parts.  This is the sum of the number
// of successful test parts and the number of failed test parts.
int TestResult::total_part_count() const {
  return static_cast<int>(test_part_results_.size());
}

// Returns the number of the test properties.
int TestResult::test_property_count() const {
  return static_cast<int>(test_properties_.size());
}

// class Test

// Creates a Test object.

// The c'tor saves the states of all flags.
Test::Test()
    : gtest_flag_saver_(new GTEST_FLAG_SAVER_) {
}

// The d'tor restores the states of all flags.  The actual work is
// done by the d'tor of the gtest_flag_saver_ field, and thus not
// visible here.
Test::~Test() {
}

// Sets up the test fixture.
//
// A sub-class may override this.
void Test::SetUp() {
}

// Tears down the test fixture.
//
// A sub-class may override this.
void Test::TearDown() {
}

// Allows user supplied key value pairs to be recorded for later output.
void Test::RecordProperty(const std::string& key, const std::string& value) {
  UnitTest::GetInstance()->RecordProperty(key, value);
}

// Allows user supplied key value pairs to be recorded for later output.
void Test::RecordProperty(const std::string& key, int value) {
  Message value_message;
  value_message << value;
  RecordProperty(key, value_message.GetString().c_str());
}

namespace internal {

void ReportFailureInUnknownLocation(TestPartResult::Type result_type,
                                    const std::string& message) {
  // This function is a friend of UnitTest and as such has access to
  // AddTestPartResult.
  UnitTest::GetInstance()->AddTestPartResult(
      result_type,
      NULL,  // No info about the source file where the exception occurred.
      -1,    // We have no info on which line caused the exception.
      message,
      "");   // No stack trace, either.
}

}  // namespace internal

// Google Test requires all tests in the same test case to use the same test
// fixture class.  This function checks if the current test has the
// same fixture class as the first test in the current test case.  If
// yes, it returns true; otherwise it generates a Google Test failure and
// returns false.
bool Test::HasSameFixtureClass() {
  internal::UnitTestImpl* const impl = internal::GetUnitTestImpl();
  const TestCase* const test_case = impl->current_test_case();

  // Info about the first test in the current test case.
  const TestInfo* const first_test_info = test_case->test_info_list()[0];
  const internal::TypeId first_fixture_id = first_test_info->fixture_class_id_;
  const char* const first_test_name = first_test_info->name();

  // Info about the current test.
  const TestInfo* const this_test_info = impl->current_test_info();
  const internal::TypeId this_fixture_id = this_test_info->fixture_class_id_;
  const char* const this_test_name = this_test_info->name();

  if (this_fixture_id != first_fixture_id) {
    // Is the first test defined using TEST?
    const bool first_is_TEST = first_fixture_id == internal::GetTestTypeId();
    // Is this test defined using TEST?
    const bool this_is_TEST = this_fixture_id == internal::GetTestTypeId();

    if (first_is_TEST || this_is_TEST) {
      // Both TEST and TEST_F appear in same test case, which is incorrect.
      // Tell the user how to fix this.

      // Gets the name of the TEST and the name of the TEST_F.  Note
      // that first_is_TEST and this_is_TEST cannot both be true, as
      // the fixture IDs are different for the two tests.
      const char* const TEST_name =
          first_is_TEST ? first_test_name : this_test_name;
      const char* const TEST_F_name =
          first_is_TEST ? this_test_name : first_test_name;

      ADD_FAILURE()
          << "All tests in the same test case must use the same test fixture\n"
          << "class, so mixing TEST_F and TEST in the same test case is\n"
          << "illegal.  In test case " << this_test_info->test_case_name()
          << ",\n"
          << "test " << TEST_F_name << " is defined using TEST_F but\n"
          << "test " << TEST_name << " is defined using TEST.  You probably\n"
          << "want to change the TEST to TEST_F or move it to another test\n"
          << "case.";
    } else {
      // Two fixture classes with the same name appear in two different
      // namespaces, which is not allowed. Tell the user how to fix this.
      ADD_FAILURE()
          << "All tests in the same test case must use the same test fixture\n"
          << "class.  However, in test case "
          << this_test_info->test_case_name() << ",\n"
          << "you defined test " << first_test_name
          << " and test " << this_test_name << "\n"
          << "using two different test fixture classes.  This can happen if\n"
          << "the two classes are from different namespaces or translation\n"
          << "units and have the same name.  You should probably rename one\n"
          << "of the classes to put the tests into different test cases.";
    }
    return false;
  }

  return true;
}

#if GTEST_HAS_SEH

// Adds an "exception thrown" fatal failure to the current test.  This
// function returns its result via an output parameter pointer because VC++
// prohibits creation of objects with destructors on stack in functions
// using __try (see error C2712).
static std::string* FormatSehExceptionMessage(DWORD exception_code,
                                              const char* location) {
  Message message;
  message << "SEH exception with code 0x" << std::setbase(16) <<
    exception_code << std::setbase(10) << " thrown in " << location << ".";

  return new std::string(message.GetString());
}

#endif  // GTEST_HAS_SEH

namespace internal {

#if GTEST_HAS_EXCEPTIONS

// Adds an "exception thrown" fatal failure to the current test.
static std::string FormatCxxExceptionMessage(const char* description,
                                             const char* location) {
  Message message;
  if (description != NULL) {
    message << "C++ exception with description \"" << description << "\"";
  } else {
    message << "Unknown C++ exception";
  }
  message << " thrown in " << location << ".";

  return message.GetString();
}

static std::string PrintTestPartResultToString(
    const TestPartResult& test_part_result);

GoogleTestFailureException::GoogleTestFailureException(
    const TestPartResult& failure)
    : ::std::runtime_error(PrintTestPartResultToString(failure).c_str()) {}

#endif  // GTEST_HAS_EXCEPTIONS

// We put these helper functions in the internal namespace as IBM's xlC
// compiler rejects the code if they were declared static.

// Runs the given method and handles SEH exceptions it throws, when
// SEH is supported; returns the 0-value for type Result in case of an
// SEH exception.  (Microsoft compilers cannot handle SEH and C++
// exceptions in the same function.  Therefore, we provide a separate
// wrapper function for handling SEH exceptions.)
template <class T, typename Result>
Result HandleSehExceptionsInMethodIfSupported(
    T* object, Result (T::*method)(), const char* location) {
#if GTEST_HAS_SEH
  __try {
    return (object->*method)();
  } __except (internal::UnitTestOptions::GTestShouldProcessSEH(  // NOLINT
      GetExceptionCode())) {
    // We create the exception message on the heap because VC++ prohibits
    // creation of objects with destructors on stack in functions using __try
    // (see error C2712).
    std::string* exception_message = FormatSehExceptionMessage(
        GetExceptionCode(), location);
    internal::ReportFailureInUnknownLocation(TestPartResult::kFatalFailure,
                                             *exception_message);
    delete exception_message;
    return static_cast<Result>(0);
  }
#else
  (void)location;
  return (object->*method)();
#endif  // GTEST_HAS_SEH
}

// Runs the given method and catches and reports C++ and/or SEH-style
// exceptions, if they are supported; returns the 0-value for type
// Result in case of an SEH exception.
template <class T, typename Result>
Result HandleExceptionsInMethodIfSupported(
    T* object, Result (T::*method)(), const char* location) {
  // NOTE: The user code can affect the way in which Google Test handles
  // exceptions by setting GTEST_FLAG(catch_exceptions), but only before
  // RUN_ALL_TESTS() starts. It is technically possible to check the flag
  // after the exception is caught and either report or re-throw the
  // exception based on the flag's value:
  //
  // try {
  //   // Perform the test method.
  // } catch (...) {
  //   if (GTEST_FLAG(catch_exceptions))
  //     // Report the exception as failure.
  //   else
  //     throw;  // Re-throws the original exception.
  // }
  //
  // However, the purpose of this flag is to allow the program to drop into
  // the debugger when the exception is thrown. On most platforms, once the
  // control enters the catch block, the exception origin information is
  // lost and the debugger will stop the program at the point of the
  // re-throw in this function -- instead of at the point of the original
  // throw statement in the code under test.  For this reason, we perform
  // the check early, sacrificing the ability to affect Google Test's
  // exception handling in the method where the exception is thrown.
  if (internal::GetUnitTestImpl()->catch_exceptions()) {
#if GTEST_HAS_EXCEPTIONS
    try {
      return HandleSehExceptionsInMethodIfSupported(object, method, location);
    } catch (const AssertionException&) {  // NOLINT
      // This failure was reported already.
    } catch (const internal::GoogleTestFailureException&) {  // NOLINT
      // This exception type can only be thrown by a failed Google
      // Test assertion with the intention of letting another testing
      // framework catch it.  Therefore we just re-throw it.
      throw;
    } catch (const std::exception& e) {  // NOLINT
      internal::ReportFailureInUnknownLocation(
          TestPartResult::kFatalFailure,
          FormatCxxExceptionMessage(e.what(), location));
    } catch (...) {  // NOLINT
      internal::ReportFailureInUnknownLocation(
          TestPartResult::kFatalFailure,
          FormatCxxExceptionMessage(NULL, location));
    }
    return static_cast<Result>(0);
#else
    return HandleSehExceptionsInMethodIfSupported(object, method, location);
#endif  // GTEST_HAS_EXCEPTIONS
  } else {
    return (object->*method)();
  }
}

}  // namespace internal

// Runs the test and updates the test result.
void Test::Run() {
  if (!HasSameFixtureClass()) return;

  internal::UnitTestImpl* const impl = internal::GetUnitTestImpl();
  impl->os_stack_trace_getter()->UponLeavingGTest();
  internal::HandleExceptionsInMethodIfSupported(this, &Test::SetUp, "SetUp()");
  // We will run the test only if SetUp() was successful.
  if (!HasFatalFailure()) {
    impl->os_stack_trace_getter()->UponLeavingGTest();
    internal::HandleExceptionsInMethodIfSupported(
        this, &Test::TestBody, "the test body");
  }

  // However, we want to clean up as much as possible.  Hence we will
  // always call TearDown(), even if SetUp() or the test body has
  // failed.
  impl->os_stack_trace_getter()->UponLeavingGTest();
  internal::HandleExceptionsInMethodIfSupported(
      this, &Test::TearDown, "TearDown()");
}

// Returns true iff the current test has a fatal failure.
bool Test::HasFatalFailure() {
  return internal::GetUnitTestImpl()->current_test_result()->HasFatalFailure();
}

// Returns true iff the current test has a non-fatal failure.
bool Test::HasNonfatalFailure() {
  return internal::GetUnitTestImpl()->current_test_result()->
      HasNonfatalFailure();
}

// class TestInfo

// Constructs a TestInfo object. It assumes ownership of the test factory
// object.
TestInfo::TestInfo(const std::string& a_test_case_name,
                   const std::string& a_name,
                   const char* a_type_param,
                   const char* a_value_param,
                   internal::CodeLocation a_code_location,
                   internal::TypeId fixture_class_id,
                   internal::TestFactoryBase* factory)
    : test_case_name_(a_test_case_name),
      name_(a_name),
      type_param_(a_type_param ? new std::string(a_type_param) : NULL),
      value_param_(a_value_param ? new std::string(a_value_param) : NULL),
      location_(a_code_location),
      fixture_class_id_(fixture_class_id),
      should_run_(false),
      is_disabled_(false),
      matches_filter_(false),
      factory_(factory),
      result_() {}

// Destructs a TestInfo object.
TestInfo::~TestInfo() { delete factory_; }

namespace internal {

// Creates a new TestInfo object and registers it with Google Test;
// returns the created object.
//
// Arguments:
//
//   test_case_name:   name of the test case
//   name:             name of the test
//   type_param:       the name of the test's type parameter, or NULL if
//                     this is not a typed or a type-parameterized test.
//   value_param:      text representation of the test's value parameter,
//                     or NULL if this is not a value-parameterized test.
//   code_location:    code location where the test is defined
//   fixture_class_id: ID of the test fixture class
//   set_up_tc:        pointer to the function that sets up the test case
//   tear_down_tc:     pointer to the function that tears down the test case
//   factory:          pointer to the factory that creates a test object.
//                     The newly created TestInfo instance will assume
//                     ownership of the factory object.
TestInfo* MakeAndRegisterTestInfo(
    const char* test_case_name,
    const char* name,
    const char* type_param,
    const char* value_param,
    CodeLocation code_location,
    TypeId fixture_class_id,
    SetUpTestCaseFunc set_up_tc,
    TearDownTestCaseFunc tear_down_tc,
    TestFactoryBase* factory) {
  TestInfo* const test_info =
      new TestInfo(test_case_name, name, type_param, value_param,
                   code_location, fixture_class_id, factory);
  GetUnitTestImpl()->AddTestInfo(set_up_tc, tear_down_tc, test_info);
  return test_info;
}

void ReportInvalidTestCaseType(const char* test_case_name,
                               CodeLocation code_location) {
  Message errors;
  errors
      << "Attempted redefinition of test case " << test_case_name << ".\n"
      << "All tests in the same test case must use the same test fixture\n"
      << "class.  However, in test case " << test_case_name << ", you tried\n"
      << "to define a test using a fixture class different from the one\n"
      << "used earlier. This can happen if the two fixture classes are\n"
      << "from different namespaces and have the same name. You should\n"
      << "probably rename one of the classes to put the tests into different\n"
      << "test cases.";

  GTEST_LOG_(ERROR) << FormatFileLocation(code_location.file.c_str(),
                                          code_location.line)
                    << " " << errors.GetString();
}
}  // namespace internal

namespace {

// A predicate that checks the test name of a TestInfo against a known
// value.
//
// This is used for implementation of the TestCase class only.  We put
// it in the anonymous namespace to prevent polluting the outer
// namespace.
//
// TestNameIs is copyable.
class TestNameIs {
 public:
  // Constructor.
  //
  // TestNameIs has NO default constructor.
  explicit TestNameIs(const char* name)
      : name_(name) {}

  // Returns true iff the test name of test_info matches name_.
  bool operator()(const TestInfo * test_info) const {
    return test_info && test_info->name() == name_;
  }

 private:
  std::string name_;
};

}  // namespace

namespace internal {

// This method expands all parameterized tests registered with macros TEST_P
// and INSTANTIATE_TEST_CASE_P into regular tests and registers those.
// This will be done just once during the program runtime.
void UnitTestImpl::RegisterParameterizedTests() {
  if (!parameterized_tests_registered_) {
    parameterized_test_registry_.RegisterTests();
    parameterized_tests_registered_ = true;
  }
}

}  // namespace internal

// Creates the test object, runs it, records its result, and then
// deletes it.
void TestInfo::Run() {
  if (!should_run_) return;

  // Tells UnitTest where to store test result.
  internal::UnitTestImpl* const impl = internal::GetUnitTestImpl();
  impl->set_current_test_info(this);

  TestEventListener* repeater = UnitTest::GetInstance()->listeners().repeater();

  // Notifies the unit test event listeners that a test is about to start.
  repeater->OnTestStart(*this);

  const TimeInMillis start = internal::GetTimeInMillis();

  impl->os_stack_trace_getter()->UponLeavingGTest();

  // Creates the test object.
  Test* const test = internal::HandleExceptionsInMethodIfSupported(
      factory_, &internal::TestFactoryBase::CreateTest,
      "the test fixture's constructor");

  // Runs the test only if the test object was created and its
  // constructor didn't generate a fatal failure.
  if ((test != NULL) && !Test::HasFatalFailure()) {
    // This doesn't throw as all user code that can throw are wrapped into
    // exception handling code.
    test->Run();
  }

  // Deletes the test object.
  impl->os_stack_trace_getter()->UponLeavingGTest();
  internal::HandleExceptionsInMethodIfSupported(
      test, &Test::DeleteSelf_, "the test fixture's destructor");

  result_.set_elapsed_time(internal::GetTimeInMillis() - start);

  // Notifies the unit test event listener that a test has just finished.
  repeater->OnTestEnd(*this);

  // Tells UnitTest to stop associating assertion results to this
  // test.
  impl->set_current_test_info(NULL);
}

// class TestCase

// Gets the number of successful tests in this test case.
int TestCase::successful_test_count() const {
  return CountIf(test_info_list_, TestPassed);
}

// Gets the number of failed tests in this test case.
int TestCase::failed_test_count() const {
  return CountIf(test_info_list_, TestFailed);
}

// Gets the number of disabled tests that will be reported in the XML report.
int TestCase::reportable_disabled_test_count() const {
  return CountIf(test_info_list_, TestReportableDisabled);
}

// Gets the number of disabled tests in this test case.
int TestCase::disabled_test_count() const {
  return CountIf(test_info_list_, TestDisabled);
}

// Gets the number of tests to be printed in the XML report.
int TestCase::reportable_test_count() const {
  return CountIf(test_info_list_, TestReportable);
}

// Get the number of tests in this test case that should run.
int TestCase::test_to_run_count() const {
  return CountIf(test_info_list_, ShouldRunTest);
}

// Gets the number of all tests.
int TestCase::total_test_count() const {
  return static_cast<int>(test_info_list_.size());
}

// Creates a TestCase with the given name.
//
// Arguments:
//
//   name:         name of the test case
//   a_type_param: the name of the test case's type parameter, or NULL if
//                 this is not a typed or a type-parameterized test case.
//   set_up_tc:    pointer to the function that sets up the test case
//   tear_down_tc: pointer to the function that tears down the test case
TestCase::TestCase(const char* a_name, const char* a_type_param,
                   Test::SetUpTestCaseFunc set_up_tc,
                   Test::TearDownTestCaseFunc tear_down_tc)
    : name_(a_name),
      type_param_(a_type_param ? new std::string(a_type_param) : NULL),
      set_up_tc_(set_up_tc),
      tear_down_tc_(tear_down_tc),
      should_run_(false),
      elapsed_time_(0) {
}

// Destructor of TestCase.
TestCase::~TestCase() {
  // Deletes every Test in the collection.
  ForEach(test_info_list_, internal::Delete<TestInfo>);
}

// Returns the i-th test among all the tests. i can range from 0 to
// total_test_count() - 1. If i is not in that range, returns NULL.
const TestInfo* TestCase::GetTestInfo(int i) const {
  const int index = GetElementOr(test_indices_, i, -1);
  return index < 0 ? NULL : test_info_list_[index];
}

// Returns the i-th test among all the tests. i can range from 0 to
// total_test_count() - 1. If i is not in that range, returns NULL.
TestInfo* TestCase::GetMutableTestInfo(int i) {
  const int index = GetElementOr(test_indices_, i, -1);
  return index < 0 ? NULL : test_info_list_[index];
}

// Adds a test to this test case.  Will delete the test upon
// destruction of the TestCase object.
void TestCase::AddTestInfo(TestInfo * test_info) {
  test_info_list_.push_back(test_info);
  test_indices_.push_back(static_cast<int>(test_indices_.size()));
}

// Runs every test in this TestCase.
void TestCase::Run() {
  if (!should_run_) return;

  internal::UnitTestImpl* const impl = internal::GetUnitTestImpl();
  impl->set_current_test_case(this);

  TestEventListener* repeater = UnitTest::GetInstance()->listeners().repeater();

  repeater->OnTestCaseStart(*this);
  impl->os_stack_trace_getter()->UponLeavingGTest();
  internal::HandleExceptionsInMethodIfSupported(
      this, &TestCase::RunSetUpTestCase, "SetUpTestCase()");

  const internal::TimeInMillis start = internal::GetTimeInMillis();
  for (int i = 0; i < total_test_count(); i++) {
    GetMutableTestInfo(i)->Run();
  }
  elapsed_time_ = internal::GetTimeInMillis() - start;

  impl->os_stack_trace_getter()->UponLeavingGTest();
  internal::HandleExceptionsInMethodIfSupported(
      this, &TestCase::RunTearDownTestCase, "TearDownTestCase()");

  repeater->OnTestCaseEnd(*this);
  impl->set_current_test_case(NULL);
}

// Clears the results of all tests in this test case.
void TestCase::ClearResult() {
  ad_hoc_test_result_.Clear();
  ForEach(test_info_list_, TestInfo::ClearTestResult);
}

// Shuffles the tests in this test case.
void TestCase::ShuffleTests(internal::Random* random) {
  Shuffle(random, &test_indices_);
}

// Restores the test order to before the first shuffle.
void TestCase::UnshuffleTests() {
  for (size_t i = 0; i < test_indices_.size(); i++) {
    test_indices_[i] = static_cast<int>(i);
  }
}

// Formats a countable noun.  Depending on its quantity, either the
// singular form or the plural form is used. e.g.
//
// FormatCountableNoun(1, "formula", "formuli") returns "1 formula".
// FormatCountableNoun(5, "book", "books") returns "5 books".
static std::string FormatCountableNoun(int count,
                                       const char * singular_form,
                                       const char * plural_form) {
  return internal::StreamableToString(count) + " " +
      (count == 1 ? singular_form : plural_form);
}

// Formats the count of tests.
static std::string FormatTestCount(int test_count) {
  return FormatCountableNoun(test_count, "test", "tests");
}

// Formats the count of test cases.
static std::string FormatTestCaseCount(int test_case_count) {
  return FormatCountableNoun(test_case_count, "test case", "test cases");
}

// Converts a TestPartResult::Type enum to human-friendly string
// representation.  Both kNonFatalFailure and kFatalFailure are translated
// to "Failure", as the user usually doesn't care about the difference
// between the two when viewing the test result.
static const char * TestPartResultTypeToString(TestPartResult::Type type) {
  switch (type) {
    case TestPartResult::kSuccess:
      return "Success";

    case TestPartResult::kNonFatalFailure:
    case TestPartResult::kFatalFailure:
#ifdef _MSC_VER
      return "error: ";
#else
      return "Failure\n";
#endif
    default:
      return "Unknown result type";
  }
}

namespace internal {

// Prints a TestPartResult to an std::string.
static std::string PrintTestPartResultToString(
    const TestPartResult& test_part_result) {
  return (Message()
          << internal::FormatFileLocation(test_part_result.file_name(),
                                          test_part_result.line_number())
          << " " << TestPartResultTypeToString(test_part_result.type())
          << test_part_result.message()).GetString();
}

// Prints a TestPartResult.
static void PrintTestPartResult(const TestPartResult& test_part_result) {
  const std::string& result =
      PrintTestPartResultToString(test_part_result);
  printf("%s\n", result.c_str());
  fflush(stdout);
  // If the test program runs in Visual Studio or a debugger, the
  // following statements add the test part result message to the Output
  // window such that the user can double-click on it to jump to the
  // corresponding source code location; otherwise they do nothing.
#if GTEST_OS_WINDOWS && !GTEST_OS_WINDOWS_MOBILE
  // We don't call OutputDebugString*() on Windows Mobile, as printing
  // to stdout is done by OutputDebugString() there already - we don't
  // want the same message printed twice.
  ::OutputDebugStringA(result.c_str());
  ::OutputDebugStringA("\n");
#endif
}

// class PrettyUnitTestResultPrinter

enum GTestColor {
  COLOR_DEFAULT,
  COLOR_RED,
  COLOR_GREEN,
  COLOR_YELLOW
};

#if GTEST_OS_WINDOWS && !GTEST_OS_WINDOWS_MOBILE && \
    !GTEST_OS_WINDOWS_PHONE && !GTEST_OS_WINDOWS_RT && !GTEST_OS_WINDOWS_MINGW

// Returns the character attribute for the given color.
static WORD GetColorAttribute(GTestColor color) {
  switch (color) {
    case COLOR_RED:    return FOREGROUND_RED;
    case COLOR_GREEN:  return FOREGROUND_GREEN;
    case COLOR_YELLOW: return FOREGROUND_RED | FOREGROUND_GREEN;
    default:           return 0;
  }
}

static int GetBitOffset(WORD color_mask) {
  if (color_mask == 0) return 0;

  int bitOffset = 0;
  while ((color_mask & 1) == 0) {
    color_mask >>= 1;
    ++bitOffset;
  }
  return bitOffset;
}

static WORD GetNewColor(GTestColor color, WORD old_color_attrs) {
  // Let's reuse the BG
  static const WORD background_mask = BACKGROUND_BLUE | BACKGROUND_GREEN |
                                      BACKGROUND_RED | BACKGROUND_INTENSITY;
  static const WORD foreground_mask = FOREGROUND_BLUE | FOREGROUND_GREEN |
                                      FOREGROUND_RED | FOREGROUND_INTENSITY;
  const WORD existing_bg = old_color_attrs & background_mask;

  WORD new_color =
      GetColorAttribute(color) | existing_bg | FOREGROUND_INTENSITY;
  static const int bg_bitOffset = GetBitOffset(background_mask);
  static const int fg_bitOffset = GetBitOffset(foreground_mask);

  if (((new_color & background_mask) >> bg_bitOffset) ==
      ((new_color & foreground_mask) >> fg_bitOffset)) {
    new_color ^= FOREGROUND_INTENSITY;  // invert intensity
  }
  return new_color;
}

#else

// Returns the ANSI color code for the given color.  COLOR_DEFAULT is
// an invalid input.
static const char* GetAnsiColorCode(GTestColor color) {
  switch (color) {
    case COLOR_RED:     return "1";
    case COLOR_GREEN:   return "2";
    case COLOR_YELLOW:  return "3";
    default:            return NULL;
  };
}

#endif  // GTEST_OS_WINDOWS && !GTEST_OS_WINDOWS_MOBILE

// Returns true iff Google Test should use colors in the output.
bool ShouldUseColor(bool stdout_is_tty) {
  const char* const gtest_color = GTEST_FLAG(color).c_str();

  if (String::CaseInsensitiveCStringEquals(gtest_color, "auto")) {
#if GTEST_OS_WINDOWS && !GTEST_OS_WINDOWS_MINGW
    // On Windows the TERM variable is usually not set, but the
    // console there does support colors.
    return stdout_is_tty;
#else
    // On non-Windows platforms, we rely on the TERM variable.
    const char* const term = posix::GetEnv("TERM");
    const bool term_supports_color =
        String::CStringEquals(term, "xterm") ||
        String::CStringEquals(term, "xterm-color") ||
        String::CStringEquals(term, "xterm-256color") ||
        String::CStringEquals(term, "screen") ||
        String::CStringEquals(term, "screen-256color") ||
        String::CStringEquals(term, "tmux") ||
        String::CStringEquals(term, "tmux-256color") ||
        String::CStringEquals(term, "rxvt-unicode") ||
        String::CStringEquals(term, "rxvt-unicode-256color") ||
        String::CStringEquals(term, "linux") ||
        String::CStringEquals(term, "cygwin");
    return stdout_is_tty && term_supports_color;
#endif  // GTEST_OS_WINDOWS
  }

  return String::CaseInsensitiveCStringEquals(gtest_color, "yes") ||
      String::CaseInsensitiveCStringEquals(gtest_color, "true") ||
      String::CaseInsensitiveCStringEquals(gtest_color, "t") ||
      String::CStringEquals(gtest_color, "1");
  // We take "yes", "true", "t", and "1" as meaning "yes".  If the
  // value is neither one of these nor "auto", we treat it as "no" to
  // be conservative.
}

// Helpers for printing colored strings to stdout. Note that on Windows, we
// cannot simply emit special characters and have the terminal change colors.
// This routine must actually emit the characters rather than return a string
// that would be colored when printed, as can be done on Linux.
static void ColoredPrintf(GTestColor color, const char* fmt, ...) {
  va_list args;
  va_start(args, fmt);

#if GTEST_OS_WINDOWS_MOBILE || GTEST_OS_SYMBIAN || GTEST_OS_ZOS || \
    GTEST_OS_IOS || GTEST_OS_WINDOWS_PHONE || GTEST_OS_WINDOWS_RT
  const bool use_color = AlwaysFalse();
#else
  static const bool in_color_mode =
      ShouldUseColor(posix::IsATTY(posix::FileNo(stdout)) != 0);
  const bool use_color = in_color_mode && (color != COLOR_DEFAULT);
#endif  // GTEST_OS_WINDOWS_MOBILE || GTEST_OS_SYMBIAN || GTEST_OS_ZOS
  // The '!= 0' comparison is necessary to satisfy MSVC 7.1.

  if (!use_color) {
    vprintf(fmt, args);
    va_end(args);
    return;
  }

#if GTEST_OS_WINDOWS && !GTEST_OS_WINDOWS_MOBILE && \
    !GTEST_OS_WINDOWS_PHONE && !GTEST_OS_WINDOWS_RT && !GTEST_OS_WINDOWS_MINGW
  const HANDLE stdout_handle = GetStdHandle(STD_OUTPUT_HANDLE);

  // Gets the current text color.
  CONSOLE_SCREEN_BUFFER_INFO buffer_info;
  GetConsoleScreenBufferInfo(stdout_handle, &buffer_info);
  const WORD old_color_attrs = buffer_info.wAttributes;
  const WORD new_color = GetNewColor(color, old_color_attrs);

  // We need to flush the stream buffers into the console before each
  // SetConsoleTextAttribute call lest it affect the text that is already
  // printed but has not yet reached the console.
  fflush(stdout);
  SetConsoleTextAttribute(stdout_handle, new_color);

  vprintf(fmt, args);

  fflush(stdout);
  // Restores the text color.
  SetConsoleTextAttribute(stdout_handle, old_color_attrs);
#else
  printf("\033[0;3%sm", GetAnsiColorCode(color));
  vprintf(fmt, args);
  printf("\033[m");  // Resets the terminal to default.
#endif  // GTEST_OS_WINDOWS && !GTEST_OS_WINDOWS_MOBILE
  va_end(args);
}

// Text printed in Google Test's text output and --gtest_list_tests
// output to label the type parameter and value parameter for a test.
static const char kTypeParamLabel[] = "TypeParam";
static const char kValueParamLabel[] = "GetParam()";

static void PrintFullTestCommentIfPresent(const TestInfo& test_info) {
  const char* const type_param = test_info.type_param();
  const char* const value_param = test_info.value_param();

  if (type_param != NULL || value_param != NULL) {
    printf(", where ");
    if (type_param != NULL) {
      printf("%s = %s", kTypeParamLabel, type_param);
      if (value_param != NULL)
        printf(" and ");
    }
    if (value_param != NULL) {
      printf("%s = %s", kValueParamLabel, value_param);
    }
  }
}

// This class implements the TestEventListener interface.
//
// Class PrettyUnitTestResultPrinter is copyable.
class PrettyUnitTestResultPrinter : public TestEventListener {
 public:
  PrettyUnitTestResultPrinter() {}
  static void PrintTestName(const char * test_case, const char * test) {
    printf("%s.%s", test_case, test);
  }

  // The following methods override what's in the TestEventListener class.
  virtual void OnTestProgramStart(const UnitTest& /*unit_test*/) {}
  virtual void OnTestIterationStart(const UnitTest& unit_test, int iteration);
  virtual void OnEnvironmentsSetUpStart(const UnitTest& unit_test);
  virtual void OnEnvironmentsSetUpEnd(const UnitTest& /*unit_test*/) {}
  virtual void OnTestCaseStart(const TestCase& test_case);
  virtual void OnTestStart(const TestInfo& test_info);
  virtual void OnTestPartResult(const TestPartResult& result);
  virtual void OnTestEnd(const TestInfo& test_info);
  virtual void OnTestCaseEnd(const TestCase& test_case);
  virtual void OnEnvironmentsTearDownStart(const UnitTest& unit_test);
  virtual void OnEnvironmentsTearDownEnd(const UnitTest& /*unit_test*/) {}
  virtual void OnTestIterationEnd(const UnitTest& unit_test, int iteration);
  virtual void OnTestProgramEnd(const UnitTest& /*unit_test*/) {}

 private:
  static void PrintFailedTests(const UnitTest& unit_test);
};

  // Fired before each iteration of tests starts.
void PrettyUnitTestResultPrinter::OnTestIterationStart(
    const UnitTest& unit_test, int iteration) {
  if (GTEST_FLAG(repeat) != 1)
    printf("\nRepeating all tests (iteration %d) . . .\n\n", iteration + 1);

  const char* const filter = GTEST_FLAG(filter).c_str();

  // Prints the filter if it's not *.  This reminds the user that some
  // tests may be skipped.
  if (!String::CStringEquals(filter, kUniversalFilter)) {
    ColoredPrintf(COLOR_YELLOW,
                  "Note: %s filter = %s\n", GTEST_NAME_, filter);
  }

  if (internal::ShouldShard(kTestTotalShards, kTestShardIndex, false)) {
    const Int32 shard_index = Int32FromEnvOrDie(kTestShardIndex, -1);
    ColoredPrintf(COLOR_YELLOW,
                  "Note: This is test shard %d of %s.\n",
                  static_cast<int>(shard_index) + 1,
                  internal::posix::GetEnv(kTestTotalShards));
  }

  if (GTEST_FLAG(shuffle)) {
    ColoredPrintf(COLOR_YELLOW,
                  "Note: Randomizing tests' orders with a seed of %d .\n",
                  unit_test.random_seed());
  }

  ColoredPrintf(COLOR_GREEN,  "[==========] ");
  printf("Running %s from %s.\n",
         FormatTestCount(unit_test.test_to_run_count()).c_str(),
         FormatTestCaseCount(unit_test.test_case_to_run_count()).c_str());
  fflush(stdout);
}

void PrettyUnitTestResultPrinter::OnEnvironmentsSetUpStart(
    const UnitTest& /*unit_test*/) {
  ColoredPrintf(COLOR_GREEN,  "[----------] ");
  printf("Global test environment set-up.\n");
  fflush(stdout);
}

void PrettyUnitTestResultPrinter::OnTestCaseStart(const TestCase& test_case) {
  const std::string counts =
      FormatCountableNoun(test_case.test_to_run_count(), "test", "tests");
  ColoredPrintf(COLOR_GREEN, "[----------] ");
  printf("%s from %s", counts.c_str(), test_case.name());
  if (test_case.type_param() == NULL) {
    printf("\n");
  } else {
    printf(", where %s = %s\n", kTypeParamLabel, test_case.type_param());
  }
  fflush(stdout);
}

void PrettyUnitTestResultPrinter::OnTestStart(const TestInfo& test_info) {
  ColoredPrintf(COLOR_GREEN,  "[ RUN      ] ");
  PrintTestName(test_info.test_case_name(), test_info.name());
  printf("\n");
  fflush(stdout);
}

// Called after an assertion failure.
void PrettyUnitTestResultPrinter::OnTestPartResult(
    const TestPartResult& result) {
  // If the test part succeeded, we don't need to do anything.
  if (result.type() == TestPartResult::kSuccess)
    return;

  // Print failure message from the assertion (e.g. expected this and got that).
  PrintTestPartResult(result);
  fflush(stdout);
}

void PrettyUnitTestResultPrinter::OnTestEnd(const TestInfo& test_info) {
  if (test_info.result()->Passed()) {
    ColoredPrintf(COLOR_GREEN, "[       OK ] ");
  } else {
    ColoredPrintf(COLOR_RED, "[  FAILED  ] ");
  }
  PrintTestName(test_info.test_case_name(), test_info.name());
  if (test_info.result()->Failed())
    PrintFullTestCommentIfPresent(test_info);

  if (GTEST_FLAG(print_time)) {
    printf(" (%s ms)\n", internal::StreamableToString(
           test_info.result()->elapsed_time()).c_str());
  } else {
    printf("\n");
  }
  fflush(stdout);
}

void PrettyUnitTestResultPrinter::OnTestCaseEnd(const TestCase& test_case) {
  if (!GTEST_FLAG(print_time)) return;

  const std::string counts =
      FormatCountableNoun(test_case.test_to_run_count(), "test", "tests");
  ColoredPrintf(COLOR_GREEN, "[----------] ");
  printf("%s from %s (%s ms total)\n\n",
         counts.c_str(), test_case.name(),
         internal::StreamableToString(test_case.elapsed_time()).c_str());
  fflush(stdout);
}

void PrettyUnitTestResultPrinter::OnEnvironmentsTearDownStart(
    const UnitTest& /*unit_test*/) {
  ColoredPrintf(COLOR_GREEN,  "[----------] ");
  printf("Global test environment tear-down\n");
  fflush(stdout);
}

// Internal helper for printing the list of failed tests.
void PrettyUnitTestResultPrinter::PrintFailedTests(const UnitTest& unit_test) {
  const int failed_test_count = unit_test.failed_test_count();
  if (failed_test_count == 0) {
    return;
  }

  for (int i = 0; i < unit_test.total_test_case_count(); ++i) {
    const TestCase& test_case = *unit_test.GetTestCase(i);
    if (!test_case.should_run() || (test_case.failed_test_count() == 0)) {
      continue;
    }
    for (int j = 0; j < test_case.total_test_count(); ++j) {
      const TestInfo& test_info = *test_case.GetTestInfo(j);
      if (!test_info.should_run() || test_info.result()->Passed()) {
        continue;
      }
      ColoredPrintf(COLOR_RED, "[  FAILED  ] ");
      printf("%s.%s", test_case.name(), test_info.name());
      PrintFullTestCommentIfPresent(test_info);
      printf("\n");
    }
  }
}

void PrettyUnitTestResultPrinter::OnTestIterationEnd(const UnitTest& unit_test,
                                                     int /*iteration*/) {
  ColoredPrintf(COLOR_GREEN,  "[==========] ");
  printf("%s from %s ran.",
         FormatTestCount(unit_test.test_to_run_count()).c_str(),
         FormatTestCaseCount(unit_test.test_case_to_run_count()).c_str());
  if (GTEST_FLAG(print_time)) {
    printf(" (%s ms total)",
           internal::StreamableToString(unit_test.elapsed_time()).c_str());
  }
  printf("\n");
  ColoredPrintf(COLOR_GREEN,  "[  PASSED  ] ");
  printf("%s.\n", FormatTestCount(unit_test.successful_test_count()).c_str());

  int num_failures = unit_test.failed_test_count();
  if (!unit_test.Passed()) {
    const int failed_test_count = unit_test.failed_test_count();
    ColoredPrintf(COLOR_RED,  "[  FAILED  ] ");
    printf("%s, listed below:\n", FormatTestCount(failed_test_count).c_str());
    PrintFailedTests(unit_test);
    printf("\n%2d FAILED %s\n", num_failures,
                        num_failures == 1 ? "TEST" : "TESTS");
  }

  int num_disabled = unit_test.reportable_disabled_test_count();
  if (num_disabled && !GTEST_FLAG(also_run_disabled_tests)) {
    if (!num_failures) {
      printf("\n");  // Add a spacer if no FAILURE banner is displayed.
    }
    ColoredPrintf(COLOR_YELLOW,
                  "  YOU HAVE %d DISABLED %s\n\n",
                  num_disabled,
                  num_disabled == 1 ? "TEST" : "TESTS");
  }
  // Ensure that Google Test output is printed before, e.g., heapchecker output.
  fflush(stdout);
}

// End PrettyUnitTestResultPrinter

// class TestEventRepeater
//
// This class forwards events to other event listeners.
class TestEventRepeater : public TestEventListener {
 public:
  TestEventRepeater() : forwarding_enabled_(true) {}
  virtual ~TestEventRepeater();
  void Append(TestEventListener *listener);
  TestEventListener* Release(TestEventListener* listener);

  // Controls whether events will be forwarded to listeners_. Set to false
  // in death test child processes.
  bool forwarding_enabled() const { return forwarding_enabled_; }
  void set_forwarding_enabled(bool enable) { forwarding_enabled_ = enable; }

  virtual void OnTestProgramStart(const UnitTest& unit_test);
  virtual void OnTestIterationStart(const UnitTest& unit_test, int iteration);
  virtual void OnEnvironmentsSetUpStart(const UnitTest& unit_test);
  virtual void OnEnvironmentsSetUpEnd(const UnitTest& unit_test);
  virtual void OnTestCaseStart(const TestCase& test_case);
  virtual void OnTestStart(const TestInfo& test_info);
  virtual void OnTestPartResult(const TestPartResult& result);
  virtual void OnTestEnd(const TestInfo& test_info);
  virtual void OnTestCaseEnd(const TestCase& test_case);
  virtual void OnEnvironmentsTearDownStart(const UnitTest& unit_test);
  virtual void OnEnvironmentsTearDownEnd(const UnitTest& unit_test);
  virtual void OnTestIterationEnd(const UnitTest& unit_test, int iteration);
  virtual void OnTestProgramEnd(const UnitTest& unit_test);

 private:
  // Controls whether events will be forwarded to listeners_. Set to false
  // in death test child processes.
  bool forwarding_enabled_;
  // The list of listeners that receive events.
  std::vector<TestEventListener*> listeners_;

  GTEST_DISALLOW_COPY_AND_ASSIGN_(TestEventRepeater);
};

TestEventRepeater::~TestEventRepeater() {
  ForEach(listeners_, Delete<TestEventListener>);
}

void TestEventRepeater::Append(TestEventListener *listener) {
  listeners_.push_back(listener);
}

// FIXME: Factor the search functionality into Vector::Find.
TestEventListener* TestEventRepeater::Release(TestEventListener *listener) {
  for (size_t i = 0; i < listeners_.size(); ++i) {
    if (listeners_[i] == listener) {
      listeners_.erase(listeners_.begin() + i);
      return listener;
    }
  }

  return NULL;
}

// Since most methods are very similar, use macros to reduce boilerplate.
// This defines a member that forwards the call to all listeners.
#define GTEST_REPEATER_METHOD_(Name, Type) \
void TestEventRepeater::Name(const Type& parameter) { \
  if (forwarding_enabled_) { \
    for (size_t i = 0; i < listeners_.size(); i++) { \
      listeners_[i]->Name(parameter); \
    } \
  } \
}
// This defines a member that forwards the call to all listeners in reverse
// order.
#define GTEST_REVERSE_REPEATER_METHOD_(Name, Type) \
void TestEventRepeater::Name(const Type& parameter) { \
  if (forwarding_enabled_) { \
    for (int i = static_cast<int>(listeners_.size()) - 1; i >= 0; i--) { \
      listeners_[i]->Name(parameter); \
    } \
  } \
}

GTEST_REPEATER_METHOD_(OnTestProgramStart, UnitTest)
GTEST_REPEATER_METHOD_(OnEnvironmentsSetUpStart, UnitTest)
GTEST_REPEATER_METHOD_(OnTestCaseStart, TestCase)
GTEST_REPEATER_METHOD_(OnTestStart, TestInfo)
GTEST_REPEATER_METHOD_(OnTestPartResult, TestPartResult)
GTEST_REPEATER_METHOD_(OnEnvironmentsTearDownStart, UnitTest)
GTEST_REVERSE_REPEATER_METHOD_(OnEnvironmentsSetUpEnd, UnitTest)
GTEST_REVERSE_REPEATER_METHOD_(OnEnvironmentsTearDownEnd, UnitTest)
GTEST_REVERSE_REPEATER_METHOD_(OnTestEnd, TestInfo)
GTEST_REVERSE_REPEATER_METHOD_(OnTestCaseEnd, TestCase)
GTEST_REVERSE_REPEATER_METHOD_(OnTestProgramEnd, UnitTest)

#undef GTEST_REPEATER_METHOD_
#undef GTEST_REVERSE_REPEATER_METHOD_

void TestEventRepeater::OnTestIterationStart(const UnitTest& unit_test,
                                             int iteration) {
  if (forwarding_enabled_) {
    for (size_t i = 0; i < listeners_.size(); i++) {
      listeners_[i]->OnTestIterationStart(unit_test, iteration);
    }
  }
}

void TestEventRepeater::OnTestIterationEnd(const UnitTest& unit_test,
                                           int iteration) {
  if (forwarding_enabled_) {
    for (int i = static_cast<int>(listeners_.size()) - 1; i >= 0; i--) {
      listeners_[i]->OnTestIterationEnd(unit_test, iteration);
    }
  }
}

// End TestEventRepeater

// This class generates an XML output file.
class XmlUnitTestResultPrinter : public EmptyTestEventListener {
 public:
  explicit XmlUnitTestResultPrinter(const char* output_file);

  virtual void OnTestIterationEnd(const UnitTest& unit_test, int iteration);

 private:
  // Is c a whitespace character that is normalized to a space character
  // when it appears in an XML attribute value?
  static bool IsNormalizableWhitespace(char c) {
    return c == 0x9 || c == 0xA || c == 0xD;
  }

  // May c appear in a well-formed XML document?
  static bool IsValidXmlCharacter(char c) {
    return IsNormalizableWhitespace(c) || c >= 0x20;
  }

  // Returns an XML-escaped copy of the input string str.  If
  // is_attribute is true, the text is meant to appear as an attribute
  // value, and normalizable whitespace is preserved by replacing it
  // with character references.
  static std::string EscapeXml(const std::string& str, bool is_attribute);

  // Returns the given string with all characters invalid in XML removed.
  static std::string RemoveInvalidXmlCharacters(const std::string& str);

  // Convenience wrapper around EscapeXml when str is an attribute value.
  static std::string EscapeXmlAttribute(const std::string& str) {
    return EscapeXml(str, true);
  }

  // Convenience wrapper around EscapeXml when str is not an attribute value.
  static std::string EscapeXmlText(const char* str) {
    return EscapeXml(str, false);
  }

  // Verifies that the given attribute belongs to the given element and
  // streams the attribute as XML.
  static void OutputXmlAttribute(std::ostream* stream,
                                 const std::string& element_name,
                                 const std::string& name,
                                 const std::string& value);

  // Streams an XML CDATA section, escaping invalid CDATA sequences as needed.
  static void OutputXmlCDataSection(::std::ostream* stream, const char* data);

  // Streams an XML representation of a TestInfo object.
  static void OutputXmlTestInfo(::std::ostream* stream,
                                const char* test_case_name,
                                const TestInfo& test_info);

  // Prints an XML representation of a TestCase object
  static void PrintXmlTestCase(::std::ostream* stream,
                               const TestCase& test_case);

  // Prints an XML summary of unit_test to output stream out.
  static void PrintXmlUnitTest(::std::ostream* stream,
                               const UnitTest& unit_test);

  // Produces a string representing the test properties in a result as space
  // delimited XML attributes based on the property key="value" pairs.
  // When the std::string is not empty, it includes a space at the beginning,
  // to delimit this attribute from prior attributes.
  static std::string TestPropertiesAsXmlAttributes(const TestResult& result);

  // Streams an XML representation of the test properties of a TestResult
  // object.
  static void OutputXmlTestProperties(std::ostream* stream,
                                      const TestResult& result);

  // The output file.
  const std::string output_file_;

  GTEST_DISALLOW_COPY_AND_ASSIGN_(XmlUnitTestResultPrinter);
};

// Creates a new XmlUnitTestResultPrinter.
XmlUnitTestResultPrinter::XmlUnitTestResultPrinter(const char* output_file)
    : output_file_(output_file) {
  if (output_file_.c_str() == NULL || output_file_.empty()) {
    GTEST_LOG_(FATAL) << "XML output file may not be null";
  }
}

// Called after the unit test ends.
void XmlUnitTestResultPrinter::OnTestIterationEnd(const UnitTest& unit_test,
                                                  int /*iteration*/) {
  FILE* xmlout = NULL;
  FilePath output_file(output_file_);
  FilePath output_dir(output_file.RemoveFileName());

  if (output_dir.CreateDirectoriesRecursively()) {
    xmlout = posix::FOpen(output_file_.c_str(), "w");
  }
  if (xmlout == NULL) {
    // FIXME: report the reason of the failure.
    //
    // We don't do it for now as:
    //
    //   1. There is no urgent need for it.
    //   2. It's a bit involved to make the errno variable thread-safe on
    //      all three operating systems (Linux, Windows, and Mac OS).
    //   3. To interpret the meaning of errno in a thread-safe way,
    //      we need the strerror_r() function, which is not available on
    //      Windows.

    GTEST_LOG_(FATAL) << "Unable to open file \"" << output_file_ << "\"";
  }
  std::stringstream stream;
  PrintXmlUnitTest(&stream, unit_test);
  fprintf(xmlout, "%s", StringStreamToString(&stream).c_str());
  fclose(xmlout);
}

// Returns an XML-escaped copy of the input string str.  If is_attribute
// is true, the text is meant to appear as an attribute value, and
// normalizable whitespace is preserved by replacing it with character
// references.
//
// Invalid XML characters in str, if any, are stripped from the output.
// It is expected that most, if not all, of the text processed by this
// module will consist of ordinary English text.
// If this module is ever modified to produce version 1.1 XML output,
// most invalid characters can be retained using character references.
// FIXME: It might be nice to have a minimally invasive, human-readable
// escaping scheme for invalid characters, rather than dropping them.
std::string XmlUnitTestResultPrinter::EscapeXml(
    const std::string& str, bool is_attribute) {
  Message m;

  for (size_t i = 0; i < str.size(); ++i) {
    const char ch = str[i];
    switch (ch) {
      case '<':
        m << "&lt;";
        break;
      case '>':
        m << "&gt;";
        break;
      case '&':
        m << "&amp;";
        break;
      case '\'':
        if (is_attribute)
          m << "&apos;";
        else
          m << '\'';
        break;
      case '"':
        if (is_attribute)
          m << "&quot;";
        else
          m << '"';
        break;
      default:
        if (IsValidXmlCharacter(ch)) {
          if (is_attribute && IsNormalizableWhitespace(ch))
            m << "&#x" << String::FormatByte(static_cast<unsigned char>(ch))
              << ";";
          else
            m << ch;
        }
        break;
    }
  }

  return m.GetString();
}

// Returns the given string with all characters invalid in XML removed.
// Currently invalid characters are dropped from the string. An
// alternative is to replace them with certain characters such as . or ?.
std::string XmlUnitTestResultPrinter::RemoveInvalidXmlCharacters(
    const std::string& str) {
  std::string output;
  output.reserve(str.size());
  for (std::string::const_iterator it = str.begin(); it != str.end(); ++it)
    if (IsValidXmlCharacter(*it))
      output.push_back(*it);

  return output;
}

// The following routines generate an XML representation of a UnitTest
// object.
// GOOGLETEST_CM0009 DO NOT DELETE
//
// This is how Google Test concepts map to the DTD:
//
// <testsuites name="AllTests">        <-- corresponds to a UnitTest object
//   <testsuite name="testcase-name">  <-- corresponds to a TestCase object
//     <testcase name="test-name">     <-- corresponds to a TestInfo object
//       <failure message="...">...</failure>
//       <failure message="...">...</failure>
//       <failure message="...">...</failure>
//                                     <-- individual assertion failures
//     </testcase>
//   </testsuite>
// </testsuites>

// Formats the given time in milliseconds as seconds.
std::string FormatTimeInMillisAsSeconds(TimeInMillis ms) {
  ::std::stringstream ss;
  ss << (static_cast<double>(ms) * 1e-3);
  return ss.str();
}

static bool PortableLocaltime(time_t seconds, struct tm* out) {
#if defined(_MSC_VER)
  return localtime_s(out, &seconds) == 0;
#elif defined(__MINGW32__) || defined(__MINGW64__)
  // MINGW <time.h> provides neither localtime_r nor localtime_s, but uses
  // Windows' localtime(), which has a thread-local tm buffer.
  struct tm* tm_ptr = localtime(&seconds);  // NOLINT
  if (tm_ptr == NULL)
    return false;
  *out = *tm_ptr;
  return true;
#else
  return localtime_r(&seconds, out) != NULL;
#endif
}

// Converts the given epoch time in milliseconds to a date string in the ISO
// 8601 format, without the timezone information.
std::string FormatEpochTimeInMillisAsIso8601(TimeInMillis ms) {
  struct tm time_struct;
  if (!PortableLocaltime(static_cast<time_t>(ms / 1000), &time_struct))
    return "";
  // YYYY-MM-DDThh:mm:ss
  return StreamableToString(time_struct.tm_year + 1900) + "-" +
      String::FormatIntWidth2(time_struct.tm_mon + 1) + "-" +
      String::FormatIntWidth2(time_struct.tm_mday) + "T" +
      String::FormatIntWidth2(time_struct.tm_hour) + ":" +
      String::FormatIntWidth2(time_struct.tm_min) + ":" +
      String::FormatIntWidth2(time_struct.tm_sec);
}

// Streams an XML CDATA section, escaping invalid CDATA sequences as needed.
void XmlUnitTestResultPrinter::OutputXmlCDataSection(::std::ostream* stream,
                                                     const char* data) {
  const char* segment = data;
  *stream << "<![CDATA[";
  for (;;) {
    const char* const next_segment = strstr(segment, "]]>");
    if (next_segment != NULL) {
      stream->write(
          segment, static_cast<std::streamsize>(next_segment - segment));
      *stream << "]]>]]&gt;<![CDATA[";
      segment = next_segment + strlen("]]>");
    } else {
      *stream << segment;
      break;
    }
  }
  *stream << "]]>";
}

void XmlUnitTestResultPrinter::OutputXmlAttribute(
    std::ostream* stream,
    const std::string& element_name,
    const std::string& name,
    const std::string& value) {
  const std::vector<std::string>& allowed_names =
      GetReservedAttributesForElement(element_name);

  GTEST_CHECK_(std::find(allowed_names.begin(), allowed_names.end(), name) !=
                   allowed_names.end())
      << "Attribute " << name << " is not allowed for element <" << element_name
      << ">.";

  *stream << " " << name << "=\"" << EscapeXmlAttribute(value) << "\"";
}

// Prints an XML representation of a TestInfo object.
// FIXME: There is also value in printing properties with the plain printer.
void XmlUnitTestResultPrinter::OutputXmlTestInfo(::std::ostream* stream,
                                                 const char* test_case_name,
                                                 const TestInfo& test_info) {
  const TestResult& result = *test_info.result();
  const std::string kTestcase = "testcase";

  if (test_info.is_in_another_shard()) {
    return;
  }

  *stream << "    <testcase";
  OutputXmlAttribute(stream, kTestcase, "name", test_info.name());

  if (test_info.value_param() != NULL) {
    OutputXmlAttribute(stream, kTestcase, "value_param",
                       test_info.value_param());
  }
  if (test_info.type_param() != NULL) {
    OutputXmlAttribute(stream, kTestcase, "type_param", test_info.type_param());
  }

  OutputXmlAttribute(stream, kTestcase, "status",
                     test_info.should_run() ? "run" : "notrun");
  OutputXmlAttribute(stream, kTestcase, "time",
                     FormatTimeInMillisAsSeconds(result.elapsed_time()));
  OutputXmlAttribute(stream, kTestcase, "classname", test_case_name);

  int failures = 0;
  for (int i = 0; i < result.total_part_count(); ++i) {
    const TestPartResult& part = result.GetTestPartResult(i);
    if (part.failed()) {
      if (++failures == 1) {
        *stream << ">\n";
      }
      const std::string location =
          internal::FormatCompilerIndependentFileLocation(part.file_name(),
                                                          part.line_number());
      const std::string summary = location + "\n" + part.summary();
      *stream << "      <failure message=\""
              << EscapeXmlAttribute(summary.c_str())
              << "\" type=\"\">";
      const std::string detail = location + "\n" + part.message();
      OutputXmlCDataSection(stream, RemoveInvalidXmlCharacters(detail).c_str());
      *stream << "</failure>\n";
    }
  }

  if (failures == 0 && result.test_property_count() == 0) {
    *stream << " />\n";
  } else {
    if (failures == 0) {
      *stream << ">\n";
    }
    OutputXmlTestProperties(stream, result);
    *stream << "    </testcase>\n";
  }
}

// Prints an XML representation of a TestCase object
void XmlUnitTestResultPrinter::PrintXmlTestCase(std::ostream* stream,
                                                const TestCase& test_case) {
  const std::string kTestsuite = "testsuite";
  *stream << "  <" << kTestsuite;
  OutputXmlAttribute(stream, kTestsuite, "name", test_case.name());
  OutputXmlAttribute(stream, kTestsuite, "tests",
                     StreamableToString(test_case.reportable_test_count()));
  OutputXmlAttribute(stream, kTestsuite, "failures",
                     StreamableToString(test_case.failed_test_count()));
  OutputXmlAttribute(
      stream, kTestsuite, "disabled",
      StreamableToString(test_case.reportable_disabled_test_count()));
  OutputXmlAttribute(stream, kTestsuite, "errors", "0");
  OutputXmlAttribute(stream, kTestsuite, "time",
                     FormatTimeInMillisAsSeconds(test_case.elapsed_time()));
  *stream << TestPropertiesAsXmlAttributes(test_case.ad_hoc_test_result())
          << ">\n";

  for (int i = 0; i < test_case.total_test_count(); ++i) {
    if (test_case.GetTestInfo(i)->is_reportable())
      OutputXmlTestInfo(stream, test_case.name(), *test_case.GetTestInfo(i));
  }
  *stream << "  </" << kTestsuite << ">\n";
}

// Prints an XML summary of unit_test to output stream out.
void XmlUnitTestResultPrinter::PrintXmlUnitTest(std::ostream* stream,
                                                const UnitTest& unit_test) {
  const std::string kTestsuites = "testsuites";

  *stream << "<?xml version=\"1.0\" encoding=\"UTF-8\"?>\n";
  *stream << "<" << kTestsuites;

  OutputXmlAttribute(stream, kTestsuites, "tests",
                     StreamableToString(unit_test.reportable_test_count()));
  OutputXmlAttribute(stream, kTestsuites, "failures",
                     StreamableToString(unit_test.failed_test_count()));
  OutputXmlAttribute(
      stream, kTestsuites, "disabled",
      StreamableToString(unit_test.reportable_disabled_test_count()));
  OutputXmlAttribute(stream, kTestsuites, "errors", "0");
  OutputXmlAttribute(
      stream, kTestsuites, "timestamp",
      FormatEpochTimeInMillisAsIso8601(unit_test.start_timestamp()));
  OutputXmlAttribute(stream, kTestsuites, "time",
                     FormatTimeInMillisAsSeconds(unit_test.elapsed_time()));

  if (GTEST_FLAG(shuffle)) {
    OutputXmlAttribute(stream, kTestsuites, "random_seed",
                       StreamableToString(unit_test.random_seed()));
  }
  *stream << TestPropertiesAsXmlAttributes(unit_test.ad_hoc_test_result());

  OutputXmlAttribute(stream, kTestsuites, "name", "AllTests");
  *stream << ">\n";

  for (int i = 0; i < unit_test.total_test_case_count(); ++i) {
    if (unit_test.GetTestCase(i)->reportable_test_count() > 0)
      PrintXmlTestCase(stream, *unit_test.GetTestCase(i));
  }
  *stream << "</" << kTestsuites << ">\n";
}

// Produces a string representing the test properties in a result as space
// delimited XML attributes based on the property key="value" pairs.
std::string XmlUnitTestResultPrinter::TestPropertiesAsXmlAttributes(
    const TestResult& result) {
  Message attributes;
  for (int i = 0; i < result.test_property_count(); ++i) {
    const TestProperty& property = result.GetTestProperty(i);
    attributes << " " << property.key() << "="
        << "\"" << EscapeXmlAttribute(property.value()) << "\"";
  }
  return attributes.GetString();
}

void XmlUnitTestResultPrinter::OutputXmlTestProperties(
    std::ostream* stream, const TestResult& result) {
  const std::string kProperties = "properties";
  const std::string kProperty = "property";

  if (result.test_property_count() <= 0) {
    return;
  }

  *stream << "<" << kProperties << ">\n";
  for (int i = 0; i < result.test_property_count(); ++i) {
    const TestProperty& property = result.GetTestProperty(i);
    *stream << "<" << kProperty;
    *stream << " name=\"" << EscapeXmlAttribute(property.key()) << "\"";
    *stream << " value=\"" << EscapeXmlAttribute(property.value()) << "\"";
    *stream << "/>\n";
  }
  *stream << "</" << kProperties << ">\n";
}

// End XmlUnitTestResultPrinter


// This class generates an JSON output file.
class JsonUnitTestResultPrinter : public EmptyTestEventListener {
 public:
  explicit JsonUnitTestResultPrinter(const char* output_file);

  virtual void OnTestIterationEnd(const UnitTest& unit_test, int iteration);

 private:
  // Returns an JSON-escaped copy of the input string str.
  static std::string EscapeJson(const std::string& str);

  //// Verifies that the given attribute belongs to the given element and
  //// streams the attribute as JSON.
  static void OutputJsonKey(std::ostream* stream,
                            const std::string& element_name,
                            const std::string& name,
                            const std::string& value,
                            const std::string& indent,
                            bool comma = true);
  static void OutputJsonKey(std::ostream* stream,
                            const std::string& element_name,
                            const std::string& name,
                            int value,
                            const std::string& indent,
                            bool comma = true);

  // Streams a JSON representation of a TestInfo object.
  static void OutputJsonTestInfo(::std::ostream* stream,
                                 const char* test_case_name,
                                 const TestInfo& test_info);

  // Prints a JSON representation of a TestCase object
  static void PrintJsonTestCase(::std::ostream* stream,
                                const TestCase& test_case);

  // Prints a JSON summary of unit_test to output stream out.
  static void PrintJsonUnitTest(::std::ostream* stream,
                                const UnitTest& unit_test);

  // Produces a string representing the test properties in a result as
  // a JSON dictionary.
  static std::string TestPropertiesAsJson(const TestResult& result,
                                          const std::string& indent);

  // The output file.
  const std::string output_file_;

  GTEST_DISALLOW_COPY_AND_ASSIGN_(JsonUnitTestResultPrinter);
};

// Creates a new JsonUnitTestResultPrinter.
JsonUnitTestResultPrinter::JsonUnitTestResultPrinter(const char* output_file)
    : output_file_(output_file) {
  if (output_file_.empty()) {
    GTEST_LOG_(FATAL) << "JSON output file may not be null";
  }
}

void JsonUnitTestResultPrinter::OnTestIterationEnd(const UnitTest& unit_test,
                                                  int /*iteration*/) {
  FILE* jsonout = NULL;
  FilePath output_file(output_file_);
  FilePath output_dir(output_file.RemoveFileName());

  if (output_dir.CreateDirectoriesRecursively()) {
    jsonout = posix::FOpen(output_file_.c_str(), "w");
  }
  if (jsonout == NULL) {
    // FIXME: report the reason of the failure.
    //
    // We don't do it for now as:
    //
    //   1. There is no urgent need for it.
    //   2. It's a bit involved to make the errno variable thread-safe on
    //      all three operating systems (Linux, Windows, and Mac OS).
    //   3. To interpret the meaning of errno in a thread-safe way,
    //      we need the strerror_r() function, which is not available on
    //      Windows.
    GTEST_LOG_(FATAL) << "Unable to open file \""
                      << output_file_ << "\"";
  }
  std::stringstream stream;
  PrintJsonUnitTest(&stream, unit_test);
  fprintf(jsonout, "%s", StringStreamToString(&stream).c_str());
  fclose(jsonout);
}

// Returns an JSON-escaped copy of the input string str.
std::string JsonUnitTestResultPrinter::EscapeJson(const std::string& str) {
  Message m;

  for (size_t i = 0; i < str.size(); ++i) {
    const char ch = str[i];
    switch (ch) {
      case '\\':
      case '"':
      case '/':
        m << '\\' << ch;
        break;
      case '\b':
        m << "\\b";
        break;
      case '\t':
        m << "\\t";
        break;
      case '\n':
        m << "\\n";
        break;
      case '\f':
        m << "\\f";
        break;
      case '\r':
        m << "\\r";
        break;
      default:
        if (ch < ' ') {
          m << "\\u00" << String::FormatByte(static_cast<unsigned char>(ch));
        } else {
          m << ch;
        }
        break;
    }
  }

  return m.GetString();
}

// The following routines generate an JSON representation of a UnitTest
// object.

// Formats the given time in milliseconds as seconds.
static std::string FormatTimeInMillisAsDuration(TimeInMillis ms) {
  ::std::stringstream ss;
  ss << (static_cast<double>(ms) * 1e-3) << "s";
  return ss.str();
}

// Converts the given epoch time in milliseconds to a date string in the
// RFC3339 format, without the timezone information.
static std::string FormatEpochTimeInMillisAsRFC3339(TimeInMillis ms) {
  struct tm time_struct;
  if (!PortableLocaltime(static_cast<time_t>(ms / 1000), &time_struct))
    return "";
  // YYYY-MM-DDThh:mm:ss
  return StreamableToString(time_struct.tm_year + 1900) + "-" +
      String::FormatIntWidth2(time_struct.tm_mon + 1) + "-" +
      String::FormatIntWidth2(time_struct.tm_mday) + "T" +
      String::FormatIntWidth2(time_struct.tm_hour) + ":" +
      String::FormatIntWidth2(time_struct.tm_min) + ":" +
      String::FormatIntWidth2(time_struct.tm_sec) + "Z";
}

static inline std::string Indent(int width) {
  return std::string(width, ' ');
}

void JsonUnitTestResultPrinter::OutputJsonKey(
    std::ostream* stream,
    const std::string& element_name,
    const std::string& name,
    const std::string& value,
    const std::string& indent,
    bool comma) {
  const std::vector<std::string>& allowed_names =
      GetReservedAttributesForElement(element_name);

  GTEST_CHECK_(std::find(allowed_names.begin(), allowed_names.end(), name) !=
                   allowed_names.end())
      << "Key \"" << name << "\" is not allowed for value \"" << element_name
      << "\".";

  *stream << indent << "\"" << name << "\": \"" << EscapeJson(value) << "\"";
  if (comma)
    *stream << ",\n";
}

void JsonUnitTestResultPrinter::OutputJsonKey(
    std::ostream* stream,
    const std::string& element_name,
    const std::string& name,
    int value,
    const std::string& indent,
    bool comma) {
  const std::vector<std::string>& allowed_names =
      GetReservedAttributesForElement(element_name);

  GTEST_CHECK_(std::find(allowed_names.begin(), allowed_names.end(), name) !=
                   allowed_names.end())
      << "Key \"" << name << "\" is not allowed for value \"" << element_name
      << "\".";

  *stream << indent << "\"" << name << "\": " << StreamableToString(value);
  if (comma)
    *stream << ",\n";
}

// Prints a JSON representation of a TestInfo object.
void JsonUnitTestResultPrinter::OutputJsonTestInfo(::std::ostream* stream,
                                                   const char* test_case_name,
                                                   const TestInfo& test_info) {
  const TestResult& result = *test_info.result();
  const std::string kTestcase = "testcase";
  const std::string kIndent = Indent(10);

  *stream << Indent(8) << "{\n";
  OutputJsonKey(stream, kTestcase, "name", test_info.name(), kIndent);

  if (test_info.value_param() != NULL) {
    OutputJsonKey(stream, kTestcase, "value_param",
                  test_info.value_param(), kIndent);
  }
  if (test_info.type_param() != NULL) {
    OutputJsonKey(stream, kTestcase, "type_param", test_info.type_param(),
                  kIndent);
  }

  OutputJsonKey(stream, kTestcase, "status",
                test_info.should_run() ? "RUN" : "NOTRUN", kIndent);
  OutputJsonKey(stream, kTestcase, "time",
                FormatTimeInMillisAsDuration(result.elapsed_time()), kIndent);
  OutputJsonKey(stream, kTestcase, "classname", test_case_name, kIndent, false);
  *stream << TestPropertiesAsJson(result, kIndent);

  int failures = 0;
  for (int i = 0; i < result.total_part_count(); ++i) {
    const TestPartResult& part = result.GetTestPartResult(i);
    if (part.failed()) {
      *stream << ",\n";
      if (++failures == 1) {
        *stream << kIndent << "\"" << "failures" << "\": [\n";
      }
      const std::string location =
          internal::FormatCompilerIndependentFileLocation(part.file_name(),
                                                          part.line_number());
      const std::string message = EscapeJson(location + "\n" + part.message());
      *stream << kIndent << "  {\n"
              << kIndent << "    \"failure\": \"" << message << "\",\n"
              << kIndent << "    \"type\": \"\"\n"
              << kIndent << "  }";
    }
  }

  if (failures > 0)
    *stream << "\n" << kIndent << "]";
  *stream << "\n" << Indent(8) << "}";
}

// Prints an JSON representation of a TestCase object
void JsonUnitTestResultPrinter::PrintJsonTestCase(std::ostream* stream,
                                                  const TestCase& test_case) {
  const std::string kTestsuite = "testsuite";
  const std::string kIndent = Indent(6);

  *stream << Indent(4) << "{\n";
  OutputJsonKey(stream, kTestsuite, "name", test_case.name(), kIndent);
  OutputJsonKey(stream, kTestsuite, "tests", test_case.reportable_test_count(),
                kIndent);
  OutputJsonKey(stream, kTestsuite, "failures", test_case.failed_test_count(),
                kIndent);
  OutputJsonKey(stream, kTestsuite, "disabled",
                test_case.reportable_disabled_test_count(), kIndent);
  OutputJsonKey(stream, kTestsuite, "errors", 0, kIndent);
  OutputJsonKey(stream, kTestsuite, "time",
                FormatTimeInMillisAsDuration(test_case.elapsed_time()), kIndent,
                false);
  *stream << TestPropertiesAsJson(test_case.ad_hoc_test_result(), kIndent)
          << ",\n";

  *stream << kIndent << "\"" << kTestsuite << "\": [\n";

  bool comma = false;
  for (int i = 0; i < test_case.total_test_count(); ++i) {
    if (test_case.GetTestInfo(i)->is_reportable()) {
      if (comma) {
        *stream << ",\n";
      } else {
        comma = true;
      }
      OutputJsonTestInfo(stream, test_case.name(), *test_case.GetTestInfo(i));
    }
  }
  *stream << "\n" << kIndent << "]\n" << Indent(4) << "}";
}

// Prints a JSON summary of unit_test to output stream out.
void JsonUnitTestResultPrinter::PrintJsonUnitTest(std::ostream* stream,
                                                  const UnitTest& unit_test) {
  const std::string kTestsuites = "testsuites";
  const std::string kIndent = Indent(2);
  *stream << "{\n";

  OutputJsonKey(stream, kTestsuites, "tests", unit_test.reportable_test_count(),
                kIndent);
  OutputJsonKey(stream, kTestsuites, "failures", unit_test.failed_test_count(),
                kIndent);
  OutputJsonKey(stream, kTestsuites, "disabled",
                unit_test.reportable_disabled_test_count(), kIndent);
  OutputJsonKey(stream, kTestsuites, "errors", 0, kIndent);
  if (GTEST_FLAG(shuffle)) {
    OutputJsonKey(stream, kTestsuites, "random_seed", unit_test.random_seed(),
                  kIndent);
  }
  OutputJsonKey(stream, kTestsuites, "timestamp",
                FormatEpochTimeInMillisAsRFC3339(unit_test.start_timestamp()),
                kIndent);
  OutputJsonKey(stream, kTestsuites, "time",
                FormatTimeInMillisAsDuration(unit_test.elapsed_time()), kIndent,
                false);

  *stream << TestPropertiesAsJson(unit_test.ad_hoc_test_result(), kIndent)
          << ",\n";

  OutputJsonKey(stream, kTestsuites, "name", "AllTests", kIndent);
  *stream << kIndent << "\"" << kTestsuites << "\": [\n";

  bool comma = false;
  for (int i = 0; i < unit_test.total_test_case_count(); ++i) {
    if (unit_test.GetTestCase(i)->reportable_test_count() > 0) {
      if (comma) {
        *stream << ",\n";
      } else {
        comma = true;
      }
      PrintJsonTestCase(stream, *unit_test.GetTestCase(i));
    }
  }

  *stream << "\n" << kIndent << "]\n" << "}\n";
}

// Produces a string representing the test properties in a result as
// a JSON dictionary.
std::string JsonUnitTestResultPrinter::TestPropertiesAsJson(
    const TestResult& result, const std::string& indent) {
  Message attributes;
  for (int i = 0; i < result.test_property_count(); ++i) {
    const TestProperty& property = result.GetTestProperty(i);
    attributes << ",\n" << indent << "\"" << property.key() << "\": "
               << "\"" << EscapeJson(property.value()) << "\"";
  }
  return attributes.GetString();
}

// End JsonUnitTestResultPrinter

#if GTEST_CAN_STREAM_RESULTS_

// Checks if str contains '=', '&', '%' or '\n' characters. If yes,
// replaces them by "%xx" where xx is their hexadecimal value. For
// example, replaces "=" with "%3D".  This algorithm is O(strlen(str))
// in both time and space -- important as the input str may contain an
// arbitrarily long test failure message and stack trace.
std::string StreamingListener::UrlEncode(const char* str) {
  std::string result;
  result.reserve(strlen(str) + 1);
  for (char ch = *str; ch != '\0'; ch = *++str) {
    switch (ch) {
      case '%':
      case '=':
      case '&':
      case '\n':
        result.append("%" + String::FormatByte(static_cast<unsigned char>(ch)));
        break;
      default:
        result.push_back(ch);
        break;
    }
  }
  return result;
}

void StreamingListener::SocketWriter::MakeConnection() {
  GTEST_CHECK_(sockfd_ == -1)
      << "MakeConnection() can't be called when there is already a connection.";

  addrinfo hints;
  memset(&hints, 0, sizeof(hints));
  hints.ai_family = AF_UNSPEC;    // To allow both IPv4 and IPv6 addresses.
  hints.ai_socktype = SOCK_STREAM;
  addrinfo* servinfo = NULL;

  // Use the getaddrinfo() to get a linked list of IP addresses for
  // the given host name.
  const int error_num = getaddrinfo(
      host_name_.c_str(), port_num_.c_str(), &hints, &servinfo);
  if (error_num != 0) {
    GTEST_LOG_(WARNING) << "stream_result_to: getaddrinfo() failed: "
                        << gai_strerror(error_num);
  }

  // Loop through all the results and connect to the first we can.
  for (addrinfo* cur_addr = servinfo; sockfd_ == -1 && cur_addr != NULL;
       cur_addr = cur_addr->ai_next) {
    sockfd_ = socket(
        cur_addr->ai_family, cur_addr->ai_socktype, cur_addr->ai_protocol);
    if (sockfd_ != -1) {
      // Connect the client socket to the server socket.
      if (connect(sockfd_, cur_addr->ai_addr, cur_addr->ai_addrlen) == -1) {
        close(sockfd_);
        sockfd_ = -1;
      }
    }
  }

  freeaddrinfo(servinfo);  // all done with this structure

  if (sockfd_ == -1) {
    GTEST_LOG_(WARNING) << "stream_result_to: failed to connect to "
                        << host_name_ << ":" << port_num_;
  }
}

// End of class Streaming Listener
#endif  // GTEST_CAN_STREAM_RESULTS__

// class OsStackTraceGetter

const char* const OsStackTraceGetterInterface::kElidedFramesMarker =
    "... " GTEST_NAME_ " internal frames ...";

std::string OsStackTraceGetter::CurrentStackTrace(int max_depth, int skip_count)
    GTEST_LOCK_EXCLUDED_(mutex_) {
#if GTEST_HAS_ABSL
  std::string result;

  if (max_depth <= 0) {
    return result;
  }

  max_depth = std::min(max_depth, kMaxStackTraceDepth);

  std::vector<void*> raw_stack(max_depth);
  // Skips the frames requested by the caller, plus this function.
  const int raw_stack_size =
      absl::GetStackTrace(&raw_stack[0], max_depth, skip_count + 1);

  void* caller_frame = nullptr;
  {
    MutexLock lock(&mutex_);
    caller_frame = caller_frame_;
  }

  for (int i = 0; i < raw_stack_size; ++i) {
    if (raw_stack[i] == caller_frame &&
        !GTEST_FLAG(show_internal_stack_frames)) {
      // Add a marker to the trace and stop adding frames.
      absl::StrAppend(&result, kElidedFramesMarker, "\n");
      break;
    }

    char tmp[1024];
    const char* symbol = "(unknown)";
    if (absl::Symbolize(raw_stack[i], tmp, sizeof(tmp))) {
      symbol = tmp;
    }

    char line[1024];
    snprintf(line, sizeof(line), "  %p: %s\n", raw_stack[i], symbol);
    result += line;
  }

  return result;

#else  // !GTEST_HAS_ABSL
  static_cast<void>(max_depth);
  static_cast<void>(skip_count);
  return "";
#endif  // GTEST_HAS_ABSL
}

void OsStackTraceGetter::UponLeavingGTest() GTEST_LOCK_EXCLUDED_(mutex_) {
#if GTEST_HAS_ABSL
  void* caller_frame = nullptr;
  if (absl::GetStackTrace(&caller_frame, 1, 3) <= 0) {
    caller_frame = nullptr;
  }

  MutexLock lock(&mutex_);
  caller_frame_ = caller_frame;
#endif  // GTEST_HAS_ABSL
}

// A helper class that creates the premature-exit file in its
// constructor and deletes the file in its destructor.
class ScopedPrematureExitFile {
 public:
  explicit ScopedPrematureExitFile(const char* premature_exit_filepath)
      : premature_exit_filepath_(premature_exit_filepath ?
                                 premature_exit_filepath : "") {
    // If a path to the premature-exit file is specified...
    if (!premature_exit_filepath_.empty()) {
      // create the file with a single "0" character in it.  I/O
      // errors are ignored as there's nothing better we can do and we
      // don't want to fail the test because of this.
      FILE* pfile = posix::FOpen(premature_exit_filepath, "w");
      fwrite("0", 1, 1, pfile);
      fclose(pfile);
    }
  }

  ~ScopedPrematureExitFile() {
    if (!premature_exit_filepath_.empty()) {
      int retval = remove(premature_exit_filepath_.c_str());
      if (retval) {
        GTEST_LOG_(ERROR) << "Failed to remove premature exit filepath \""
                          << premature_exit_filepath_ << "\" with error "
                          << retval;
      }
    }
  }

 private:
  const std::string premature_exit_filepath_;

  GTEST_DISALLOW_COPY_AND_ASSIGN_(ScopedPrematureExitFile);
};

}  // namespace internal

// class TestEventListeners

TestEventListeners::TestEventListeners()
    : repeater_(new internal::TestEventRepeater()),
      default_result_printer_(NULL),
      default_xml_generator_(NULL) {
}

TestEventListeners::~TestEventListeners() { delete repeater_; }

// Returns the standard listener responsible for the default console
// output.  Can be removed from the listeners list to shut down default
// console output.  Note that removing this object from the listener list
// with Release transfers its ownership to the user.
void TestEventListeners::Append(TestEventListener* listener) {
  repeater_->Append(listener);
}

// Removes the given event listener from the list and returns it.  It then
// becomes the caller's responsibility to delete the listener. Returns
// NULL if the listener is not found in the list.
TestEventListener* TestEventListeners::Release(TestEventListener* listener) {
  if (listener == default_result_printer_)
    default_result_printer_ = NULL;
  else if (listener == default_xml_generator_)
    default_xml_generator_ = NULL;
  return repeater_->Release(listener);
}

// Returns repeater that broadcasts the TestEventListener events to all
// subscribers.
TestEventListener* TestEventListeners::repeater() { return repeater_; }

// Sets the default_result_printer attribute to the provided listener.
// The listener is also added to the listener list and previous
// default_result_printer is removed from it and deleted. The listener can
// also be NULL in which case it will not be added to the list. Does
// nothing if the previous and the current listener objects are the same.
void TestEventListeners::SetDefaultResultPrinter(TestEventListener* listener) {
  if (default_result_printer_ != listener) {
    // It is an error to pass this method a listener that is already in the
    // list.
    delete Release(default_result_printer_);
    default_result_printer_ = listener;
    if (listener != NULL)
      Append(listener);
  }
}

// Sets the default_xml_generator attribute to the provided listener.  The
// listener is also added to the listener list and previous
// default_xml_generator is removed from it and deleted. The listener can
// also be NULL in which case it will not be added to the list. Does
// nothing if the previous and the current listener objects are the same.
void TestEventListeners::SetDefaultXmlGenerator(TestEventListener* listener) {
  if (default_xml_generator_ != listener) {
    // It is an error to pass this method a listener that is already in the
    // list.
    delete Release(default_xml_generator_);
    default_xml_generator_ = listener;
    if (listener != NULL)
      Append(listener);
  }
}

// Controls whether events will be forwarded by the repeater to the
// listeners in the list.
bool TestEventListeners::EventForwardingEnabled() const {
  return repeater_->forwarding_enabled();
}

void TestEventListeners::SuppressEventForwarding() {
  repeater_->set_forwarding_enabled(false);
}

// class UnitTest

// Gets the singleton UnitTest object.  The first time this method is
// called, a UnitTest object is constructed and returned.  Consecutive
// calls will return the same object.
//
// We don't protect this under mutex_ as a user is not supposed to
// call this before main() starts, from which point on the return
// value will never change.
UnitTest* UnitTest::GetInstance() {
  // When compiled with MSVC 7.1 in optimized mode, destroying the
  // UnitTest object upon exiting the program messes up the exit code,
  // causing successful tests to appear failed.  We have to use a
  // different implementation in this case to bypass the compiler bug.
  // This implementation makes the compiler happy, at the cost of
  // leaking the UnitTest object.

  // CodeGear C++Builder insists on a public destructor for the
  // default implementation.  Use this implementation to keep good OO
  // design with private destructor.

#if (_MSC_VER == 1310 && !defined(_DEBUG)) || defined(__BORLANDC__)
  static UnitTest* const instance = new UnitTest;
  return instance;
#else
  static UnitTest instance;
  return &instance;
#endif  // (_MSC_VER == 1310 && !defined(_DEBUG)) || defined(__BORLANDC__)
}

// Gets the number of successful test cases.
int UnitTest::successful_test_case_count() const {
  return impl()->successful_test_case_count();
}

// Gets the number of failed test cases.
int UnitTest::failed_test_case_count() const {
  return impl()->failed_test_case_count();
}

// Gets the number of all test cases.
int UnitTest::total_test_case_count() const {
  return impl()->total_test_case_count();
}

// Gets the number of all test cases that contain at least one test
// that should run.
int UnitTest::test_case_to_run_count() const {
  return impl()->test_case_to_run_count();
}

// Gets the number of successful tests.
int UnitTest::successful_test_count() const {
  return impl()->successful_test_count();
}

// Gets the number of failed tests.
int UnitTest::failed_test_count() const { return impl()->failed_test_count(); }

// Gets the number of disabled tests that will be reported in the XML report.
int UnitTest::reportable_disabled_test_count() const {
  return impl()->reportable_disabled_test_count();
}

// Gets the number of disabled tests.
int UnitTest::disabled_test_count() const {
  return impl()->disabled_test_count();
}

// Gets the number of tests to be printed in the XML report.
int UnitTest::reportable_test_count() const {
  return impl()->reportable_test_count();
}

// Gets the number of all tests.
int UnitTest::total_test_count() const { return impl()->total_test_count(); }

// Gets the number of tests that should run.
int UnitTest::test_to_run_count() const { return impl()->test_to_run_count(); }

// Gets the time of the test program start, in ms from the start of the
// UNIX epoch.
internal::TimeInMillis UnitTest::start_timestamp() const {
    return impl()->start_timestamp();
}

// Gets the elapsed time, in milliseconds.
internal::TimeInMillis UnitTest::elapsed_time() const {
  return impl()->elapsed_time();
}

// Returns true iff the unit test passed (i.e. all test cases passed).
bool UnitTest::Passed() const { return impl()->Passed(); }

// Returns true iff the unit test failed (i.e. some test case failed
// or something outside of all tests failed).
bool UnitTest::Failed() const { return impl()->Failed(); }

// Gets the i-th test case among all the test cases. i can range from 0 to
// total_test_case_count() - 1. If i is not in that range, returns NULL.
const TestCase* UnitTest::GetTestCase(int i) const {
  return impl()->GetTestCase(i);
}

// Returns the TestResult containing information on test failures and
// properties logged outside of individual test cases.
const TestResult& UnitTest::ad_hoc_test_result() const {
  return *impl()->ad_hoc_test_result();
}

// Gets the i-th test case among all the test cases. i can range from 0 to
// total_test_case_count() - 1. If i is not in that range, returns NULL.
TestCase* UnitTest::GetMutableTestCase(int i) {
  return impl()->GetMutableTestCase(i);
}

// Returns the list of event listeners that can be used to track events
// inside Google Test.
TestEventListeners& UnitTest::listeners() {
  return *impl()->listeners();
}

// Registers and returns a global test environment.  When a test
// program is run, all global test environments will be set-up in the
// order they were registered.  After all tests in the program have
// finished, all global test environments will be torn-down in the
// *reverse* order they were registered.
//
// The UnitTest object takes ownership of the given environment.
//
// We don't protect this under mutex_, as we only support calling it
// from the main thread.
Environment* UnitTest::AddEnvironment(Environment* env) {
  if (env == NULL) {
    return NULL;
  }

  impl_->environments().push_back(env);
  return env;
}

// Adds a TestPartResult to the current TestResult object.  All Google Test
// assertion macros (e.g. ASSERT_TRUE, EXPECT_EQ, etc) eventually call
// this to report their results.  The user code should use the
// assertion macros instead of calling this directly.
void UnitTest::AddTestPartResult(
    TestPartResult::Type result_type,
    const char* file_name,
    int line_number,
    const std::string& message,
    const std::string& os_stack_trace) GTEST_LOCK_EXCLUDED_(mutex_) {
  Message msg;
  msg << message;

  internal::MutexLock lock(&mutex_);
  if (impl_->gtest_trace_stack().size() > 0) {
    msg << "\n" << GTEST_NAME_ << " trace:";

    for (int i = static_cast<int>(impl_->gtest_trace_stack().size());
         i > 0; --i) {
      const internal::TraceInfo& trace = impl_->gtest_trace_stack()[i - 1];
      msg << "\n" << internal::FormatFileLocation(trace.file, trace.line)
          << " " << trace.message;
    }
  }

  if (os_stack_trace.c_str() != NULL && !os_stack_trace.empty()) {
    msg << internal::kStackTraceMarker << os_stack_trace;
  }

  const TestPartResult result =
    TestPartResult(result_type, file_name, line_number,
                   msg.GetString().c_str());
  impl_->GetTestPartResultReporterForCurrentThread()->
      ReportTestPartResult(result);

  if (result_type != TestPartResult::kSuccess) {
    // gtest_break_on_failure takes precedence over
    // gtest_throw_on_failure.  This allows a user to set the latter
    // in the code (perhaps in order to use Google Test assertions
    // with another testing framework) and specify the former on the
    // command line for debugging.
    if (GTEST_FLAG(break_on_failure)) {
#if GTEST_OS_WINDOWS && !GTEST_OS_WINDOWS_PHONE && !GTEST_OS_WINDOWS_RT
      // Using DebugBreak on Windows allows gtest to still break into a debugger
      // when a failure happens and both the --gtest_break_on_failure and
      // the --gtest_catch_exceptions flags are specified.
      DebugBreak();
#elif (!defined(__native_client__)) &&            \
    ((defined(__clang__) || defined(__GNUC__)) && \
     (defined(__x86_64__) || defined(__i386__)))
      // with clang/gcc we can achieve the same effect on x86 by invoking int3
      asm("int3");
#else
      // Dereference NULL through a volatile pointer to prevent the compiler
      // from removing. We use this rather than abort() or __builtin_trap() for
      // portability: Symbian doesn't implement abort() well, and some debuggers
      // don't correctly trap abort().
      *static_cast<volatile int*>(NULL) = 1;
#endif  // GTEST_OS_WINDOWS
    } else if (GTEST_FLAG(throw_on_failure)) {
#if GTEST_HAS_EXCEPTIONS
      throw internal::GoogleTestFailureException(result);
#else
      // We cannot call abort() as it generates a pop-up in debug mode
      // that cannot be suppressed in VC 7.1 or below.
      exit(1);
#endif
    }
  }
}

// Adds a TestProperty to the current TestResult object when invoked from
// inside a test, to current TestCase's ad_hoc_test_result_ when invoked
// from SetUpTestCase or TearDownTestCase, or to the global property set
// when invoked elsewhere.  If the result already contains a property with
// the same key, the value will be updated.
void UnitTest::RecordProperty(const std::string& key,
                              const std::string& value) {
  impl_->RecordProperty(TestProperty(key, value));
}

// Runs all tests in this UnitTest object and prints the result.
// Returns 0 if successful, or 1 otherwise.
//
// We don't protect this under mutex_, as we only support calling it
// from the main thread.
int UnitTest::Run() {
  const bool in_death_test_child_process =
      internal::GTEST_FLAG(internal_run_death_test).length() > 0;

  // Google Test implements this protocol for catching that a test
  // program exits before returning control to Google Test:
  //
  //   1. Upon start, Google Test creates a file whose absolute path
  //      is specified by the environment variable
  //      TEST_PREMATURE_EXIT_FILE.
  //   2. When Google Test has finished its work, it deletes the file.
  //
  // This allows a test runner to set TEST_PREMATURE_EXIT_FILE before
  // running a Google-Test-based test program and check the existence
  // of the file at the end of the test execution to see if it has
  // exited prematurely.

  // If we are in the child process of a death test, don't
  // create/delete the premature exit file, as doing so is unnecessary
  // and will confuse the parent process.  Otherwise, create/delete
  // the file upon entering/leaving this function.  If the program
  // somehow exits before this function has a chance to return, the
  // premature-exit file will be left undeleted, causing a test runner
  // that understands the premature-exit-file protocol to report the
  // test as having failed.
  const internal::ScopedPrematureExitFile premature_exit_file(
      in_death_test_child_process ?
      NULL : internal::posix::GetEnv("TEST_PREMATURE_EXIT_FILE"));

  // Captures the value of GTEST_FLAG(catch_exceptions).  This value will be
  // used for the duration of the program.
  impl()->set_catch_exceptions(GTEST_FLAG(catch_exceptions));

#if GTEST_HAS_SEH
  // Either the user wants Google Test to catch exceptions thrown by the
  // tests or this is executing in the context of death test child
  // process. In either case the user does not want to see pop-up dialogs
  // about crashes - they are expected.
  if (impl()->catch_exceptions() || in_death_test_child_process) {
# if !GTEST_OS_WINDOWS_MOBILE && !GTEST_OS_WINDOWS_PHONE && !GTEST_OS_WINDOWS_RT
    // SetErrorMode doesn't exist on CE.
    SetErrorMode(SEM_FAILCRITICALERRORS | SEM_NOALIGNMENTFAULTEXCEPT |
                 SEM_NOGPFAULTERRORBOX | SEM_NOOPENFILEERRORBOX);
# endif  // !GTEST_OS_WINDOWS_MOBILE

# if (defined(_MSC_VER) || GTEST_OS_WINDOWS_MINGW) && !GTEST_OS_WINDOWS_MOBILE
    // Death test children can be terminated with _abort().  On Windows,
    // _abort() can show a dialog with a warning message.  This forces the
    // abort message to go to stderr instead.
    _set_error_mode(_OUT_TO_STDERR);
# endif

# if _MSC_VER >= 1400 && !GTEST_OS_WINDOWS_MOBILE
    // In the debug version, Visual Studio pops up a separate dialog
    // offering a choice to debug the aborted program. We need to suppress
    // this dialog or it will pop up for every EXPECT/ASSERT_DEATH statement
    // executed. Google Test will notify the user of any unexpected
    // failure via stderr.
    //
    // VC++ doesn't define _set_abort_behavior() prior to the version 8.0.
    // Users of prior VC versions shall suffer the agony and pain of
    // clicking through the countless debug dialogs.
    // FIXME: find a way to suppress the abort dialog() in the
    // debug mode when compiled with VC 7.1 or lower.
    if (!GTEST_FLAG(break_on_failure))
      _set_abort_behavior(
          0x0,                                    // Clear the following flags:
          _WRITE_ABORT_MSG | _CALL_REPORTFAULT);  // pop-up window, core dump.
# endif
  }
#endif  // GTEST_HAS_SEH

  return internal::HandleExceptionsInMethodIfSupported(
      impl(),
      &internal::UnitTestImpl::RunAllTests,
      "auxiliary test code (environments or event listeners)") ? 0 : 1;
}

// Returns the working directory when the first TEST() or TEST_F() was
// executed.
const char* UnitTest::original_working_dir() const {
  return impl_->original_working_dir_.c_str();
}

// Returns the TestCase object for the test that's currently running,
// or NULL if no test is running.
const TestCase* UnitTest::current_test_case() const
    GTEST_LOCK_EXCLUDED_(mutex_) {
  internal::MutexLock lock(&mutex_);
  return impl_->current_test_case();
}

// Returns the TestInfo object for the test that's currently running,
// or NULL if no test is running.
const TestInfo* UnitTest::current_test_info() const
    GTEST_LOCK_EXCLUDED_(mutex_) {
  internal::MutexLock lock(&mutex_);
  return impl_->current_test_info();
}

// Returns the random seed used at the start of the current test run.
int UnitTest::random_seed() const { return impl_->random_seed(); }

// Returns ParameterizedTestCaseRegistry object used to keep track of
// value-parameterized tests and instantiate and register them.
internal::ParameterizedTestCaseRegistry&
    UnitTest::parameterized_test_registry()
        GTEST_LOCK_EXCLUDED_(mutex_) {
  return impl_->parameterized_test_registry();
}

// Creates an empty UnitTest.
UnitTest::UnitTest() {
  impl_ = new internal::UnitTestImpl(this);
}

// Destructor of UnitTest.
UnitTest::~UnitTest() {
  delete impl_;
}

// Pushes a trace defined by SCOPED_TRACE() on to the per-thread
// Google Test trace stack.
void UnitTest::PushGTestTrace(const internal::TraceInfo& trace)
    GTEST_LOCK_EXCLUDED_(mutex_) {
  internal::MutexLock lock(&mutex_);
  impl_->gtest_trace_stack().push_back(trace);
}

// Pops a trace from the per-thread Google Test trace stack.
void UnitTest::PopGTestTrace()
    GTEST_LOCK_EXCLUDED_(mutex_) {
  internal::MutexLock lock(&mutex_);
  impl_->gtest_trace_stack().pop_back();
}

namespace internal {

UnitTestImpl::UnitTestImpl(UnitTest* parent)
    : parent_(parent),
      GTEST_DISABLE_MSC_WARNINGS_PUSH_(4355 /* using this in initializer */)
      default_global_test_part_result_reporter_(this),
      default_per_thread_test_part_result_reporter_(this),
      GTEST_DISABLE_MSC_WARNINGS_POP_()
      global_test_part_result_repoter_(
          &default_global_test_part_result_reporter_),
      per_thread_test_part_result_reporter_(
          &default_per_thread_test_part_result_reporter_),
      parameterized_test_registry_(),
      parameterized_tests_registered_(false),
      last_death_test_case_(-1),
      current_test_case_(NULL),
      current_test_info_(NULL),
      ad_hoc_test_result_(),
      os_stack_trace_getter_(NULL),
      post_flag_parse_init_performed_(false),
      random_seed_(0),  // Will be overridden by the flag before first use.
      random_(0),  // Will be reseeded before first use.
      start_timestamp_(0),
      elapsed_time_(0),
#if GTEST_HAS_DEATH_TEST
      death_test_factory_(new DefaultDeathTestFactory),
#endif
      // Will be overridden by the flag before first use.
      catch_exceptions_(false) {
  listeners()->SetDefaultResultPrinter(new PrettyUnitTestResultPrinter);
}

UnitTestImpl::~UnitTestImpl() {
  // Deletes every TestCase.
  ForEach(test_cases_, internal::Delete<TestCase>);

  // Deletes every Environment.
  ForEach(environments_, internal::Delete<Environment>);

  delete os_stack_trace_getter_;
}

// Adds a TestProperty to the current TestResult object when invoked in a
// context of a test, to current test case's ad_hoc_test_result when invoke
// from SetUpTestCase/TearDownTestCase, or to the global property set
// otherwise.  If the result already contains a property with the same key,
// the value will be updated.
void UnitTestImpl::RecordProperty(const TestProperty& test_property) {
  std::string xml_element;
  TestResult* test_result;  // TestResult appropriate for property recording.

  if (current_test_info_ != NULL) {
    xml_element = "testcase";
    test_result = &(current_test_info_->result_);
  } else if (current_test_case_ != NULL) {
    xml_element = "testsuite";
    test_result = &(current_test_case_->ad_hoc_test_result_);
  } else {
    xml_element = "testsuites";
    test_result = &ad_hoc_test_result_;
  }
  test_result->RecordProperty(xml_element, test_property);
}

#if GTEST_HAS_DEATH_TEST
// Disables event forwarding if the control is currently in a death test
// subprocess. Must not be called before InitGoogleTest.
void UnitTestImpl::SuppressTestEventsIfInSubprocess() {
  if (internal_run_death_test_flag_.get() != NULL)
    listeners()->SuppressEventForwarding();
}
#endif  // GTEST_HAS_DEATH_TEST

// Initializes event listeners performing XML output as specified by
// UnitTestOptions. Must not be called before InitGoogleTest.
void UnitTestImpl::ConfigureXmlOutput() {
  const std::string& output_format = UnitTestOptions::GetOutputFormat();
  if (output_format == "xml") {
    listeners()->SetDefaultXmlGenerator(new XmlUnitTestResultPrinter(
        UnitTestOptions::GetAbsolutePathToOutputFile().c_str()));
  } else if (output_format == "json") {
    listeners()->SetDefaultXmlGenerator(new JsonUnitTestResultPrinter(
        UnitTestOptions::GetAbsolutePathToOutputFile().c_str()));
  } else if (output_format != "") {
    GTEST_LOG_(WARNING) << "WARNING: unrecognized output format \""
                        << output_format << "\" ignored.";
  }
}

#if GTEST_CAN_STREAM_RESULTS_
// Initializes event listeners for streaming test results in string form.
// Must not be called before InitGoogleTest.
void UnitTestImpl::ConfigureStreamingOutput() {
  const std::string& target = GTEST_FLAG(stream_result_to);
  if (!target.empty()) {
    const size_t pos = target.find(':');
    if (pos != std::string::npos) {
      listeners()->Append(new StreamingListener(target.substr(0, pos),
                                                target.substr(pos+1)));
    } else {
      GTEST_LOG_(WARNING) << "unrecognized streaming target \"" << target
                          << "\" ignored.";
    }
  }
}
#endif  // GTEST_CAN_STREAM_RESULTS_

// Performs initialization dependent upon flag values obtained in
// ParseGoogleTestFlagsOnly.  Is called from InitGoogleTest after the call to
// ParseGoogleTestFlagsOnly.  In case a user neglects to call InitGoogleTest
// this function is also called from RunAllTests.  Since this function can be
// called more than once, it has to be idempotent.
void UnitTestImpl::PostFlagParsingInit() {
  // Ensures that this function does not execute more than once.
  if (!post_flag_parse_init_performed_) {
    post_flag_parse_init_performed_ = true;

#if defined(GTEST_CUSTOM_TEST_EVENT_LISTENER_)
    // Register to send notifications about key process state changes.
    listeners()->Append(new GTEST_CUSTOM_TEST_EVENT_LISTENER_());
#endif  // defined(GTEST_CUSTOM_TEST_EVENT_LISTENER_)

#if GTEST_HAS_DEATH_TEST
    InitDeathTestSubprocessControlInfo();
    SuppressTestEventsIfInSubprocess();
#endif  // GTEST_HAS_DEATH_TEST

    // Registers parameterized tests. This makes parameterized tests
    // available to the UnitTest reflection API without running
    // RUN_ALL_TESTS.
    RegisterParameterizedTests();

    // Configures listeners for XML output. This makes it possible for users
    // to shut down the default XML output before invoking RUN_ALL_TESTS.
    ConfigureXmlOutput();

#if GTEST_CAN_STREAM_RESULTS_
    // Configures listeners for streaming test results to the specified server.
    ConfigureStreamingOutput();
#endif  // GTEST_CAN_STREAM_RESULTS_

#if GTEST_HAS_ABSL
    if (GTEST_FLAG(install_failure_signal_handler)) {
      absl::FailureSignalHandlerOptions options;
      absl::InstallFailureSignalHandler(options);
    }
#endif  // GTEST_HAS_ABSL
  }
}

// A predicate that checks the name of a TestCase against a known
// value.
//
// This is used for implementation of the UnitTest class only.  We put
// it in the anonymous namespace to prevent polluting the outer
// namespace.
//
// TestCaseNameIs is copyable.
class TestCaseNameIs {
 public:
  // Constructor.
  explicit TestCaseNameIs(const std::string& name)
      : name_(name) {}

  // Returns true iff the name of test_case matches name_.
  bool operator()(const TestCase* test_case) const {
    return test_case != NULL && strcmp(test_case->name(), name_.c_str()) == 0;
  }

 private:
  std::string name_;
};

// Finds and returns a TestCase with the given name.  If one doesn't
// exist, creates one and returns it.  It's the CALLER'S
// RESPONSIBILITY to ensure that this function is only called WHEN THE
// TESTS ARE NOT SHUFFLED.
//
// Arguments:
//
//   test_case_name: name of the test case
//   type_param:     the name of the test case's type parameter, or NULL if
//                   this is not a typed or a type-parameterized test case.
//   set_up_tc:      pointer to the function that sets up the test case
//   tear_down_tc:   pointer to the function that tears down the test case
TestCase* UnitTestImpl::GetTestCase(const char* test_case_name,
                                    const char* type_param,
                                    Test::SetUpTestCaseFunc set_up_tc,
                                    Test::TearDownTestCaseFunc tear_down_tc) {
  // Can we find a TestCase with the given name?
  const std::vector<TestCase*>::const_reverse_iterator test_case =
      std::find_if(test_cases_.rbegin(), test_cases_.rend(),
                   TestCaseNameIs(test_case_name));

  if (test_case != test_cases_.rend())
    return *test_case;

  // No.  Let's create one.
  TestCase* const new_test_case =
      new TestCase(test_case_name, type_param, set_up_tc, tear_down_tc);

  // Is this a death test case?
  if (internal::UnitTestOptions::MatchesFilter(test_case_name,
                                               kDeathTestCaseFilter)) {
    // Yes.  Inserts the test case after the last death test case
    // defined so far.  This only works when the test cases haven't
    // been shuffled.  Otherwise we may end up running a death test
    // after a non-death test.
    ++last_death_test_case_;
    test_cases_.insert(test_cases_.begin() + last_death_test_case_,
                       new_test_case);
  } else {
    // No.  Appends to the end of the list.
    test_cases_.push_back(new_test_case);
  }

  test_case_indices_.push_back(static_cast<int>(test_case_indices_.size()));
  return new_test_case;
}

// Helpers for setting up / tearing down the given environment.  They
// are for use in the ForEach() function.
static void SetUpEnvironment(Environment* env) { env->SetUp(); }
static void TearDownEnvironment(Environment* env) { env->TearDown(); }

// Runs all tests in this UnitTest object, prints the result, and
// returns true if all tests are successful.  If any exception is
// thrown during a test, the test is considered to be failed, but the
// rest of the tests will still be run.
//
// When parameterized tests are enabled, it expands and registers
// parameterized tests first in RegisterParameterizedTests().
// All other functions called from RunAllTests() may safely assume that
// parameterized tests are ready to be counted and run.
bool UnitTestImpl::RunAllTests() {
  // True iff Google Test is initialized before RUN_ALL_TESTS() is called.
  const bool gtest_is_initialized_before_run_all_tests = GTestIsInitialized();

  // Do not run any test if the --help flag was specified.
  if (g_help_flag)
    return true;

  // Repeats the call to the post-flag parsing initialization in case the
  // user didn't call InitGoogleTest.
  PostFlagParsingInit();

  // Even if sharding is not on, test runners may want to use the
  // GTEST_SHARD_STATUS_FILE to query whether the test supports the sharding
  // protocol.
  internal::WriteToShardStatusFileIfNeeded();

  // True iff we are in a subprocess for running a thread-safe-style
  // death test.
  bool in_subprocess_for_death_test = false;

#if GTEST_HAS_DEATH_TEST
  in_subprocess_for_death_test = (internal_run_death_test_flag_.get() != NULL);
# if defined(GTEST_EXTRA_DEATH_TEST_CHILD_SETUP_)
  if (in_subprocess_for_death_test) {
    GTEST_EXTRA_DEATH_TEST_CHILD_SETUP_();
  }
# endif  // defined(GTEST_EXTRA_DEATH_TEST_CHILD_SETUP_)
#endif  // GTEST_HAS_DEATH_TEST

  const bool should_shard = ShouldShard(kTestTotalShards, kTestShardIndex,
                                        in_subprocess_for_death_test);

  // Compares the full test names with the filter to decide which
  // tests to run.
  const bool has_tests_to_run = FilterTests(should_shard
                                              ? HONOR_SHARDING_PROTOCOL
                                              : IGNORE_SHARDING_PROTOCOL) > 0;

  // Lists the tests and exits if the --gtest_list_tests flag was specified.
  if (GTEST_FLAG(list_tests)) {
    // This must be called *after* FilterTests() has been called.
    ListTestsMatchingFilter();
    return true;
  }

  random_seed_ = GTEST_FLAG(shuffle) ?
      GetRandomSeedFromFlag(GTEST_FLAG(random_seed)) : 0;

  // True iff at least one test has failed.
  bool failed = false;

  TestEventListener* repeater = listeners()->repeater();

  start_timestamp_ = GetTimeInMillis();
  repeater->OnTestProgramStart(*parent_);

  // How many times to repeat the tests?  We don't want to repeat them
  // when we are inside the subprocess of a death test.
  const int repeat = in_subprocess_for_death_test ? 1 : GTEST_FLAG(repeat);
  // Repeats forever if the repeat count is negative.
  const bool forever = repeat < 0;
  for (int i = 0; forever || i != repeat; i++) {
    // We want to preserve failures generated by ad-hoc test
    // assertions executed before RUN_ALL_TESTS().
    ClearNonAdHocTestResult();

    const TimeInMillis start = GetTimeInMillis();

    // Shuffles test cases and tests if requested.
    if (has_tests_to_run && GTEST_FLAG(shuffle)) {
      random()->Reseed(random_seed_);
      // This should be done before calling OnTestIterationStart(),
      // such that a test event listener can see the actual test order
      // in the event.
      ShuffleTests();
    }

    // Tells the unit test event listeners that the tests are about to start.
    repeater->OnTestIterationStart(*parent_, i);

    // Runs each test case if there is at least one test to run.
    if (has_tests_to_run) {
      // Sets up all environments beforehand.
      repeater->OnEnvironmentsSetUpStart(*parent_);
      ForEach(environments_, SetUpEnvironment);
      repeater->OnEnvironmentsSetUpEnd(*parent_);

      // Runs the tests only if there was no fatal failure during global
      // set-up.
      if (!Test::HasFatalFailure()) {
        for (int test_index = 0; test_index < total_test_case_count();
             test_index++) {
          GetMutableTestCase(test_index)->Run();
        }
      }

      // Tears down all environments in reverse order afterwards.
      repeater->OnEnvironmentsTearDownStart(*parent_);
      std::for_each(environments_.rbegin(), environments_.rend(),
                    TearDownEnvironment);
      repeater->OnEnvironmentsTearDownEnd(*parent_);
    }

    elapsed_time_ = GetTimeInMillis() - start;

    // Tells the unit test event listener that the tests have just finished.
    repeater->OnTestIterationEnd(*parent_, i);

    // Gets the result and clears it.
    if (!Passed()) {
      failed = true;
    }

    // Restores the original test order after the iteration.  This
    // allows the user to quickly repro a failure that happens in the
    // N-th iteration without repeating the first (N - 1) iterations.
    // This is not enclosed in "if (GTEST_FLAG(shuffle)) { ... }", in
    // case the user somehow changes the value of the flag somewhere
    // (it's always safe to unshuffle the tests).
    UnshuffleTests();

    if (GTEST_FLAG(shuffle)) {
      // Picks a new random seed for each iteration.
      random_seed_ = GetNextRandomSeed(random_seed_);
    }
  }

  repeater->OnTestProgramEnd(*parent_);

  if (!gtest_is_initialized_before_run_all_tests) {
    ColoredPrintf(
        COLOR_RED,
        "\nIMPORTANT NOTICE - DO NOT IGNORE:\n"
        "This test program did NOT call " GTEST_INIT_GOOGLE_TEST_NAME_
        "() before calling RUN_ALL_TESTS(). This is INVALID. Soon " GTEST_NAME_
        " will start to enforce the valid usage. "
        "Please fix it ASAP, or IT WILL START TO FAIL.\n");  // NOLINT
#if GTEST_FOR_GOOGLE_
    ColoredPrintf(COLOR_RED,
                  "For more details, see http://wiki/Main/ValidGUnitMain.\n");
#endif  // GTEST_FOR_GOOGLE_
  }

  return !failed;
}

// Reads the GTEST_SHARD_STATUS_FILE environment variable, and creates the file
// if the variable is present. If a file already exists at this location, this
// function will write over it. If the variable is present, but the file cannot
// be created, prints an error and exits.
void WriteToShardStatusFileIfNeeded() {
  const char* const test_shard_file = posix::GetEnv(kTestShardStatusFile);
  if (test_shard_file != NULL) {
    FILE* const file = posix::FOpen(test_shard_file, "w");
    if (file == NULL) {
      ColoredPrintf(COLOR_RED,
                    "Could not write to the test shard status file \"%s\" "
                    "specified by the %s environment variable.\n",
                    test_shard_file, kTestShardStatusFile);
      fflush(stdout);
      exit(EXIT_FAILURE);
    }
    fclose(file);
  }
}

// Checks whether sharding is enabled by examining the relevant
// environment variable values. If the variables are present,
// but inconsistent (i.e., shard_index >= total_shards), prints
// an error and exits. If in_subprocess_for_death_test, sharding is
// disabled because it must only be applied to the original test
// process. Otherwise, we could filter out death tests we intended to execute.
bool ShouldShard(const char* total_shards_env,
                 const char* shard_index_env,
                 bool in_subprocess_for_death_test) {
  if (in_subprocess_for_death_test) {
    return false;
  }

  const Int32 total_shards = Int32FromEnvOrDie(total_shards_env, -1);
  const Int32 shard_index = Int32FromEnvOrDie(shard_index_env, -1);

  if (total_shards == -1 && shard_index == -1) {
    return false;
  } else if (total_shards == -1 && shard_index != -1) {
    const Message msg = Message()
      << "Invalid environment variables: you have "
      << kTestShardIndex << " = " << shard_index
      << ", but have left " << kTestTotalShards << " unset.\n";
    ColoredPrintf(COLOR_RED, msg.GetString().c_str());
    fflush(stdout);
    exit(EXIT_FAILURE);
  } else if (total_shards != -1 && shard_index == -1) {
    const Message msg = Message()
      << "Invalid environment variables: you have "
      << kTestTotalShards << " = " << total_shards
      << ", but have left " << kTestShardIndex << " unset.\n";
    ColoredPrintf(COLOR_RED, msg.GetString().c_str());
    fflush(stdout);
    exit(EXIT_FAILURE);
  } else if (shard_index < 0 || shard_index >= total_shards) {
    const Message msg = Message()
      << "Invalid environment variables: we require 0 <= "
      << kTestShardIndex << " < " << kTestTotalShards
      << ", but you have " << kTestShardIndex << "=" << shard_index
      << ", " << kTestTotalShards << "=" << total_shards << ".\n";
    ColoredPrintf(COLOR_RED, msg.GetString().c_str());
    fflush(stdout);
    exit(EXIT_FAILURE);
  }

  return total_shards > 1;
}

// Parses the environment variable var as an Int32. If it is unset,
// returns default_val. If it is not an Int32, prints an error
// and aborts.
Int32 Int32FromEnvOrDie(const char* var, Int32 default_val) {
  const char* str_val = posix::GetEnv(var);
  if (str_val == NULL) {
    return default_val;
  }

  Int32 result;
  if (!ParseInt32(Message() << "The value of environment variable " << var,
                  str_val, &result)) {
    exit(EXIT_FAILURE);
  }
  return result;
}

// Given the total number of shards, the shard index, and the test id,
// returns true iff the test should be run on this shard. The test id is
// some arbitrary but unique non-negative integer assigned to each test
// method. Assumes that 0 <= shard_index < total_shards.
bool ShouldRunTestOnShard(int total_shards, int shard_index, int test_id) {
  return (test_id % total_shards) == shard_index;
}

// Compares the name of each test with the user-specified filter to
// decide whether the test should be run, then records the result in
// each TestCase and TestInfo object.
// If shard_tests == true, further filters tests based on sharding
// variables in the environment - see
// https://github.com/google/googletest/blob/master/googletest/docs/advanced.md
// . Returns the number of tests that should run.
int UnitTestImpl::FilterTests(ReactionToSharding shard_tests) {
  const Int32 total_shards = shard_tests == HONOR_SHARDING_PROTOCOL ?
      Int32FromEnvOrDie(kTestTotalShards, -1) : -1;
  const Int32 shard_index = shard_tests == HONOR_SHARDING_PROTOCOL ?
      Int32FromEnvOrDie(kTestShardIndex, -1) : -1;

  // num_runnable_tests are the number of tests that will
  // run across all shards (i.e., match filter and are not disabled).
  // num_selected_tests are the number of tests to be run on
  // this shard.
  int num_runnable_tests = 0;
  int num_selected_tests = 0;
  for (size_t i = 0; i < test_cases_.size(); i++) {
    TestCase* const test_case = test_cases_[i];
    const std::string &test_case_name = test_case->name();
    test_case->set_should_run(false);

    for (size_t j = 0; j < test_case->test_info_list().size(); j++) {
      TestInfo* const test_info = test_case->test_info_list()[j];
      const std::string test_name(test_info->name());
      // A test is disabled if test case name or test name matches
      // kDisableTestFilter.
      const bool is_disabled =
          internal::UnitTestOptions::MatchesFilter(test_case_name,
                                                   kDisableTestFilter) ||
          internal::UnitTestOptions::MatchesFilter(test_name,
                                                   kDisableTestFilter);
      test_info->is_disabled_ = is_disabled;

      const bool matches_filter =
          internal::UnitTestOptions::FilterMatchesTest(test_case_name,
                                                       test_name);
      test_info->matches_filter_ = matches_filter;

      const bool is_runnable =
          (GTEST_FLAG(also_run_disabled_tests) || !is_disabled) &&
          matches_filter;

      const bool is_in_another_shard =
          shard_tests != IGNORE_SHARDING_PROTOCOL &&
          !ShouldRunTestOnShard(total_shards, shard_index, num_runnable_tests);
      test_info->is_in_another_shard_ = is_in_another_shard;
      const bool is_selected = is_runnable && !is_in_another_shard;

      num_runnable_tests += is_runnable;
      num_selected_tests += is_selected;

      test_info->should_run_ = is_selected;
      test_case->set_should_run(test_case->should_run() || is_selected);
    }
  }
  return num_selected_tests;
}

// Prints the given C-string on a single line by replacing all '\n'
// characters with string "\\n".  If the output takes more than
// max_length characters, only prints the first max_length characters
// and "...".
static void PrintOnOneLine(const char* str, int max_length) {
  if (str != NULL) {
    for (int i = 0; *str != '\0'; ++str) {
      if (i >= max_length) {
        printf("...");
        break;
      }
      if (*str == '\n') {
        printf("\\n");
        i += 2;
      } else {
        printf("%c", *str);
        ++i;
      }
    }
  }
}

// Prints the names of the tests matching the user-specified filter flag.
void UnitTestImpl::ListTestsMatchingFilter() {
  // Print at most this many characters for each type/value parameter.
  const int kMaxParamLength = 250;

  for (size_t i = 0; i < test_cases_.size(); i++) {
    const TestCase* const test_case = test_cases_[i];
    bool printed_test_case_name = false;

    for (size_t j = 0; j < test_case->test_info_list().size(); j++) {
      const TestInfo* const test_info =
          test_case->test_info_list()[j];
      if (test_info->matches_filter_) {
        if (!printed_test_case_name) {
          printed_test_case_name = true;
          printf("%s.", test_case->name());
          if (test_case->type_param() != NULL) {
            printf("  # %s = ", kTypeParamLabel);
            // We print the type parameter on a single line to make
            // the output easy to parse by a program.
            PrintOnOneLine(test_case->type_param(), kMaxParamLength);
          }
          printf("\n");
        }
        printf("  %s", test_info->name());
        if (test_info->value_param() != NULL) {
          printf("  # %s = ", kValueParamLabel);
          // We print the value parameter on a single line to make the
          // output easy to parse by a program.
          PrintOnOneLine(test_info->value_param(), kMaxParamLength);
        }
        printf("\n");
      }
    }
  }
  fflush(stdout);
}

// Sets the OS stack trace getter.
//
// Does nothing if the input and the current OS stack trace getter are
// the same; otherwise, deletes the old getter and makes the input the
// current getter.
void UnitTestImpl::set_os_stack_trace_getter(
    OsStackTraceGetterInterface* getter) {
  if (os_stack_trace_getter_ != getter) {
    delete os_stack_trace_getter_;
    os_stack_trace_getter_ = getter;
  }
}

// Returns the current OS stack trace getter if it is not NULL;
// otherwise, creates an OsStackTraceGetter, makes it the current
// getter, and returns it.
OsStackTraceGetterInterface* UnitTestImpl::os_stack_trace_getter() {
  if (os_stack_trace_getter_ == NULL) {
#ifdef GTEST_OS_STACK_TRACE_GETTER_
    os_stack_trace_getter_ = new GTEST_OS_STACK_TRACE_GETTER_;
#else
    os_stack_trace_getter_ = new OsStackTraceGetter;
#endif  // GTEST_OS_STACK_TRACE_GETTER_
  }

  return os_stack_trace_getter_;
}

// Returns the most specific TestResult currently running.
TestResult* UnitTestImpl::current_test_result() {
  if (current_test_info_ != NULL) {
    return &current_test_info_->result_;
  }
  if (current_test_case_ != NULL) {
    return &current_test_case_->ad_hoc_test_result_;
  }
  return &ad_hoc_test_result_;
}

// Shuffles all test cases, and the tests within each test case,
// making sure that death tests are still run first.
void UnitTestImpl::ShuffleTests() {
  // Shuffles the death test cases.
  ShuffleRange(random(), 0, last_death_test_case_ + 1, &test_case_indices_);

  // Shuffles the non-death test cases.
  ShuffleRange(random(), last_death_test_case_ + 1,
               static_cast<int>(test_cases_.size()), &test_case_indices_);

  // Shuffles the tests inside each test case.
  for (size_t i = 0; i < test_cases_.size(); i++) {
    test_cases_[i]->ShuffleTests(random());
  }
}

// Restores the test cases and tests to their order before the first shuffle.
void UnitTestImpl::UnshuffleTests() {
  for (size_t i = 0; i < test_cases_.size(); i++) {
    // Unshuffles the tests in each test case.
    test_cases_[i]->UnshuffleTests();
    // Resets the index of each test case.
    test_case_indices_[i] = static_cast<int>(i);
  }
}

// Returns the current OS stack trace as an std::string.
//
// The maximum number of stack frames to be included is specified by
// the gtest_stack_trace_depth flag.  The skip_count parameter
// specifies the number of top frames to be skipped, which doesn't
// count against the number of frames to be included.
//
// For example, if Foo() calls Bar(), which in turn calls
// GetCurrentOsStackTraceExceptTop(..., 1), Foo() will be included in
// the trace but Bar() and GetCurrentOsStackTraceExceptTop() won't.
std::string GetCurrentOsStackTraceExceptTop(UnitTest* /*unit_test*/,
                                            int skip_count) {
  // We pass skip_count + 1 to skip this wrapper function in addition
  // to what the user really wants to skip.
  return GetUnitTestImpl()->CurrentOsStackTraceExceptTop(skip_count + 1);
}

// Used by the GTEST_SUPPRESS_UNREACHABLE_CODE_WARNING_BELOW_ macro to
// suppress unreachable code warnings.
namespace {
class ClassUniqueToAlwaysTrue {};
}

bool IsTrue(bool condition) { return condition; }

bool AlwaysTrue() {
#if GTEST_HAS_EXCEPTIONS
  // This condition is always false so AlwaysTrue() never actually throws,
  // but it makes the compiler think that it may throw.
  if (IsTrue(false))
    throw ClassUniqueToAlwaysTrue();
#endif  // GTEST_HAS_EXCEPTIONS
  return true;
}

// If *pstr starts with the given prefix, modifies *pstr to be right
// past the prefix and returns true; otherwise leaves *pstr unchanged
// and returns false.  None of pstr, *pstr, and prefix can be NULL.
bool SkipPrefix(const char* prefix, const char** pstr) {
  const size_t prefix_len = strlen(prefix);
  if (strncmp(*pstr, prefix, prefix_len) == 0) {
    *pstr += prefix_len;
    return true;
  }
  return false;
}

// Parses a string as a command line flag.  The string should have
// the format "--flag=value".  When def_optional is true, the "=value"
// part can be omitted.
//
// Returns the value of the flag, or NULL if the parsing failed.
static const char* ParseFlagValue(const char* str, const char* flag,
                                  bool def_optional) {
  // str and flag must not be NULL.
  if (str == NULL || flag == NULL) return NULL;

  // The flag must start with "--" followed by GTEST_FLAG_PREFIX_.
  const std::string flag_str = std::string("--") + GTEST_FLAG_PREFIX_ + flag;
  const size_t flag_len = flag_str.length();
  if (strncmp(str, flag_str.c_str(), flag_len) != 0) return NULL;

  // Skips the flag name.
  const char* flag_end = str + flag_len;

  // When def_optional is true, it's OK to not have a "=value" part.
  if (def_optional && (flag_end[0] == '\0')) {
    return flag_end;
  }

  // If def_optional is true and there are more characters after the
  // flag name, or if def_optional is false, there must be a '=' after
  // the flag name.
  if (flag_end[0] != '=') return NULL;

  // Returns the string after "=".
  return flag_end + 1;
}

// Parses a string for a bool flag, in the form of either
// "--flag=value" or "--flag".
//
// In the former case, the value is taken as true as long as it does
// not start with '0', 'f', or 'F'.
//
// In the latter case, the value is taken as true.
//
// On success, stores the value of the flag in *value, and returns
// true.  On failure, returns false without changing *value.
static bool ParseBoolFlag(const char* str, const char* flag, bool* value) {
  // Gets the value of the flag as a string.
  const char* const value_str = ParseFlagValue(str, flag, true);

  // Aborts if the parsing failed.
  if (value_str == NULL) return false;

  // Converts the string value to a bool.
  *value = !(*value_str == '0' || *value_str == 'f' || *value_str == 'F');
  return true;
}

// Parses a string for an Int32 flag, in the form of
// "--flag=value".
//
// On success, stores the value of the flag in *value, and returns
// true.  On failure, returns false without changing *value.
bool ParseInt32Flag(const char* str, const char* flag, Int32* value) {
  // Gets the value of the flag as a string.
  const char* const value_str = ParseFlagValue(str, flag, false);

  // Aborts if the parsing failed.
  if (value_str == NULL) return false;

  // Sets *value to the value of the flag.
  return ParseInt32(Message() << "The value of flag --" << flag,
                    value_str, value);
}

// Parses a string for a string flag, in the form of
// "--flag=value".
//
// On success, stores the value of the flag in *value, and returns
// true.  On failure, returns false without changing *value.
template <typename String>
static bool ParseStringFlag(const char* str, const char* flag, String* value) {
  // Gets the value of the flag as a string.
  const char* const value_str = ParseFlagValue(str, flag, false);

  // Aborts if the parsing failed.
  if (value_str == NULL) return false;

  // Sets *value to the value of the flag.
  *value = value_str;
  return true;
}

// Determines whether a string has a prefix that Google Test uses for its
// flags, i.e., starts with GTEST_FLAG_PREFIX_ or GTEST_FLAG_PREFIX_DASH_.
// If Google Test detects that a command line flag has its prefix but is not
// recognized, it will print its help message. Flags starting with
// GTEST_INTERNAL_PREFIX_ followed by "internal_" are considered Google Test
// internal flags and do not trigger the help message.
static bool HasGoogleTestFlagPrefix(const char* str) {
  return (SkipPrefix("--", &str) ||
          SkipPrefix("-", &str) ||
          SkipPrefix("/", &str)) &&
         !SkipPrefix(GTEST_FLAG_PREFIX_ "internal_", &str) &&
         (SkipPrefix(GTEST_FLAG_PREFIX_, &str) ||
          SkipPrefix(GTEST_FLAG_PREFIX_DASH_, &str));
}

// Prints a string containing code-encoded text.  The following escape
// sequences can be used in the string to control the text color:
//
//   @@    prints a single '@' character.
//   @R    changes the color to red.
//   @G    changes the color to green.
//   @Y    changes the color to yellow.
//   @D    changes to the default terminal text color.
//
// FIXME: Write tests for this once we add stdout
// capturing to Google Test.
static void PrintColorEncoded(const char* str) {
  GTestColor color = COLOR_DEFAULT;  // The current color.

  // Conceptually, we split the string into segments divided by escape
  // sequences.  Then we print one segment at a time.  At the end of
  // each iteration, the str pointer advances to the beginning of the
  // next segment.
  for (;;) {
    const char* p = strchr(str, '@');
    if (p == NULL) {
      ColoredPrintf(color, "%s", str);
      return;
    }

    ColoredPrintf(color, "%s", std::string(str, p).c_str());

    const char ch = p[1];
    str = p + 2;
    if (ch == '@') {
      ColoredPrintf(color, "@");
    } else if (ch == 'D') {
      color = COLOR_DEFAULT;
    } else if (ch == 'R') {
      color = COLOR_RED;
    } else if (ch == 'G') {
      color = COLOR_GREEN;
    } else if (ch == 'Y') {
      color = COLOR_YELLOW;
    } else {
      --str;
    }
  }
}

static const char kColorEncodedHelpMessage[] =
"This program contains tests written using " GTEST_NAME_ ". You can use the\n"
"following command line flags to control its behavior:\n"
"\n"
"Test Selection:\n"
"  @G--" GTEST_FLAG_PREFIX_ "list_tests@D\n"
"      List the names of all tests instead of running them. The name of\n"
"      TEST(Foo, Bar) is \"Foo.Bar\".\n"
"  @G--" GTEST_FLAG_PREFIX_ "filter=@YPOSTIVE_PATTERNS"
    "[@G-@YNEGATIVE_PATTERNS]@D\n"
"      Run only the tests whose name matches one of the positive patterns but\n"
"      none of the negative patterns. '?' matches any single character; '*'\n"
"      matches any substring; ':' separates two patterns.\n"
"  @G--" GTEST_FLAG_PREFIX_ "also_run_disabled_tests@D\n"
"      Run all disabled tests too.\n"
"\n"
"Test Execution:\n"
"  @G--" GTEST_FLAG_PREFIX_ "repeat=@Y[COUNT]@D\n"
"      Run the tests repeatedly; use a negative count to repeat forever.\n"
"  @G--" GTEST_FLAG_PREFIX_ "shuffle@D\n"
"      Randomize tests' orders on every iteration.\n"
"  @G--" GTEST_FLAG_PREFIX_ "random_seed=@Y[NUMBER]@D\n"
"      Random number seed to use for shuffling test orders (between 1 and\n"
"      99999, or 0 to use a seed based on the current time).\n"
"\n"
"Test Output:\n"
"  @G--" GTEST_FLAG_PREFIX_ "color=@Y(@Gyes@Y|@Gno@Y|@Gauto@Y)@D\n"
"      Enable/disable colored output. The default is @Gauto@D.\n"
"  -@G-" GTEST_FLAG_PREFIX_ "print_time=0@D\n"
"      Don't print the elapsed time of each test.\n"
"  @G--" GTEST_FLAG_PREFIX_ "output=@Y(@Gjson@Y|@Gxml@Y)[@G:@YDIRECTORY_PATH@G"
    GTEST_PATH_SEP_ "@Y|@G:@YFILE_PATH]@D\n"
"      Generate a JSON or XML report in the given directory or with the given\n"
"      file name. @YFILE_PATH@D defaults to @Gtest_details.xml@D.\n"
# if GTEST_CAN_STREAM_RESULTS_
"  @G--" GTEST_FLAG_PREFIX_ "stream_result_to=@YHOST@G:@YPORT@D\n"
"      Stream test results to the given server.\n"
# endif  // GTEST_CAN_STREAM_RESULTS_
"\n"
"Assertion Behavior:\n"
# if GTEST_HAS_DEATH_TEST && !GTEST_OS_WINDOWS
"  @G--" GTEST_FLAG_PREFIX_ "death_test_style=@Y(@Gfast@Y|@Gthreadsafe@Y)@D\n"
"      Set the default death test style.\n"
# endif  // GTEST_HAS_DEATH_TEST && !GTEST_OS_WINDOWS
"  @G--" GTEST_FLAG_PREFIX_ "break_on_failure@D\n"
"      Turn assertion failures into debugger break-points.\n"
"  @G--" GTEST_FLAG_PREFIX_ "throw_on_failure@D\n"
"      Turn assertion failures into C++ exceptions for use by an external\n"
"      test framework.\n"
"  @G--" GTEST_FLAG_PREFIX_ "catch_exceptions=0@D\n"
"      Do not report exceptions as test failures. Instead, allow them\n"
"      to crash the program or throw a pop-up (on Windows).\n"
"\n"
"Except for @G--" GTEST_FLAG_PREFIX_ "list_tests@D, you can alternatively set "
    "the corresponding\n"
"environment variable of a flag (all letters in upper-case). For example, to\n"
"disable colored text output, you can either specify @G--" GTEST_FLAG_PREFIX_
    "color=no@D or set\n"
"the @G" GTEST_FLAG_PREFIX_UPPER_ "COLOR@D environment variable to @Gno@D.\n"
"\n"
"For more information, please read the " GTEST_NAME_ " documentation at\n"
"@G" GTEST_PROJECT_URL_ "@D. If you find a bug in " GTEST_NAME_ "\n"
"(not one in your own code or tests), please report it to\n"
"@G<" GTEST_DEV_EMAIL_ ">@D.\n";

static bool ParseGoogleTestFlag(const char* const arg) {
  return ParseBoolFlag(arg, kAlsoRunDisabledTestsFlag,
                       &GTEST_FLAG(also_run_disabled_tests)) ||
      ParseBoolFlag(arg, kBreakOnFailureFlag,
                    &GTEST_FLAG(break_on_failure)) ||
      ParseBoolFlag(arg, kCatchExceptionsFlag,
                    &GTEST_FLAG(catch_exceptions)) ||
      ParseStringFlag(arg, kColorFlag, &GTEST_FLAG(color)) ||
      ParseStringFlag(arg, kDeathTestStyleFlag,
                      &GTEST_FLAG(death_test_style)) ||
      ParseBoolFlag(arg, kDeathTestUseFork,
                    &GTEST_FLAG(death_test_use_fork)) ||
      ParseStringFlag(arg, kFilterFlag, &GTEST_FLAG(filter)) ||
      ParseStringFlag(arg, kInternalRunDeathTestFlag,
                      &GTEST_FLAG(internal_run_death_test)) ||
      ParseBoolFlag(arg, kListTestsFlag, &GTEST_FLAG(list_tests)) ||
      ParseStringFlag(arg, kOutputFlag, &GTEST_FLAG(output)) ||
      ParseBoolFlag(arg, kPrintTimeFlag, &GTEST_FLAG(print_time)) ||
      ParseBoolFlag(arg, kPrintUTF8Flag, &GTEST_FLAG(print_utf8)) ||
      ParseInt32Flag(arg, kRandomSeedFlag, &GTEST_FLAG(random_seed)) ||
      ParseInt32Flag(arg, kRepeatFlag, &GTEST_FLAG(repeat)) ||
      ParseBoolFlag(arg, kShuffleFlag, &GTEST_FLAG(shuffle)) ||
      ParseInt32Flag(arg, kStackTraceDepthFlag,
                     &GTEST_FLAG(stack_trace_depth)) ||
      ParseStringFlag(arg, kStreamResultToFlag,
                      &GTEST_FLAG(stream_result_to)) ||
      ParseBoolFlag(arg, kThrowOnFailureFlag,
                    &GTEST_FLAG(throw_on_failure));
}

#if GTEST_USE_OWN_FLAGFILE_FLAG_
static void LoadFlagsFromFile(const std::string& path) {
  FILE* flagfile = posix::FOpen(path.c_str(), "r");
  if (!flagfile) {
    GTEST_LOG_(FATAL) << "Unable to open file \"" << GTEST_FLAG(flagfile)
                      << "\"";
  }
  std::string contents(ReadEntireFile(flagfile));
  posix::FClose(flagfile);
  std::vector<std::string> lines;
  SplitString(contents, '\n', &lines);
  for (size_t i = 0; i < lines.size(); ++i) {
    if (lines[i].empty())
      continue;
    if (!ParseGoogleTestFlag(lines[i].c_str()))
      g_help_flag = true;
  }
}
#endif  // GTEST_USE_OWN_FLAGFILE_FLAG_

// Parses the command line for Google Test flags, without initializing
// other parts of Google Test.  The type parameter CharType can be
// instantiated to either char or wchar_t.
template <typename CharType>
void ParseGoogleTestFlagsOnlyImpl(int* argc, CharType** argv) {
  for (int i = 1; i < *argc; i++) {
    const std::string arg_string = StreamableToString(argv[i]);
    const char* const arg = arg_string.c_str();

    using internal::ParseBoolFlag;
    using internal::ParseInt32Flag;
    using internal::ParseStringFlag;

    bool remove_flag = false;
    if (ParseGoogleTestFlag(arg)) {
      remove_flag = true;
#if GTEST_USE_OWN_FLAGFILE_FLAG_
    } else if (ParseStringFlag(arg, kFlagfileFlag, &GTEST_FLAG(flagfile))) {
      LoadFlagsFromFile(GTEST_FLAG(flagfile));
      remove_flag = true;
#endif  // GTEST_USE_OWN_FLAGFILE_FLAG_
    } else if (arg_string == "--help" || arg_string == "-h" ||
               arg_string == "-?" || arg_string == "/?" ||
               HasGoogleTestFlagPrefix(arg)) {
      // Both help flag and unrecognized Google Test flags (excluding
      // internal ones) trigger help display.
      g_help_flag = true;
    }

    if (remove_flag) {
      // Shift the remainder of the argv list left by one.  Note
      // that argv has (*argc + 1) elements, the last one always being
      // NULL.  The following loop moves the trailing NULL element as
      // well.
      for (int j = i; j != *argc; j++) {
        argv[j] = argv[j + 1];
      }

      // Decrements the argument count.
      (*argc)--;

      // We also need to decrement the iterator as we just removed
      // an element.
      i--;
    }
  }

  if (g_help_flag) {
    // We print the help here instead of in RUN_ALL_TESTS(), as the
    // latter may not be called at all if the user is using Google
    // Test with another testing framework.
    PrintColorEncoded(kColorEncodedHelpMessage);
  }
}

// Parses the command line for Google Test flags, without initializing
// other parts of Google Test.
void ParseGoogleTestFlagsOnly(int* argc, char** argv) {
  ParseGoogleTestFlagsOnlyImpl(argc, argv);
  
  // Fix the value of *_NSGetArgc() on macOS, but iff 
  // *_NSGetArgv() == argv
  // Only applicable to char** version of argv
#if GTEST_OS_MAC
# ifndef GTEST_OS_IOS
  if (*_NSGetArgv() == argv) {
    *_NSGetArgc() = *argc;
  }
# endif
#endif
}
void ParseGoogleTestFlagsOnly(int* argc, wchar_t** argv) {
  ParseGoogleTestFlagsOnlyImpl(argc, argv);
}

// The internal implementation of InitGoogleTest().
//
// The type parameter CharType can be instantiated to either char or
// wchar_t.
template <typename CharType>
void InitGoogleTestImpl(int* argc, CharType** argv) {
  // We don't want to run the initialization code twice.
  if (GTestIsInitialized()) return;

  if (*argc <= 0) return;

  g_argvs.clear();
  for (int i = 0; i != *argc; i++) {
    g_argvs.push_back(StreamableToString(argv[i]));
  }

#if GTEST_HAS_ABSL
  absl::InitializeSymbolizer(g_argvs[0].c_str());
#endif  // GTEST_HAS_ABSL

  ParseGoogleTestFlagsOnly(argc, argv);
  GetUnitTestImpl()->PostFlagParsingInit();
}

}  // namespace internal

// Initializes Google Test.  This must be called before calling
// RUN_ALL_TESTS().  In particular, it parses a command line for the
// flags that Google Test recognizes.  Whenever a Google Test flag is
// seen, it is removed from argv, and *argc is decremented.
//
// No value is returned.  Instead, the Google Test flag variables are
// updated.
//
// Calling the function for the second time has no user-visible effect.
void InitGoogleTest(int* argc, char** argv) {
#if defined(GTEST_CUSTOM_INIT_GOOGLE_TEST_FUNCTION_)
  GTEST_CUSTOM_INIT_GOOGLE_TEST_FUNCTION_(argc, argv);
#else  // defined(GTEST_CUSTOM_INIT_GOOGLE_TEST_FUNCTION_)
  internal::InitGoogleTestImpl(argc, argv);
#endif  // defined(GTEST_CUSTOM_INIT_GOOGLE_TEST_FUNCTION_)
}

// This overloaded version can be used in Windows programs compiled in
// UNICODE mode.
void InitGoogleTest(int* argc, wchar_t** argv) {
#if defined(GTEST_CUSTOM_INIT_GOOGLE_TEST_FUNCTION_)
  GTEST_CUSTOM_INIT_GOOGLE_TEST_FUNCTION_(argc, argv);
#else  // defined(GTEST_CUSTOM_INIT_GOOGLE_TEST_FUNCTION_)
  internal::InitGoogleTestImpl(argc, argv);
#endif  // defined(GTEST_CUSTOM_INIT_GOOGLE_TEST_FUNCTION_)
}

std::string TempDir() {
#if defined(GTEST_CUSTOM_TEMPDIR_FUNCTION_)
  return GTEST_CUSTOM_TEMPDIR_FUNCTION_();
#endif

#if GTEST_OS_WINDOWS_MOBILE
  return "\\temp\\";
#elif GTEST_OS_WINDOWS
  const char* temp_dir = internal::posix::GetEnv("TEMP");
  if (temp_dir == NULL || temp_dir[0] == '\0')
    return "\\temp\\";
  else if (temp_dir[strlen(temp_dir) - 1] == '\\')
    return temp_dir;
  else
    return std::string(temp_dir) + "\\";
#elif GTEST_OS_LINUX_ANDROID
  return "/sdcard/";
#else
  return "/tmp/";
#endif  // GTEST_OS_WINDOWS_MOBILE
}

// Class ScopedTrace

// Pushes the given source file location and message onto a per-thread
// trace stack maintained by Google Test.
void ScopedTrace::PushTrace(const char* file, int line, std::string message) {
  internal::TraceInfo trace;
  trace.file = file;
  trace.line = line;
  trace.message.swap(message);

  UnitTest::GetInstance()->PushGTestTrace(trace);
}

// Pops the info pushed by the c'tor.
ScopedTrace::~ScopedTrace()
    GTEST_LOCK_EXCLUDED_(&UnitTest::mutex_) {
  UnitTest::GetInstance()->PopGTestTrace();
}

}  // namespace testing<|MERGE_RESOLUTION|>--- conflicted
+++ resolved
@@ -138,20 +138,19 @@
 # define vsnprintf _vsnprintf
 #endif  // GTEST_OS_WINDOWS
 
-<<<<<<< HEAD
+
 #if GTEST_OS_MAC
 # ifndef GTEST_OS_IOS
 #  include <crt_externs.h>
 # endif
 #endif
-=======
+
 #if GTEST_HAS_ABSL
 #include "absl/debugging/failure_signal_handler.h"
 #include "absl/debugging/stacktrace.h"
 #include "absl/debugging/symbolize.h"
 #include "absl/strings/str_cat.h"
 #endif  // GTEST_HAS_ABSL
->>>>>>> b252101b
 
 namespace testing {
 
