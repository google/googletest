// Copyright 2006, Google Inc.
// All rights reserved.
//
// Redistribution and use in source and binary forms, with or without
// modification, are permitted provided that the following conditions are
// met:
//
//     * Redistributions of source code must retain the above copyright
// notice, this list of conditions and the following disclaimer.
//     * Redistributions in binary form must reproduce the above
// copyright notice, this list of conditions and the following disclaimer
// in the documentation and/or other materials provided with the
// distribution.
//     * Neither the name of Google Inc. nor the names of its
// contributors may be used to endorse or promote products derived from
// this software without specific prior written permission.
//
// THIS SOFTWARE IS PROVIDED BY THE COPYRIGHT HOLDERS AND CONTRIBUTORS
// "AS IS" AND ANY EXPRESS OR IMPLIED WARRANTIES, INCLUDING, BUT NOT
// LIMITED TO, THE IMPLIED WARRANTIES OF MERCHANTABILITY AND FITNESS FOR
// A PARTICULAR PURPOSE ARE DISCLAIMED. IN NO EVENT SHALL THE COPYRIGHT
// OWNER OR CONTRIBUTORS BE LIABLE FOR ANY DIRECT, INDIRECT, INCIDENTAL,
// SPECIAL, EXEMPLARY, OR CONSEQUENTIAL DAMAGES (INCLUDING, BUT NOT
// LIMITED TO, PROCUREMENT OF SUBSTITUTE GOODS OR SERVICES; LOSS OF USE,
// DATA, OR PROFITS; OR BUSINESS INTERRUPTION) HOWEVER CAUSED AND ON ANY
// THEORY OF LIABILITY, WHETHER IN CONTRACT, STRICT LIABILITY, OR TORT
// (INCLUDING NEGLIGENCE OR OTHERWISE) ARISING IN ANY WAY OUT OF THE USE
// OF THIS SOFTWARE, EVEN IF ADVISED OF THE POSSIBILITY OF SUCH DAMAGE.

#include <cstdio>
#include "gtest/gtest.h"

#if GTEST_OS_ESP8266 || GTEST_OS_ESP32
<<<<<<< HEAD
# if GTEST_OS_ESP8266
extern "C" {
# endif
=======
#if GTEST_OS_ESP8266
extern "C" {
#endif
>>>>>>> 0a034808
void setup() {
  testing::InitGoogleTest();
}

void loop() { RUN_ALL_TESTS(); }

<<<<<<< HEAD
# if GTEST_OS_ESP8266
}
# endif
=======
#if GTEST_OS_ESP8266
}
#endif
>>>>>>> 0a034808

#else

GTEST_API_ int main(int argc, char **argv) {
  printf("Running main() from %s\n", __FILE__);
  testing::InitGoogleTest(&argc, argv);
  return RUN_ALL_TESTS();
}
#endif<|MERGE_RESOLUTION|>--- conflicted
+++ resolved
@@ -31,30 +31,18 @@
 #include "gtest/gtest.h"
 
 #if GTEST_OS_ESP8266 || GTEST_OS_ESP32
-<<<<<<< HEAD
-# if GTEST_OS_ESP8266
-extern "C" {
-# endif
-=======
 #if GTEST_OS_ESP8266
 extern "C" {
 #endif
->>>>>>> 0a034808
 void setup() {
   testing::InitGoogleTest();
 }
 
 void loop() { RUN_ALL_TESTS(); }
 
-<<<<<<< HEAD
-# if GTEST_OS_ESP8266
-}
-# endif
-=======
 #if GTEST_OS_ESP8266
 }
 #endif
->>>>>>> 0a034808
 
 #else
 
