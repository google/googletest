--- conflicted
+++ resolved
@@ -256,15 +256,9 @@
                                      const T&, internal::BiggestInt>::value
                                      ? kConvertibleToInteger
                                      :
-<<<<<<< HEAD
 #if GTEST_HAS_STRING_VIEW
-                                     internal::ImplicitlyConvertible<
+                                     std::is_convertible<
                                          const T&, string_view>::value
-=======
-#if GTEST_HAS_ABSL
-                                     std::is_convertible<
-                                         const T&, absl::string_view>::value
->>>>>>> 9a502a5b
                                          ? kConvertibleToStringView
                                          :
 #endif
