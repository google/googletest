// Copyright 2007, Google Inc.
// All rights reserved.
//
// Redistribution and use in source and binary forms, with or without
// modification, are permitted provided that the following conditions are
// met:
//
//     * Redistributions of source code must retain the above copyright
// notice, this list of conditions and the following disclaimer.
//     * Redistributions in binary form must reproduce the above
// copyright notice, this list of conditions and the following disclaimer
// in the documentation and/or other materials provided with the
// distribution.
//     * Neither the name of Google Inc. nor the names of its
// contributors may be used to endorse or promote products derived from
// this software without specific prior written permission.
//
// THIS SOFTWARE IS PROVIDED BY THE COPYRIGHT HOLDERS AND CONTRIBUTORS
// "AS IS" AND ANY EXPRESS OR IMPLIED WARRANTIES, INCLUDING, BUT NOT
// LIMITED TO, THE IMPLIED WARRANTIES OF MERCHANTABILITY AND FITNESS FOR
// A PARTICULAR PURPOSE ARE DISCLAIMED. IN NO EVENT SHALL THE COPYRIGHT
// OWNER OR CONTRIBUTORS BE LIABLE FOR ANY DIRECT, INDIRECT, INCIDENTAL,
// SPECIAL, EXEMPLARY, OR CONSEQUENTIAL DAMAGES (INCLUDING, BUT NOT
// LIMITED TO, PROCUREMENT OF SUBSTITUTE GOODS OR SERVICES; LOSS OF USE,
// DATA, OR PROFITS; OR BUSINESS INTERRUPTION) HOWEVER CAUSED AND ON ANY
// THEORY OF LIABILITY, WHETHER IN CONTRACT, STRICT LIABILITY, OR TORT
// (INCLUDING NEGLIGENCE OR OTHERWISE) ARISING IN ANY WAY OUT OF THE USE
// OF THIS SOFTWARE, EVEN IF ADVISED OF THE POSSIBILITY OF SUCH DAMAGE.

// The Google C++ Testing and Mocking Framework (Google Test)
//
// This file implements just enough of the matcher interface to allow
// EXPECT_DEATH and friends to accept a matcher argument.

// IWYU pragma: private, include "testing/base/public/gunit.h"
// IWYU pragma: friend third_party/googletest/googlemock/.*
// IWYU pragma: friend third_party/googletest/googletest/.*

#ifndef GTEST_INCLUDE_GTEST_GTEST_MATCHERS_H_
#define GTEST_INCLUDE_GTEST_GTEST_MATCHERS_H_

#include <memory>
#include <ostream>
#include <string>
#include <type_traits>

#include "gtest/gtest-printers.h"
#include "gtest/internal/gtest-internal.h"
#include "gtest/internal/gtest-port.h"

// MSVC warning C5046 is new as of VS2017 version 15.8.
#if defined(_MSC_VER) && _MSC_VER >= 1915
#define GTEST_MAYBE_5046_ 5046
#else
#define GTEST_MAYBE_5046_
#endif

GTEST_DISABLE_MSC_WARNINGS_PUSH_(
    4251 GTEST_MAYBE_5046_ /* class A needs to have dll-interface to be used by
                              clients of class B */
    /* Symbol involving type with internal linkage not defined */)

namespace testing {

// To implement a matcher Foo for type T, define:
//   1. a class FooMatcherImpl that implements the
//      MatcherInterface<T> interface, and
//   2. a factory function that creates a Matcher<T> object from a
//      FooMatcherImpl*.
//
// The two-level delegation design makes it possible to allow a user
// to write "v" instead of "Eq(v)" where a Matcher is expected, which
// is impossible if we pass matchers by pointers.  It also eases
// ownership management as Matcher objects can now be copied like
// plain values.

// MatchResultListener is an abstract class.  Its << operator can be
// used by a matcher to explain why a value matches or doesn't match.
//
class MatchResultListener {
 public:
  // Creates a listener object with the given underlying ostream.  The
  // listener does not own the ostream, and does not dereference it
  // in the constructor or destructor.
  explicit MatchResultListener(::std::ostream* os) : stream_(os) {}
  virtual ~MatchResultListener() = 0;  // Makes this class abstract.

  // Streams x to the underlying ostream; does nothing if the ostream
  // is NULL.
  template <typename T>
  MatchResultListener& operator<<(const T& x) {
    if (stream_ != nullptr) *stream_ << x;
    return *this;
  }

  // Returns the underlying ostream.
  ::std::ostream* stream() { return stream_; }

  // Returns true if the listener is interested in an explanation of
  // the match result.  A matcher's MatchAndExplain() method can use
  // this information to avoid generating the explanation when no one
  // intends to hear it.
  bool IsInterested() const { return stream_ != nullptr; }

 private:
  ::std::ostream* const stream_;

  GTEST_DISALLOW_COPY_AND_ASSIGN_(MatchResultListener);
};

inline MatchResultListener::~MatchResultListener() {
}

// An instance of a subclass of this knows how to describe itself as a
// matcher.
class MatcherDescriberInterface {
 public:
  virtual ~MatcherDescriberInterface() {}

  // Describes this matcher to an ostream.  The function should print
  // a verb phrase that describes the property a value matching this
  // matcher should have.  The subject of the verb phrase is the value
  // being matched.  For example, the DescribeTo() method of the Gt(7)
  // matcher prints "is greater than 7".
  virtual void DescribeTo(::std::ostream* os) const = 0;

  // Describes the negation of this matcher to an ostream.  For
  // example, if the description of this matcher is "is greater than
  // 7", the negated description could be "is not greater than 7".
  // You are not required to override this when implementing
  // MatcherInterface, but it is highly advised so that your matcher
  // can produce good error messages.
  virtual void DescribeNegationTo(::std::ostream* os) const {
    *os << "not (";
    DescribeTo(os);
    *os << ")";
  }
};

// The implementation of a matcher.
template <typename T>
class MatcherInterface : public MatcherDescriberInterface {
 public:
  // Returns true if the matcher matches x; also explains the match
  // result to 'listener' if necessary (see the next paragraph), in
  // the form of a non-restrictive relative clause ("which ...",
  // "whose ...", etc) that describes x.  For example, the
  // MatchAndExplain() method of the Pointee(...) matcher should
  // generate an explanation like "which points to ...".
  //
  // Implementations of MatchAndExplain() should add an explanation of
  // the match result *if and only if* they can provide additional
  // information that's not already present (or not obvious) in the
  // print-out of x and the matcher's description.  Whether the match
  // succeeds is not a factor in deciding whether an explanation is
  // needed, as sometimes the caller needs to print a failure message
  // when the match succeeds (e.g. when the matcher is used inside
  // Not()).
  //
  // For example, a "has at least 10 elements" matcher should explain
  // what the actual element count is, regardless of the match result,
  // as it is useful information to the reader; on the other hand, an
  // "is empty" matcher probably only needs to explain what the actual
  // size is when the match fails, as it's redundant to say that the
  // size is 0 when the value is already known to be empty.
  //
  // You should override this method when defining a new matcher.
  //
  // It's the responsibility of the caller (Google Test) to guarantee
  // that 'listener' is not NULL.  This helps to simplify a matcher's
  // implementation when it doesn't care about the performance, as it
  // can talk to 'listener' without checking its validity first.
  // However, in order to implement dummy listeners efficiently,
  // listener->stream() may be NULL.
  virtual bool MatchAndExplain(T x, MatchResultListener* listener) const = 0;

  // Inherits these methods from MatcherDescriberInterface:
  //   virtual void DescribeTo(::std::ostream* os) const = 0;
  //   virtual void DescribeNegationTo(::std::ostream* os) const;
};

namespace internal {

// Converts a MatcherInterface<T> to a MatcherInterface<const T&>.
template <typename T>
class MatcherInterfaceAdapter : public MatcherInterface<const T&> {
 public:
  explicit MatcherInterfaceAdapter(const MatcherInterface<T>* impl)
      : impl_(impl) {}
  ~MatcherInterfaceAdapter() override { delete impl_; }

  void DescribeTo(::std::ostream* os) const override { impl_->DescribeTo(os); }

  void DescribeNegationTo(::std::ostream* os) const override {
    impl_->DescribeNegationTo(os);
  }

  bool MatchAndExplain(const T& x,
                       MatchResultListener* listener) const override {
    return impl_->MatchAndExplain(x, listener);
  }

 private:
  const MatcherInterface<T>* const impl_;

  GTEST_DISALLOW_COPY_AND_ASSIGN_(MatcherInterfaceAdapter);
};

struct AnyEq {
  template <typename A, typename B>
  bool operator()(const A& a, const B& b) const { return a == b; }
};
struct AnyNe {
  template <typename A, typename B>
  bool operator()(const A& a, const B& b) const { return a != b; }
};
struct AnyLt {
  template <typename A, typename B>
  bool operator()(const A& a, const B& b) const { return a < b; }
};
struct AnyGt {
  template <typename A, typename B>
  bool operator()(const A& a, const B& b) const { return a > b; }
};
struct AnyLe {
  template <typename A, typename B>
  bool operator()(const A& a, const B& b) const { return a <= b; }
};
struct AnyGe {
  template <typename A, typename B>
  bool operator()(const A& a, const B& b) const { return a >= b; }
};

// A match result listener that ignores the explanation.
class DummyMatchResultListener : public MatchResultListener {
 public:
  DummyMatchResultListener() : MatchResultListener(nullptr) {}

 private:
  GTEST_DISALLOW_COPY_AND_ASSIGN_(DummyMatchResultListener);
};

// A match result listener that forwards the explanation to a given
// ostream.  The difference between this and MatchResultListener is
// that the former is concrete.
class StreamMatchResultListener : public MatchResultListener {
 public:
  explicit StreamMatchResultListener(::std::ostream* os)
      : MatchResultListener(os) {}

 private:
  GTEST_DISALLOW_COPY_AND_ASSIGN_(StreamMatchResultListener);
};

// An internal class for implementing Matcher<T>, which will derive
// from it.  We put functionalities common to all Matcher<T>
// specializations here to avoid code duplication.
template <typename T>
class MatcherBase {
 public:
  // Returns true if the matcher matches x; also explains the match
  // result to 'listener'.
  bool MatchAndExplain(const T& x, MatchResultListener* listener) const {
    return impl_->MatchAndExplain(x, listener);
  }

  // Returns true if this matcher matches x.
  bool Matches(const T& x) const {
    DummyMatchResultListener dummy;
    return MatchAndExplain(x, &dummy);
  }

  // Describes this matcher to an ostream.
  void DescribeTo(::std::ostream* os) const { impl_->DescribeTo(os); }

  // Describes the negation of this matcher to an ostream.
  void DescribeNegationTo(::std::ostream* os) const {
    impl_->DescribeNegationTo(os);
  }

  // Explains why x matches, or doesn't match, the matcher.
  void ExplainMatchResultTo(const T& x, ::std::ostream* os) const {
    StreamMatchResultListener listener(os);
    MatchAndExplain(x, &listener);
  }

  // Returns the describer for this matcher object; retains ownership
  // of the describer, which is only guaranteed to be alive when
  // this matcher object is alive.
  const MatcherDescriberInterface* GetDescriber() const {
    return impl_.get();
  }

 protected:
  MatcherBase() {}

  // Constructs a matcher from its implementation.
  explicit MatcherBase(const MatcherInterface<const T&>* impl) : impl_(impl) {}

  template <typename U>
  explicit MatcherBase(
      const MatcherInterface<U>* impl,
<<<<<<< HEAD
      typename internal::EnableIf<!std::is_same<U, const U&>::value>::type* =
=======
      typename std::enable_if<!internal::IsSame<U, const U&>::value>::type* =
>>>>>>> 90f99020
          nullptr)
      : impl_(new internal::MatcherInterfaceAdapter<U>(impl)) {}

  MatcherBase(const MatcherBase&) = default;
  MatcherBase& operator=(const MatcherBase&) = default;
  MatcherBase(MatcherBase&&) = default;
  MatcherBase& operator=(MatcherBase&&) = default;

  virtual ~MatcherBase() {}

 private:
  std::shared_ptr<const MatcherInterface<const T&>> impl_;
};

}  // namespace internal

// A Matcher<T> is a copyable and IMMUTABLE (except by assignment)
// object that can check whether a value of type T matches.  The
// implementation of Matcher<T> is just a std::shared_ptr to const
// MatcherInterface<T>.  Don't inherit from Matcher!
template <typename T>
class Matcher : public internal::MatcherBase<T> {
 public:
  // Constructs a null matcher.  Needed for storing Matcher objects in STL
  // containers.  A default-constructed matcher is not yet initialized.  You
  // cannot use it until a valid value has been assigned to it.
  explicit Matcher() {}  // NOLINT

  // Constructs a matcher from its implementation.
  explicit Matcher(const MatcherInterface<const T&>* impl)
      : internal::MatcherBase<T>(impl) {}

  template <typename U>
  explicit Matcher(
      const MatcherInterface<U>* impl,
<<<<<<< HEAD
      typename internal::EnableIf<!std::is_same<U, const U&>::value>::type* =
=======
      typename std::enable_if<!internal::IsSame<U, const U&>::value>::type* =
>>>>>>> 90f99020
          nullptr)
      : internal::MatcherBase<T>(impl) {}

  // Implicit constructor here allows people to write
  // EXPECT_CALL(foo, Bar(5)) instead of EXPECT_CALL(foo, Bar(Eq(5))) sometimes
  Matcher(T value);  // NOLINT
};

// The following two specializations allow the user to write str
// instead of Eq(str) and "foo" instead of Eq("foo") when a std::string
// matcher is expected.
template <>
class GTEST_API_ Matcher<const std::string&>
    : public internal::MatcherBase<const std::string&> {
 public:
  Matcher() {}

  explicit Matcher(const MatcherInterface<const std::string&>* impl)
      : internal::MatcherBase<const std::string&>(impl) {}

  // Allows the user to write str instead of Eq(str) sometimes, where
  // str is a std::string object.
  Matcher(const std::string& s);  // NOLINT

  // Allows the user to write "foo" instead of Eq("foo") sometimes.
  Matcher(const char* s);  // NOLINT
};

template <>
class GTEST_API_ Matcher<std::string>
    : public internal::MatcherBase<std::string> {
 public:
  Matcher() {}

  explicit Matcher(const MatcherInterface<const std::string&>* impl)
      : internal::MatcherBase<std::string>(impl) {}
  explicit Matcher(const MatcherInterface<std::string>* impl)
      : internal::MatcherBase<std::string>(impl) {}

  // Allows the user to write str instead of Eq(str) sometimes, where
  // str is a string object.
  Matcher(const std::string& s);  // NOLINT

  // Allows the user to write "foo" instead of Eq("foo") sometimes.
  Matcher(const char* s);  // NOLINT
};

#if GTEST_HAS_ABSL
// The following two specializations allow the user to write str
// instead of Eq(str) and "foo" instead of Eq("foo") when a absl::string_view
// matcher is expected.
template <>
class GTEST_API_ Matcher<const absl::string_view&>
    : public internal::MatcherBase<const absl::string_view&> {
 public:
  Matcher() {}

  explicit Matcher(const MatcherInterface<const absl::string_view&>* impl)
      : internal::MatcherBase<const absl::string_view&>(impl) {}

  // Allows the user to write str instead of Eq(str) sometimes, where
  // str is a std::string object.
  Matcher(const std::string& s);  // NOLINT

  // Allows the user to write "foo" instead of Eq("foo") sometimes.
  Matcher(const char* s);  // NOLINT

  // Allows the user to pass absl::string_views directly.
  Matcher(absl::string_view s);  // NOLINT
};

template <>
class GTEST_API_ Matcher<absl::string_view>
    : public internal::MatcherBase<absl::string_view> {
 public:
  Matcher() {}

  explicit Matcher(const MatcherInterface<const absl::string_view&>* impl)
      : internal::MatcherBase<absl::string_view>(impl) {}
  explicit Matcher(const MatcherInterface<absl::string_view>* impl)
      : internal::MatcherBase<absl::string_view>(impl) {}

  // Allows the user to write str instead of Eq(str) sometimes, where
  // str is a std::string object.
  Matcher(const std::string& s);  // NOLINT

  // Allows the user to write "foo" instead of Eq("foo") sometimes.
  Matcher(const char* s);  // NOLINT

  // Allows the user to pass absl::string_views directly.
  Matcher(absl::string_view s);  // NOLINT
};
#endif  // GTEST_HAS_ABSL

// Prints a matcher in a human-readable format.
template <typename T>
std::ostream& operator<<(std::ostream& os, const Matcher<T>& matcher) {
  matcher.DescribeTo(&os);
  return os;
}

// The PolymorphicMatcher class template makes it easy to implement a
// polymorphic matcher (i.e. a matcher that can match values of more
// than one type, e.g. Eq(n) and NotNull()).
//
// To define a polymorphic matcher, a user should provide an Impl
// class that has a DescribeTo() method and a DescribeNegationTo()
// method, and define a member function (or member function template)
//
//   bool MatchAndExplain(const Value& value,
//                        MatchResultListener* listener) const;
//
// See the definition of NotNull() for a complete example.
template <class Impl>
class PolymorphicMatcher {
 public:
  explicit PolymorphicMatcher(const Impl& an_impl) : impl_(an_impl) {}

  // Returns a mutable reference to the underlying matcher
  // implementation object.
  Impl& mutable_impl() { return impl_; }

  // Returns an immutable reference to the underlying matcher
  // implementation object.
  const Impl& impl() const { return impl_; }

  template <typename T>
  operator Matcher<T>() const {
    return Matcher<T>(new MonomorphicImpl<const T&>(impl_));
  }

 private:
  template <typename T>
  class MonomorphicImpl : public MatcherInterface<T> {
   public:
    explicit MonomorphicImpl(const Impl& impl) : impl_(impl) {}

    virtual void DescribeTo(::std::ostream* os) const { impl_.DescribeTo(os); }

    virtual void DescribeNegationTo(::std::ostream* os) const {
      impl_.DescribeNegationTo(os);
    }

    virtual bool MatchAndExplain(T x, MatchResultListener* listener) const {
      return impl_.MatchAndExplain(x, listener);
    }

   private:
    const Impl impl_;
  };

  Impl impl_;
};

// Creates a matcher from its implementation.
// DEPRECATED: Especially in the generic code, prefer:
//   Matcher<T>(new MyMatcherImpl<const T&>(...));
//
// MakeMatcher may create a Matcher that accepts its argument by value, which
// leads to unnecessary copies & lack of support for non-copyable types.
template <typename T>
inline Matcher<T> MakeMatcher(const MatcherInterface<T>* impl) {
  return Matcher<T>(impl);
}

// Creates a polymorphic matcher from its implementation.  This is
// easier to use than the PolymorphicMatcher<Impl> constructor as it
// doesn't require you to explicitly write the template argument, e.g.
//
//   MakePolymorphicMatcher(foo);
// vs
//   PolymorphicMatcher<TypeOfFoo>(foo);
template <class Impl>
inline PolymorphicMatcher<Impl> MakePolymorphicMatcher(const Impl& impl) {
  return PolymorphicMatcher<Impl>(impl);
}

namespace internal {
// Implements a matcher that compares a given value with a
// pre-supplied value using one of the ==, <=, <, etc, operators.  The
// two values being compared don't have to have the same type.
//
// The matcher defined here is polymorphic (for example, Eq(5) can be
// used to match an int, a short, a double, etc).  Therefore we use
// a template type conversion operator in the implementation.
//
// The following template definition assumes that the Rhs parameter is
// a "bare" type (i.e. neither 'const T' nor 'T&').
template <typename D, typename Rhs, typename Op>
class ComparisonBase {
 public:
  explicit ComparisonBase(const Rhs& rhs) : rhs_(rhs) {}
  template <typename Lhs>
  operator Matcher<Lhs>() const {
    return Matcher<Lhs>(new Impl<const Lhs&>(rhs_));
  }

 private:
  template <typename T>
  static const T& Unwrap(const T& v) { return v; }
  template <typename T>
  static const T& Unwrap(std::reference_wrapper<T> v) { return v; }

  template <typename Lhs, typename = Rhs>
  class Impl : public MatcherInterface<Lhs> {
   public:
    explicit Impl(const Rhs& rhs) : rhs_(rhs) {}
    bool MatchAndExplain(Lhs lhs,
                         MatchResultListener* /* listener */) const override {
      return Op()(lhs, Unwrap(rhs_));
    }
    void DescribeTo(::std::ostream* os) const override {
      *os << D::Desc() << " ";
      UniversalPrint(Unwrap(rhs_), os);
    }
    void DescribeNegationTo(::std::ostream* os) const override {
      *os << D::NegatedDesc() <<  " ";
      UniversalPrint(Unwrap(rhs_), os);
    }

   private:
    Rhs rhs_;
  };
  Rhs rhs_;
};

template <typename Rhs>
class EqMatcher : public ComparisonBase<EqMatcher<Rhs>, Rhs, AnyEq> {
 public:
  explicit EqMatcher(const Rhs& rhs)
      : ComparisonBase<EqMatcher<Rhs>, Rhs, AnyEq>(rhs) { }
  static const char* Desc() { return "is equal to"; }
  static const char* NegatedDesc() { return "isn't equal to"; }
};
template <typename Rhs>
class NeMatcher : public ComparisonBase<NeMatcher<Rhs>, Rhs, AnyNe> {
 public:
  explicit NeMatcher(const Rhs& rhs)
      : ComparisonBase<NeMatcher<Rhs>, Rhs, AnyNe>(rhs) { }
  static const char* Desc() { return "isn't equal to"; }
  static const char* NegatedDesc() { return "is equal to"; }
};
template <typename Rhs>
class LtMatcher : public ComparisonBase<LtMatcher<Rhs>, Rhs, AnyLt> {
 public:
  explicit LtMatcher(const Rhs& rhs)
      : ComparisonBase<LtMatcher<Rhs>, Rhs, AnyLt>(rhs) { }
  static const char* Desc() { return "is <"; }
  static const char* NegatedDesc() { return "isn't <"; }
};
template <typename Rhs>
class GtMatcher : public ComparisonBase<GtMatcher<Rhs>, Rhs, AnyGt> {
 public:
  explicit GtMatcher(const Rhs& rhs)
      : ComparisonBase<GtMatcher<Rhs>, Rhs, AnyGt>(rhs) { }
  static const char* Desc() { return "is >"; }
  static const char* NegatedDesc() { return "isn't >"; }
};
template <typename Rhs>
class LeMatcher : public ComparisonBase<LeMatcher<Rhs>, Rhs, AnyLe> {
 public:
  explicit LeMatcher(const Rhs& rhs)
      : ComparisonBase<LeMatcher<Rhs>, Rhs, AnyLe>(rhs) { }
  static const char* Desc() { return "is <="; }
  static const char* NegatedDesc() { return "isn't <="; }
};
template <typename Rhs>
class GeMatcher : public ComparisonBase<GeMatcher<Rhs>, Rhs, AnyGe> {
 public:
  explicit GeMatcher(const Rhs& rhs)
      : ComparisonBase<GeMatcher<Rhs>, Rhs, AnyGe>(rhs) { }
  static const char* Desc() { return "is >="; }
  static const char* NegatedDesc() { return "isn't >="; }
};

// Implements polymorphic matchers MatchesRegex(regex) and
// ContainsRegex(regex), which can be used as a Matcher<T> as long as
// T can be converted to a string.
class MatchesRegexMatcher {
 public:
  MatchesRegexMatcher(const RE* regex, bool full_match)
      : regex_(regex), full_match_(full_match) {}

#if GTEST_HAS_ABSL
  bool MatchAndExplain(const absl::string_view& s,
                       MatchResultListener* listener) const {
    return MatchAndExplain(std::string(s), listener);
  }
#endif  // GTEST_HAS_ABSL

  // Accepts pointer types, particularly:
  //   const char*
  //   char*
  //   const wchar_t*
  //   wchar_t*
  template <typename CharType>
  bool MatchAndExplain(CharType* s, MatchResultListener* listener) const {
    return s != nullptr && MatchAndExplain(std::string(s), listener);
  }

  // Matches anything that can convert to std::string.
  //
  // This is a template, not just a plain function with const std::string&,
  // because absl::string_view has some interfering non-explicit constructors.
  template <class MatcheeStringType>
  bool MatchAndExplain(const MatcheeStringType& s,
                       MatchResultListener* /* listener */) const {
    const std::string& s2(s);
    return full_match_ ? RE::FullMatch(s2, *regex_)
                       : RE::PartialMatch(s2, *regex_);
  }

  void DescribeTo(::std::ostream* os) const {
    *os << (full_match_ ? "matches" : "contains") << " regular expression ";
    UniversalPrinter<std::string>::Print(regex_->pattern(), os);
  }

  void DescribeNegationTo(::std::ostream* os) const {
    *os << "doesn't " << (full_match_ ? "match" : "contain")
        << " regular expression ";
    UniversalPrinter<std::string>::Print(regex_->pattern(), os);
  }

 private:
  const std::shared_ptr<const RE> regex_;
  const bool full_match_;
};
}  // namespace internal

// Matches a string that fully matches regular expression 'regex'.
// The matcher takes ownership of 'regex'.
inline PolymorphicMatcher<internal::MatchesRegexMatcher> MatchesRegex(
    const internal::RE* regex) {
  return MakePolymorphicMatcher(internal::MatchesRegexMatcher(regex, true));
}
inline PolymorphicMatcher<internal::MatchesRegexMatcher> MatchesRegex(
    const std::string& regex) {
  return MatchesRegex(new internal::RE(regex));
}

// Matches a string that contains regular expression 'regex'.
// The matcher takes ownership of 'regex'.
inline PolymorphicMatcher<internal::MatchesRegexMatcher> ContainsRegex(
    const internal::RE* regex) {
  return MakePolymorphicMatcher(internal::MatchesRegexMatcher(regex, false));
}
inline PolymorphicMatcher<internal::MatchesRegexMatcher> ContainsRegex(
    const std::string& regex) {
  return ContainsRegex(new internal::RE(regex));
}

// Creates a polymorphic matcher that matches anything equal to x.
// Note: if the parameter of Eq() were declared as const T&, Eq("foo")
// wouldn't compile.
template <typename T>
inline internal::EqMatcher<T> Eq(T x) { return internal::EqMatcher<T>(x); }

// Constructs a Matcher<T> from a 'value' of type T.  The constructed
// matcher matches any value that's equal to 'value'.
template <typename T>
Matcher<T>::Matcher(T value) { *this = Eq(value); }

// Creates a monomorphic matcher that matches anything with type Lhs
// and equal to rhs.  A user may need to use this instead of Eq(...)
// in order to resolve an overloading ambiguity.
//
// TypedEq<T>(x) is just a convenient short-hand for Matcher<T>(Eq(x))
// or Matcher<T>(x), but more readable than the latter.
//
// We could define similar monomorphic matchers for other comparison
// operations (e.g. TypedLt, TypedGe, and etc), but decided not to do
// it yet as those are used much less than Eq() in practice.  A user
// can always write Matcher<T>(Lt(5)) to be explicit about the type,
// for example.
template <typename Lhs, typename Rhs>
inline Matcher<Lhs> TypedEq(const Rhs& rhs) { return Eq(rhs); }

// Creates a polymorphic matcher that matches anything >= x.
template <typename Rhs>
inline internal::GeMatcher<Rhs> Ge(Rhs x) {
  return internal::GeMatcher<Rhs>(x);
}

// Creates a polymorphic matcher that matches anything > x.
template <typename Rhs>
inline internal::GtMatcher<Rhs> Gt(Rhs x) {
  return internal::GtMatcher<Rhs>(x);
}

// Creates a polymorphic matcher that matches anything <= x.
template <typename Rhs>
inline internal::LeMatcher<Rhs> Le(Rhs x) {
  return internal::LeMatcher<Rhs>(x);
}

// Creates a polymorphic matcher that matches anything < x.
template <typename Rhs>
inline internal::LtMatcher<Rhs> Lt(Rhs x) {
  return internal::LtMatcher<Rhs>(x);
}

// Creates a polymorphic matcher that matches anything != x.
template <typename Rhs>
inline internal::NeMatcher<Rhs> Ne(Rhs x) {
  return internal::NeMatcher<Rhs>(x);
}
}  // namespace testing

GTEST_DISABLE_MSC_WARNINGS_POP_()  //  4251 5046

#endif  // GTEST_INCLUDE_GTEST_GTEST_MATCHERS_H_<|MERGE_RESOLUTION|>--- conflicted
+++ resolved
@@ -300,11 +300,7 @@
   template <typename U>
   explicit MatcherBase(
       const MatcherInterface<U>* impl,
-<<<<<<< HEAD
-      typename internal::EnableIf<!std::is_same<U, const U&>::value>::type* =
-=======
-      typename std::enable_if<!internal::IsSame<U, const U&>::value>::type* =
->>>>>>> 90f99020
+      typename std::enable_if<!std::is_same<U, const U&>::value>::type* =
           nullptr)
       : impl_(new internal::MatcherInterfaceAdapter<U>(impl)) {}
 
@@ -340,11 +336,7 @@
   template <typename U>
   explicit Matcher(
       const MatcherInterface<U>* impl,
-<<<<<<< HEAD
-      typename internal::EnableIf<!std::is_same<U, const U&>::value>::type* =
-=======
-      typename std::enable_if<!internal::IsSame<U, const U&>::value>::type* =
->>>>>>> 90f99020
+      typename std::enable_if<!std::is_same<U, const U&>::value>::type* =
           nullptr)
       : internal::MatcherBase<T>(impl) {}
 
