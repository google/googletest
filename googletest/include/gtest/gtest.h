// Copyright 2005, Google Inc.
// All rights reserved.
//
// Redistribution and use in source and binary forms, with or without
// modification, are permitted provided that the following conditions are
// met:
//
//     * Redistributions of source code must retain the above copyright
// notice, this list of conditions and the following disclaimer.
//     * Redistributions in binary form must reproduce the above
// copyright notice, this list of conditions and the following disclaimer
// in the documentation and/or other materials provided with the
// distribution.
//     * Neither the name of Google Inc. nor the names of its
// contributors may be used to endorse or promote products derived from
// this software without specific prior written permission.
//
// THIS SOFTWARE IS PROVIDED BY THE COPYRIGHT HOLDERS AND CONTRIBUTORS
// "AS IS" AND ANY EXPRESS OR IMPLIED WARRANTIES, INCLUDING, BUT NOT
// LIMITED TO, THE IMPLIED WARRANTIES OF MERCHANTABILITY AND FITNESS FOR
// A PARTICULAR PURPOSE ARE DISCLAIMED. IN NO EVENT SHALL THE COPYRIGHT
// OWNER OR CONTRIBUTORS BE LIABLE FOR ANY DIRECT, INDIRECT, INCIDENTAL,
// SPECIAL, EXEMPLARY, OR CONSEQUENTIAL DAMAGES (INCLUDING, BUT NOT
// LIMITED TO, PROCUREMENT OF SUBSTITUTE GOODS OR SERVICES; LOSS OF USE,
// DATA, OR PROFITS; OR BUSINESS INTERRUPTION) HOWEVER CAUSED AND ON ANY
// THEORY OF LIABILITY, WHETHER IN CONTRACT, STRICT LIABILITY, OR TORT
// (INCLUDING NEGLIGENCE OR OTHERWISE) ARISING IN ANY WAY OUT OF THE USE
// OF THIS SOFTWARE, EVEN IF ADVISED OF THE POSSIBILITY OF SUCH DAMAGE.

// The Google C++ Testing and Mocking Framework (Google Test)
//
// This header file defines the public API for Google Test.  It should be
// included by any test program that uses Google Test.
//
// IMPORTANT NOTE: Due to limitation of the C++ language, we have to
// leave some internal implementation details in this header file.
// They are clearly marked by comments like this:
//
//   // INTERNAL IMPLEMENTATION - DO NOT USE IN A USER PROGRAM.
//
// Such code is NOT meant to be used by a user directly, and is subject
// to CHANGE WITHOUT NOTICE.  Therefore DO NOT DEPEND ON IT in a user
// program!
//
// Acknowledgment: Google Test borrowed the idea of automatic test
// registration from Barthelemy Dagenais' (barthelemy@prologique.com)
// easyUnit framework.

#ifndef GOOGLETEST_INCLUDE_GTEST_GTEST_H_
#define GOOGLETEST_INCLUDE_GTEST_GTEST_H_

#include <cstddef>
#include <cstdint>
#include <iomanip>
#include <limits>
#include <memory>
#include <ostream>
#include <set>
#include <sstream>
#include <string>
#include <type_traits>
#include <vector>

#include "gtest/gtest-assertion-result.h"
#include "gtest/gtest-death-test.h"
#include "gtest/gtest-matchers.h"
#include "gtest/gtest-message.h"
#include "gtest/gtest-param-test.h"
#include "gtest/gtest-printers.h"
#include "gtest/gtest-test-part.h"
#include "gtest/gtest-typed-test.h"
#include "gtest/gtest_pred_impl.h"
#include "gtest/gtest_prod.h"
#include "gtest/internal/gtest-internal.h"
#include "gtest/internal/gtest-string.h"

GTEST_DISABLE_MSC_WARNINGS_PUSH_(4251 \
/* class A needs to have dll-interface to be used by clients of class B */)

// Declares the flags.

// This flag temporary enables the disabled tests.
GTEST_DECLARE_bool_(also_run_disabled_tests);

// This flag brings the debugger on an assertion failure.
GTEST_DECLARE_bool_(break_on_failure);

// This flag controls whether Google Test catches all test-thrown exceptions
// and logs them as failures.
GTEST_DECLARE_bool_(catch_exceptions);

// This flag enables using colors in terminal output. Available values are
// "yes" to enable colors, "no" (disable colors), or "auto" (the default)
// to let Google Test decide.
GTEST_DECLARE_string_(color);

// This flag controls whether the test runner should continue execution past
// first failure.
GTEST_DECLARE_bool_(fail_fast);

// This flag sets up the filter to select by name using a glob pattern
// the tests to run. If the filter is not given all tests are executed.
GTEST_DECLARE_string_(filter);

// This flag controls whether Google Test installs a signal handler that dumps
// debugging information when fatal signals are raised.
GTEST_DECLARE_bool_(install_failure_signal_handler);

// This flag causes the Google Test to list tests. None of the tests listed
// are actually run if the flag is provided.
GTEST_DECLARE_bool_(list_tests);

// This flag controls whether Google Test emits a detailed XML report to a file
// in addition to its normal textual output.
GTEST_DECLARE_string_(output);

// This flags control whether Google Test prints only test failures.
GTEST_DECLARE_bool_(brief);

// This flags control whether Google Test prints the elapsed time for each
// test.
GTEST_DECLARE_bool_(print_time);

// This flags control whether Google Test prints UTF8 characters as text.
GTEST_DECLARE_bool_(print_utf8);

// This flag specifies the random number seed.
GTEST_DECLARE_int32_(random_seed);

// This flag sets how many times the tests are repeated. The default value
// is 1. If the value is -1 the tests are repeating forever.
GTEST_DECLARE_int32_(repeat);

// This flag controls whether Google Test Environments are recreated for each
// repeat of the tests. The default value is true. If set to false the global
// test Environment objects are only set up once, for the first iteration, and
// only torn down once, for the last.
GTEST_DECLARE_bool_(recreate_environments_when_repeating);

// This flag controls whether Google Test includes Google Test internal
// stack frames in failure stack traces.
GTEST_DECLARE_bool_(show_internal_stack_frames);

// When this flag is specified, tests' order is randomized on every iteration.
GTEST_DECLARE_bool_(shuffle);

// This flag specifies the maximum number of stack frames to be
// printed in a failure message.
GTEST_DECLARE_int32_(stack_trace_depth);

// When this flag is specified, a failed assertion will throw an
// exception if exceptions are enabled, or exit the program with a
// non-zero code otherwise. For use with an external test framework.
GTEST_DECLARE_bool_(throw_on_failure);

// When this flag is set with a "host:port" string, on supported
// platforms test results are streamed to the specified port on
// the specified host machine.
GTEST_DECLARE_string_(stream_result_to);

#if GTEST_USE_OWN_FLAGFILE_FLAG_
GTEST_DECLARE_string_(flagfile);
#endif  // GTEST_USE_OWN_FLAGFILE_FLAG_

namespace testing {

// Silence C4100 (unreferenced formal parameter) and 4805
// unsafe mix of type 'const int' and type 'const bool'
GTEST_DISABLE_MSC_WARNINGS_PUSH_(4805 4100)

// The upper limit for valid stack trace depths.
const int kMaxStackTraceDepth = 100;

namespace internal {

class AssertHelper;
class DefaultGlobalTestPartResultReporter;
class ExecDeathTest;
class NoExecDeathTest;
class FinalSuccessChecker;
class GTestFlagSaver;
class StreamingListenerTest;
class TestResultAccessor;
class TestEventListenersAccessor;
class TestEventRepeater;
class UnitTestRecordPropertyTestHelper;
class WindowsDeathTest;
class FuchsiaDeathTest;
class UnitTestImpl* GetUnitTestImpl();
void ReportFailureInUnknownLocation(TestPartResult::Type result_type,
                                    const std::string& message);
std::set<std::string>* GetIgnoredParameterizedTestSuites();

// A base class that prevents subclasses from being copyable.
// We do this instead of using '= delete' so as to avoid triggering warnings
// inside user code regarding any of our declarations.
class GTestNonCopyable {
 public:
  GTestNonCopyable() = default;
  GTestNonCopyable(const GTestNonCopyable&) = delete;
  GTestNonCopyable& operator=(const GTestNonCopyable&) = delete;
  ~GTestNonCopyable() = default;
};

}  // namespace internal

// The friend relationship of some of these classes is cyclic.
// If we don't forward declare them the compiler might confuse the classes
// in friendship clauses with same named classes on the scope.
class Test;
class TestSuite;

// Old API is still available but deprecated
#ifndef GTEST_REMOVE_LEGACY_TEST_CASEAPI_
using TestCase = TestSuite;
#endif
class TestInfo;
class UnitTest;

// The abstract class that all tests inherit from.
//
// In Google Test, a unit test program contains one or many TestSuites, and
// each TestSuite contains one or many Tests.
//
// When you define a test using the TEST macro, you don't need to
// explicitly derive from Test - the TEST macro automatically does
// this for you.
//
// The only time you derive from Test is when defining a test fixture
// to be used in a TEST_F.  For example:
//
//   class FooTest : public testing::Test {
//    protected:
//     void SetUp() override { ... }
//     void TearDown() override { ... }
//     ...
//   };
//
//   TEST_F(FooTest, Bar) { ... }
//   TEST_F(FooTest, Baz) { ... }
//
// Test is not copyable.
class GTEST_API_ Test {
 public:
  friend class TestInfo;

  // The d'tor is virtual as we intend to inherit from Test.
  virtual ~Test();

  // Sets up the stuff shared by all tests in this test suite.
  //
  // Google Test will call Foo::SetUpTestSuite() before running the first
  // test in test suite Foo.  Hence a sub-class can define its own
  // SetUpTestSuite() method to shadow the one defined in the super
  // class.
  static void SetUpTestSuite() {}

  // Tears down the stuff shared by all tests in this test suite.
  //
  // Google Test will call Foo::TearDownTestSuite() after running the last
  // test in test suite Foo.  Hence a sub-class can define its own
  // TearDownTestSuite() method to shadow the one defined in the super
  // class.
  static void TearDownTestSuite() {}

  // Legacy API is deprecated but still available. Use SetUpTestSuite and
  // TearDownTestSuite instead.
#ifndef GTEST_REMOVE_LEGACY_TEST_CASEAPI_
  static void TearDownTestCase() {}
  static void SetUpTestCase() {}
#endif  // GTEST_REMOVE_LEGACY_TEST_CASEAPI_

  // Returns true if and only if the current test has a fatal failure.
  static bool HasFatalFailure();

  // Returns true if and only if the current test has a non-fatal failure.
  static bool HasNonfatalFailure();

  // Returns true if and only if the current test was skipped.
  static bool IsSkipped();

  // Returns true if and only if the current test has a (either fatal or
  // non-fatal) failure.
  static bool HasFailure() { return HasFatalFailure() || HasNonfatalFailure(); }

  // Logs a property for the current test, test suite, or for the entire
  // invocation of the test program when used outside of the context of a
  // test suite.  Only the last value for a given key is remembered.  These
  // are public static so they can be called from utility functions that are
  // not members of the test fixture.  Calls to RecordProperty made during
  // lifespan of the test (from the moment its constructor starts to the
  // moment its destructor finishes) will be output in XML as attributes of
  // the <testcase> element.  Properties recorded from fixture's
  // SetUpTestSuite or TearDownTestSuite are logged as attributes of the
  // corresponding <testsuite> element.  Calls to RecordProperty made in the
  // global context (before or after invocation of RUN_ALL_TESTS and from
  // SetUp/TearDown method of Environment objects registered with Google
  // Test) will be output as attributes of the <testsuites> element.
  static void RecordProperty(const std::string& key, const std::string& value);
  // We do not define a custom serialization except for values that can be
  // converted to int64_t, but other values could be logged in this way.
  template <typename T, std::enable_if_t<std::is_convertible<T, int64_t>::value,
                                         bool> = true>
  static void RecordProperty(const std::string& key, const T& value) {
    RecordProperty(key, (Message() << value).GetString());
  }

 protected:
  // Creates a Test object.
  Test();

  // Sets up the test fixture.
  virtual void SetUp();

  // Tears down the test fixture.
  virtual void TearDown();

 private:
  // Returns true if and only if the current test has the same fixture class
  // as the first test in the current test suite.
  static bool HasSameFixtureClass();

  // Runs the test after the test fixture has been set up.
  //
  // A sub-class must implement this to define the test logic.
  //
  // DO NOT OVERRIDE THIS FUNCTION DIRECTLY IN A USER PROGRAM.
  // Instead, use the TEST or TEST_F macro.
  virtual void TestBody() = 0;

  // Sets up, executes, and tears down the test.
  void Run();

  // Deletes self.  We deliberately pick an unusual name for this
  // internal method to avoid clashing with names used in user TESTs.
  void DeleteSelf_() { delete this; }

  const std::unique_ptr<GTEST_FLAG_SAVER_> gtest_flag_saver_;

  // Often a user misspells SetUp() as Setup() and spends a long time
  // wondering why it is never called by Google Test.  The declaration of
  // the following method is solely for catching such an error at
  // compile time:
  //
  //   - The return type is deliberately chosen to be not void, so it
  //   will be a conflict if void Setup() is declared in the user's
  //   test fixture.
  //
  //   - This method is private, so it will be another compiler error
  //   if the method is called from the user's test fixture.
  //
  // DO NOT OVERRIDE THIS FUNCTION.
  //
  // If you see an error about overriding the following function or
  // about it being private, you have mis-spelled SetUp() as Setup().
  struct Setup_should_be_spelled_SetUp {};
  virtual Setup_should_be_spelled_SetUp* Setup() { return nullptr; }

  // We disallow copying Tests.
  Test(const Test&) = delete;
  Test& operator=(const Test&) = delete;
};

typedef internal::TimeInMillis TimeInMillis;

// A copyable object representing a user specified test property which can be
// output as a key/value string pair.
//
// Don't inherit from TestProperty as its destructor is not virtual.
class TestProperty {
 public:
  // C'tor.  TestProperty does NOT have a default constructor.
  // Always use this constructor (with parameters) to create a
  // TestProperty object.
  TestProperty(const std::string& a_key, const std::string& a_value)
      : key_(a_key), value_(a_value) {}

  // Gets the user supplied key.
  const char* key() const { return key_.c_str(); }

  // Gets the user supplied value.
  const char* value() const { return value_.c_str(); }

  // Sets a new value, overriding the one supplied in the constructor.
  void SetValue(const std::string& new_value) { value_ = new_value; }

 private:
  // The key supplied by the user.
  std::string key_;
  // The value supplied by the user.
  std::string value_;
};

// The result of a single Test.  This includes a list of
// TestPartResults, a list of TestProperties, a count of how many
// death tests there are in the Test, and how much time it took to run
// the Test.
//
// TestResult is not copyable.
class GTEST_API_ TestResult {
 public:
  // Creates an empty TestResult.
  TestResult();

  // D'tor.  Do not inherit from TestResult.
  ~TestResult();

  // Gets the number of all test parts.  This is the sum of the number
  // of successful test parts and the number of failed test parts.
  int total_part_count() const;

  // Returns the number of the test properties.
  int test_property_count() const;

  // Returns true if and only if the test passed (i.e. no test part failed).
  bool Passed() const { return !Skipped() && !Failed(); }

  // Returns true if and only if the test was skipped.
  bool Skipped() const;

  // Returns true if and only if the test failed.
  bool Failed() const;

  // Returns true if and only if the test fatally failed.
  bool HasFatalFailure() const;

  // Returns true if and only if the test has a non-fatal failure.
  bool HasNonfatalFailure() const;

  // Returns the elapsed time, in milliseconds.
  TimeInMillis elapsed_time() const { return elapsed_time_; }

  // Gets the time of the test case start, in ms from the start of the
  // UNIX epoch.
  TimeInMillis start_timestamp() const { return start_timestamp_; }

  // Returns the i-th test part result among all the results. i can range from 0
  // to total_part_count() - 1. If i is not in that range, aborts the program.
  const TestPartResult& GetTestPartResult(int i) const;

  // Returns the i-th test property. i can range from 0 to
  // test_property_count() - 1. If i is not in that range, aborts the
  // program.
  const TestProperty& GetTestProperty(int i) const;

 private:
  friend class TestInfo;
  friend class TestSuite;
  friend class UnitTest;
  friend class internal::DefaultGlobalTestPartResultReporter;
  friend class internal::ExecDeathTest;
  friend class internal::TestResultAccessor;
  friend class internal::UnitTestImpl;
  friend class internal::WindowsDeathTest;
  friend class internal::FuchsiaDeathTest;

  // Gets the vector of TestPartResults.
  const std::vector<TestPartResult>& test_part_results() const {
    return test_part_results_;
  }

  // Gets the vector of TestProperties.
  const std::vector<TestProperty>& test_properties() const {
    return test_properties_;
  }

  // Sets the start time.
  void set_start_timestamp(TimeInMillis start) { start_timestamp_ = start; }

  // Sets the elapsed time.
  void set_elapsed_time(TimeInMillis elapsed) { elapsed_time_ = elapsed; }

  // Adds a test property to the list. The property is validated and may add
  // a non-fatal failure if invalid (e.g., if it conflicts with reserved
  // key names). If a property is already recorded for the same key, the
  // value will be updated, rather than storing multiple values for the same
  // key.  xml_element specifies the element for which the property is being
  // recorded and is used for validation.
  void RecordProperty(const std::string& xml_element,
                      const TestProperty& test_property);

  // Adds a failure if the key is a reserved attribute of Google Test
  // testsuite tags.  Returns true if the property is valid.
  // FIXME: Validate attribute names are legal and human readable.
  static bool ValidateTestProperty(const std::string& xml_element,
                                   const TestProperty& test_property);

  // Adds a test part result to the list.
  void AddTestPartResult(const TestPartResult& test_part_result);

  // Returns the death test count.
  int death_test_count() const { return death_test_count_; }

  // Increments the death test count, returning the new count.
  int increment_death_test_count() { return ++death_test_count_; }

  // Clears the test part results.
  void ClearTestPartResults();

  // Clears the object.
  void Clear();

  // Protects mutable state of the property vector and of owned
  // properties, whose values may be updated.
  internal::Mutex test_properties_mutex_;

  // The vector of TestPartResults
  std::vector<TestPartResult> test_part_results_;
  // The vector of TestProperties
  std::vector<TestProperty> test_properties_;
  // Running count of death tests.
  int death_test_count_;
  // The start time, in milliseconds since UNIX Epoch.
  TimeInMillis start_timestamp_;
  // The elapsed time, in milliseconds.
  TimeInMillis elapsed_time_;

  // We disallow copying TestResult.
  TestResult(const TestResult&) = delete;
  TestResult& operator=(const TestResult&) = delete;
};  // class TestResult

// A TestInfo object stores the following information about a test:
//
//   Test suite name
//   Test name
//   Whether the test should be run
//   A function pointer that creates the test object when invoked
//   Test result
//
// The constructor of TestInfo registers itself with the UnitTest
// singleton such that the RUN_ALL_TESTS() macro knows which tests to
// run.
class GTEST_API_ TestInfo {
 public:
  // Destructs a TestInfo object.  This function is not virtual, so
  // don't inherit from TestInfo.
  ~TestInfo();

  // Returns the test suite name.
  const char* test_suite_name() const { return test_suite_name_.c_str(); }

// Legacy API is deprecated but still available
#ifndef GTEST_REMOVE_LEGACY_TEST_CASEAPI_
  const char* test_case_name() const { return test_suite_name(); }
#endif  // GTEST_REMOVE_LEGACY_TEST_CASEAPI_

  // Returns the test name.
  const char* name() const { return name_.c_str(); }

  // Returns the name of the parameter type, or NULL if this is not a typed
  // or a type-parameterized test.
  const char* type_param() const {
    if (type_param_.get() != nullptr) return type_param_->c_str();
    return nullptr;
  }

  // Returns the text representation of the value parameter, or NULL if this
  // is not a value-parameterized test.
  const char* value_param() const {
    if (value_param_.get() != nullptr) return value_param_->c_str();
    return nullptr;
  }

  // Returns the file name where this test is defined.
  const char* file() const { return location_.file.c_str(); }

  // Returns the line where this test is defined.
  int line() const { return location_.line; }

  // Return true if this test should not be run because it's in another shard.
  bool is_in_another_shard() const { return is_in_another_shard_; }

  // Returns true if this test should run, that is if the test is not
  // disabled (or it is disabled but the also_run_disabled_tests flag has
  // been specified) and its full name matches the user-specified filter.
  //
  // Google Test allows the user to filter the tests by their full names.
  // The full name of a test Bar in test suite Foo is defined as
  // "Foo.Bar".  Only the tests that match the filter will run.
  //
  // A filter is a colon-separated list of glob (not regex) patterns,
  // optionally followed by a '-' and a colon-separated list of
  // negative patterns (tests to exclude).  A test is run if it
  // matches one of the positive patterns and does not match any of
  // the negative patterns.
  //
  // For example, *A*:Foo.* is a filter that matches any string that
  // contains the character 'A' or starts with "Foo.".
  bool should_run() const { return should_run_; }

  // Returns true if and only if this test will appear in the XML report.
  bool is_reportable() const {
    // The XML report includes tests matching the filter, excluding those
    // run in other shards.
    return matches_filter_ && !is_in_another_shard_;
  }

  // Returns the result of the test.
  const TestResult* result() const { return &result_; }

 private:
#if GTEST_HAS_DEATH_TEST
  friend class internal::DefaultDeathTestFactory;
#endif  // GTEST_HAS_DEATH_TEST
  friend class Test;
  friend class TestSuite;
  friend class internal::UnitTestImpl;
  friend class internal::StreamingListenerTest;
  friend TestInfo* internal::MakeAndRegisterTestInfo(
      const char* test_suite_name, const char* name, const char* type_param,
      const char* value_param, internal::CodeLocation code_location,
      internal::TypeId fixture_class_id, internal::SetUpTestSuiteFunc set_up_tc,
      internal::TearDownTestSuiteFunc tear_down_tc,
      internal::TestFactoryBase* factory);

  // Constructs a TestInfo object. The newly constructed instance assumes
  // ownership of the factory object.
  TestInfo(const std::string& test_suite_name, const std::string& name,
           const char* a_type_param,   // NULL if not a type-parameterized test
           const char* a_value_param,  // NULL if not a value-parameterized test
           internal::CodeLocation a_code_location,
           internal::TypeId fixture_class_id,
           internal::TestFactoryBase* factory);

  // Increments the number of death tests encountered in this test so
  // far.
  int increment_death_test_count() {
    return result_.increment_death_test_count();
  }

  // Creates the test object, runs it, records its result, and then
  // deletes it.
  void Run();

  // Skip and records the test result for this object.
  void Skip();

  static void ClearTestResult(TestInfo* test_info) {
    test_info->result_.Clear();
  }

  // These fields are immutable properties of the test.
  const std::string test_suite_name_;  // test suite name
  const std::string name_;             // Test name
  // Name of the parameter type, or NULL if this is not a typed or a
  // type-parameterized test.
  const std::unique_ptr<const ::std::string> type_param_;
  // Text representation of the value parameter, or NULL if this is not a
  // value-parameterized test.
  const std::unique_ptr<const ::std::string> value_param_;
  internal::CodeLocation location_;
  const internal::TypeId fixture_class_id_;  // ID of the test fixture class
  bool should_run_;           // True if and only if this test should run
  bool is_disabled_;          // True if and only if this test is disabled
  bool matches_filter_;       // True if this test matches the
                              // user-specified filter.
  bool is_in_another_shard_;  // Will be run in another shard.
  internal::TestFactoryBase* const factory_;  // The factory that creates
                                              // the test object

  // This field is mutable and needs to be reset before running the
  // test for the second time.
  TestResult result_;

  TestInfo(const TestInfo&) = delete;
  TestInfo& operator=(const TestInfo&) = delete;
};

// A test suite, which consists of a vector of TestInfos.
//
// TestSuite is not copyable.
class GTEST_API_ TestSuite {
 public:
  // Creates a TestSuite with the given name.
  //
  // TestSuite does NOT have a default constructor.  Always use this
  // constructor to create a TestSuite object.
  //
  // Arguments:
  //
  //   name:         name of the test suite
  //   a_type_param: the name of the test's type parameter, or NULL if
  //                 this is not a type-parameterized test.
  //   set_up_tc:    pointer to the function that sets up the test suite
  //   tear_down_tc: pointer to the function that tears down the test suite
  TestSuite(const char* name, const char* a_type_param,
            internal::SetUpTestSuiteFunc set_up_tc,
            internal::TearDownTestSuiteFunc tear_down_tc);

  // Destructor of TestSuite.
  virtual ~TestSuite();

  // Gets the name of the TestSuite.
  const char* name() const { return name_.c_str(); }

  // Returns the name of the parameter type, or NULL if this is not a
  // type-parameterized test suite.
  const char* type_param() const {
    if (type_param_.get() != nullptr) return type_param_->c_str();
    return nullptr;
  }

  // Returns true if any test in this test suite should run.
  bool should_run() const { return should_run_; }

  // Gets the number of successful tests in this test suite.
  int successful_test_count() const;

  // Gets the number of skipped tests in this test suite.
  int skipped_test_count() const;

  // Gets the number of failed tests in this test suite.
  int failed_test_count() const;

  // Gets the number of disabled tests that will be reported in the XML report.
  int reportable_disabled_test_count() const;

  // Gets the number of disabled tests in this test suite.
  int disabled_test_count() const;

  // Gets the number of tests to be printed in the XML report.
  int reportable_test_count() const;

  // Get the number of tests in this test suite that should run.
  int test_to_run_count() const;

  // Gets the number of all tests in this test suite.
  int total_test_count() const;

  // Returns true if and only if the test suite passed.
  bool Passed() const { return !Failed(); }

  // Returns true if and only if the test suite failed.
  bool Failed() const {
    return failed_test_count() > 0 || ad_hoc_test_result().Failed();
  }

  // Returns the elapsed time, in milliseconds.
  TimeInMillis elapsed_time() const { return elapsed_time_; }

  // Gets the time of the test suite start, in ms from the start of the
  // UNIX epoch.
  TimeInMillis start_timestamp() const { return start_timestamp_; }

  // Returns the i-th test among all the tests. i can range from 0 to
  // total_test_count() - 1. If i is not in that range, returns NULL.
  const TestInfo* GetTestInfo(int i) const;

  // Returns the TestResult that holds test properties recorded during
  // execution of SetUpTestSuite and TearDownTestSuite.
  const TestResult& ad_hoc_test_result() const { return ad_hoc_test_result_; }

 private:
  friend class Test;
  friend class internal::UnitTestImpl;

  // Gets the (mutable) vector of TestInfos in this TestSuite.
  std::vector<TestInfo*>& test_info_list() { return test_info_list_; }

  // Gets the (immutable) vector of TestInfos in this TestSuite.
  const std::vector<TestInfo*>& test_info_list() const {
    return test_info_list_;
  }

  // Returns the i-th test among all the tests. i can range from 0 to
  // total_test_count() - 1. If i is not in that range, returns NULL.
  TestInfo* GetMutableTestInfo(int i);

  // Sets the should_run member.
  void set_should_run(bool should) { should_run_ = should; }

  // Adds a TestInfo to this test suite.  Will delete the TestInfo upon
  // destruction of the TestSuite object.
  void AddTestInfo(TestInfo* test_info);

  // Clears the results of all tests in this test suite.
  void ClearResult();

  // Clears the results of all tests in the given test suite.
  static void ClearTestSuiteResult(TestSuite* test_suite) {
    test_suite->ClearResult();
  }

  // Runs every test in this TestSuite.
  void Run();

  // Skips the execution of tests under this TestSuite
  void Skip();

  // Runs SetUpTestSuite() for this TestSuite.  This wrapper is needed
  // for catching exceptions thrown from SetUpTestSuite().
  void RunSetUpTestSuite() {
    if (set_up_tc_ != nullptr) {
      (*set_up_tc_)();
    }
  }

  // Runs TearDownTestSuite() for this TestSuite.  This wrapper is
  // needed for catching exceptions thrown from TearDownTestSuite().
  void RunTearDownTestSuite() {
    if (tear_down_tc_ != nullptr) {
      (*tear_down_tc_)();
    }
  }

  // Returns true if and only if test passed.
  static bool TestPassed(const TestInfo* test_info) {
    return test_info->should_run() && test_info->result()->Passed();
  }

  // Returns true if and only if test skipped.
  static bool TestSkipped(const TestInfo* test_info) {
    return test_info->should_run() && test_info->result()->Skipped();
  }

  // Returns true if and only if test failed.
  static bool TestFailed(const TestInfo* test_info) {
    return test_info->should_run() && test_info->result()->Failed();
  }

  // Returns true if and only if the test is disabled and will be reported in
  // the XML report.
  static bool TestReportableDisabled(const TestInfo* test_info) {
    return test_info->is_reportable() && test_info->is_disabled_;
  }

  // Returns true if and only if test is disabled.
  static bool TestDisabled(const TestInfo* test_info) {
    return test_info->is_disabled_;
  }

  // Returns true if and only if this test will appear in the XML report.
  static bool TestReportable(const TestInfo* test_info) {
    return test_info->is_reportable();
  }

  // Returns true if the given test should run.
  static bool ShouldRunTest(const TestInfo* test_info) {
    return test_info->should_run();
  }

  // Shuffles the tests in this test suite.
  void ShuffleTests(internal::Random* random);

  // Restores the test order to before the first shuffle.
  void UnshuffleTests();

  // Name of the test suite.
  std::string name_;
  // Name of the parameter type, or NULL if this is not a typed or a
  // type-parameterized test.
  const std::unique_ptr<const ::std::string> type_param_;
  // The vector of TestInfos in their original order.  It owns the
  // elements in the vector.
  std::vector<TestInfo*> test_info_list_;
  // Provides a level of indirection for the test list to allow easy
  // shuffling and restoring the test order.  The i-th element in this
  // vector is the index of the i-th test in the shuffled test list.
  std::vector<int> test_indices_;
  // Pointer to the function that sets up the test suite.
  internal::SetUpTestSuiteFunc set_up_tc_;
  // Pointer to the function that tears down the test suite.
  internal::TearDownTestSuiteFunc tear_down_tc_;
  // True if and only if any test in this test suite should run.
  bool should_run_;
  // The start time, in milliseconds since UNIX Epoch.
  TimeInMillis start_timestamp_;
  // Elapsed time, in milliseconds.
  TimeInMillis elapsed_time_;
  // Holds test properties recorded during execution of SetUpTestSuite and
  // TearDownTestSuite.
  TestResult ad_hoc_test_result_;

  // We disallow copying TestSuites.
  TestSuite(const TestSuite&) = delete;
  TestSuite& operator=(const TestSuite&) = delete;
};

// An Environment object is capable of setting up and tearing down an
// environment.  You should subclass this to define your own
// environment(s).
//
// An Environment object does the set-up and tear-down in virtual
// methods SetUp() and TearDown() instead of the constructor and the
// destructor, as:
//
//   1. You cannot safely throw from a destructor.  This is a problem
//      as in some cases Google Test is used where exceptions are enabled, and
//      we may want to implement ASSERT_* using exceptions where they are
//      available.
//   2. You cannot use ASSERT_* directly in a constructor or
//      destructor.
class Environment {
 public:
  // The d'tor is virtual as we need to subclass Environment.
  virtual ~Environment() {}

  // Override this to define how to set up the environment.
  virtual void SetUp() {}

  // Override this to define how to tear down the environment.
  virtual void TearDown() {}

 private:
  // If you see an error about overriding the following function or
  // about it being private, you have mis-spelled SetUp() as Setup().
  struct Setup_should_be_spelled_SetUp {};
  virtual Setup_should_be_spelled_SetUp* Setup() { return nullptr; }
};

#if GTEST_HAS_EXCEPTIONS

// Exception which can be thrown from TestEventListener::OnTestPartResult.
class GTEST_API_ AssertionException
    : public internal::GoogleTestFailureException {
 public:
  explicit AssertionException(const TestPartResult& result)
      : GoogleTestFailureException(result) {}
};

#endif  // GTEST_HAS_EXCEPTIONS

// The interface for tracing execution of tests. The methods are organized in
// the order the corresponding events are fired.
class TestEventListener {
 public:
  virtual ~TestEventListener() {}

  // Fired before any test activity starts.
  virtual void OnTestProgramStart(const UnitTest& unit_test) = 0;

  // Fired before each iteration of tests starts.  There may be more than
  // one iteration if GTEST_FLAG(repeat) is set. iteration is the iteration
  // index, starting from 0.
  virtual void OnTestIterationStart(const UnitTest& unit_test,
                                    int iteration) = 0;

  // Fired before environment set-up for each iteration of tests starts.
  virtual void OnEnvironmentsSetUpStart(const UnitTest& unit_test) = 0;

  // Fired after environment set-up for each iteration of tests ends.
  virtual void OnEnvironmentsSetUpEnd(const UnitTest& unit_test) = 0;

  // Fired before the test suite starts.
  virtual void OnTestSuiteStart(const TestSuite& /*test_suite*/) {}

  //  Legacy API is deprecated but still available
#ifndef GTEST_REMOVE_LEGACY_TEST_CASEAPI_
  virtual void OnTestCaseStart(const TestCase& /*test_case*/) {}
#endif  //  GTEST_REMOVE_LEGACY_TEST_CASEAPI_

  // Fired before the test starts.
  virtual void OnTestStart(const TestInfo& test_info) = 0;

  // Fired when a test is disabled
  virtual void OnTestDisabled(const TestInfo& /*test_info*/) {}

  // Fired after a failed assertion or a SUCCEED() invocation.
  // If you want to throw an exception from this function to skip to the next
  // TEST, it must be AssertionException defined above, or inherited from it.
  virtual void OnTestPartResult(const TestPartResult& test_part_result) = 0;

  // Fired after the test ends.
  virtual void OnTestEnd(const TestInfo& test_info) = 0;

  // Fired after the test suite ends.
  virtual void OnTestSuiteEnd(const TestSuite& /*test_suite*/) {}

//  Legacy API is deprecated but still available
#ifndef GTEST_REMOVE_LEGACY_TEST_CASEAPI_
  virtual void OnTestCaseEnd(const TestCase& /*test_case*/) {}
#endif  //  GTEST_REMOVE_LEGACY_TEST_CASEAPI_

  // Fired before environment tear-down for each iteration of tests starts.
  virtual void OnEnvironmentsTearDownStart(const UnitTest& unit_test) = 0;

  // Fired after environment tear-down for each iteration of tests ends.
  virtual void OnEnvironmentsTearDownEnd(const UnitTest& unit_test) = 0;

  // Fired after each iteration of tests finishes.
  virtual void OnTestIterationEnd(const UnitTest& unit_test, int iteration) = 0;

  // Fired after all test activities have ended.
  virtual void OnTestProgramEnd(const UnitTest& unit_test) = 0;
};

// The convenience class for users who need to override just one or two
// methods and are not concerned that a possible change to a signature of
// the methods they override will not be caught during the build.  For
// comments about each method please see the definition of TestEventListener
// above.
class EmptyTestEventListener : public TestEventListener {
 public:
  void OnTestProgramStart(const UnitTest& /*unit_test*/) override {}
  void OnTestIterationStart(const UnitTest& /*unit_test*/,
                            int /*iteration*/) override {}
  void OnEnvironmentsSetUpStart(const UnitTest& /*unit_test*/) override {}
  void OnEnvironmentsSetUpEnd(const UnitTest& /*unit_test*/) override {}
  void OnTestSuiteStart(const TestSuite& /*test_suite*/) override {}
//  Legacy API is deprecated but still available
#ifndef GTEST_REMOVE_LEGACY_TEST_CASEAPI_
  void OnTestCaseStart(const TestCase& /*test_case*/) override {}
#endif  //  GTEST_REMOVE_LEGACY_TEST_CASEAPI_

  void OnTestStart(const TestInfo& /*test_info*/) override {}
  void OnTestDisabled(const TestInfo& /*test_info*/) override {}
  void OnTestPartResult(const TestPartResult& /*test_part_result*/) override {}
  void OnTestEnd(const TestInfo& /*test_info*/) override {}
  void OnTestSuiteEnd(const TestSuite& /*test_suite*/) override {}
#ifndef GTEST_REMOVE_LEGACY_TEST_CASEAPI_
  void OnTestCaseEnd(const TestCase& /*test_case*/) override {}
#endif  //  GTEST_REMOVE_LEGACY_TEST_CASEAPI_

  void OnEnvironmentsTearDownStart(const UnitTest& /*unit_test*/) override {}
  void OnEnvironmentsTearDownEnd(const UnitTest& /*unit_test*/) override {}
  void OnTestIterationEnd(const UnitTest& /*unit_test*/,
                          int /*iteration*/) override {}
  void OnTestProgramEnd(const UnitTest& /*unit_test*/) override {}
};

// TestEventListeners lets users add listeners to track events in Google Test.
class GTEST_API_ TestEventListeners {
 public:
  TestEventListeners();
  ~TestEventListeners();

  // Appends an event listener to the end of the list. Google Test assumes
  // the ownership of the listener (i.e. it will delete the listener when
  // the test program finishes).
  void Append(TestEventListener* listener);

  // Removes the given event listener from the list and returns it.  It then
  // becomes the caller's responsibility to delete the listener. Returns
  // NULL if the listener is not found in the list.
  TestEventListener* Release(TestEventListener* listener);

  // Returns the standard listener responsible for the default console
  // output.  Can be removed from the listeners list to shut down default
  // console output.  Note that removing this object from the listener list
  // with Release transfers its ownership to the caller and makes this
  // function return NULL the next time.
  TestEventListener* default_result_printer() const {
    return default_result_printer_;
  }

  // Returns the standard listener responsible for the default XML output
  // controlled by the --gtest_output=xml flag.  Can be removed from the
  // listeners list by users who want to shut down the default XML output
  // controlled by this flag and substitute it with custom one.  Note that
  // removing this object from the listener list with Release transfers its
  // ownership to the caller and makes this function return NULL the next
  // time.
  TestEventListener* default_xml_generator() const {
    return default_xml_generator_;
  }

 private:
  friend class TestSuite;
  friend class TestInfo;
  friend class internal::DefaultGlobalTestPartResultReporter;
  friend class internal::NoExecDeathTest;
  friend class internal::TestEventListenersAccessor;
  friend class internal::UnitTestImpl;

  // Returns repeater that broadcasts the TestEventListener events to all
  // subscribers.
  TestEventListener* repeater();

  // Sets the default_result_printer attribute to the provided listener.
  // The listener is also added to the listener list and previous
  // default_result_printer is removed from it and deleted. The listener can
  // also be NULL in which case it will not be added to the list. Does
  // nothing if the previous and the current listener objects are the same.
  void SetDefaultResultPrinter(TestEventListener* listener);

  // Sets the default_xml_generator attribute to the provided listener.  The
  // listener is also added to the listener list and previous
  // default_xml_generator is removed from it and deleted. The listener can
  // also be NULL in which case it will not be added to the list. Does
  // nothing if the previous and the current listener objects are the same.
  void SetDefaultXmlGenerator(TestEventListener* listener);

  // Controls whether events will be forwarded by the repeater to the
  // listeners in the list.
  bool EventForwardingEnabled() const;
  void SuppressEventForwarding();

  // The actual list of listeners.
  internal::TestEventRepeater* repeater_;
  // Listener responsible for the standard result output.
  TestEventListener* default_result_printer_;
  // Listener responsible for the creation of the XML output file.
  TestEventListener* default_xml_generator_;

  // We disallow copying TestEventListeners.
  TestEventListeners(const TestEventListeners&) = delete;
  TestEventListeners& operator=(const TestEventListeners&) = delete;
};

// A UnitTest consists of a vector of TestSuites.
//
// This is a singleton class.  The only instance of UnitTest is
// created when UnitTest::GetInstance() is first called.  This
// instance is never deleted.
//
// UnitTest is not copyable.
//
// This class is thread-safe as long as the methods are called
// according to their specification.
class GTEST_API_ UnitTest {
 public:
  // Gets the singleton UnitTest object.  The first time this method
  // is called, a UnitTest object is constructed and returned.
  // Consecutive calls will return the same object.
  static UnitTest* GetInstance();

  // Runs all tests in this UnitTest object and prints the result.
  // Returns 0 if successful, or 1 otherwise.
  //
  // This method can only be called from the main thread.
  //
  // INTERNAL IMPLEMENTATION - DO NOT USE IN A USER PROGRAM.
  int Run() GTEST_MUST_USE_RESULT_;

  // Returns the working directory when the first TEST() or TEST_F()
  // was executed.  The UnitTest object owns the string.
  const char* original_working_dir() const;

  // Returns the TestSuite object for the test that's currently running,
  // or NULL if no test is running.
  const TestSuite* current_test_suite() const GTEST_LOCK_EXCLUDED_(mutex_);

// Legacy API is still available but deprecated
#ifndef GTEST_REMOVE_LEGACY_TEST_CASEAPI_
  const TestCase* current_test_case() const GTEST_LOCK_EXCLUDED_(mutex_);
#endif

  // Returns the TestInfo object for the test that's currently running,
  // or NULL if no test is running.
  const TestInfo* current_test_info() const GTEST_LOCK_EXCLUDED_(mutex_);

  // Returns the random seed used at the start of the current test run.
  int random_seed() const;

  // Returns the ParameterizedTestSuiteRegistry object used to keep track of
  // value-parameterized tests and instantiate and register them.
  //
  // INTERNAL IMPLEMENTATION - DO NOT USE IN A USER PROGRAM.
  internal::ParameterizedTestSuiteRegistry& parameterized_test_registry()
      GTEST_LOCK_EXCLUDED_(mutex_);

  // Gets the number of successful test suites.
  int successful_test_suite_count() const;

  // Gets the number of failed test suites.
  int failed_test_suite_count() const;

  // Gets the number of all test suites.
  int total_test_suite_count() const;

  // Gets the number of all test suites that contain at least one test
  // that should run.
  int test_suite_to_run_count() const;

  //  Legacy API is deprecated but still available
#ifndef GTEST_REMOVE_LEGACY_TEST_CASEAPI_
  int successful_test_case_count() const;
  int failed_test_case_count() const;
  int total_test_case_count() const;
  int test_case_to_run_count() const;
#endif  //  GTEST_REMOVE_LEGACY_TEST_CASEAPI_

  // Gets the number of successful tests.
  int successful_test_count() const;

  // Gets the number of skipped tests.
  int skipped_test_count() const;

  // Gets the number of failed tests.
  int failed_test_count() const;

  // Gets the number of disabled tests that will be reported in the XML report.
  int reportable_disabled_test_count() const;

  // Gets the number of disabled tests.
  int disabled_test_count() const;

  // Gets the number of tests to be printed in the XML report.
  int reportable_test_count() const;

  // Gets the number of all tests.
  int total_test_count() const;

  // Gets the number of tests that should run.
  int test_to_run_count() const;

  // Gets the time of the test program start, in ms from the start of the
  // UNIX epoch.
  TimeInMillis start_timestamp() const;

  // Gets the elapsed time, in milliseconds.
  TimeInMillis elapsed_time() const;

  // Returns true if and only if the unit test passed (i.e. all test suites
  // passed).
  bool Passed() const;

  // Returns true if and only if the unit test failed (i.e. some test suite
  // failed or something outside of all tests failed).
  bool Failed() const;

  // Gets the i-th test suite among all the test suites. i can range from 0 to
  // total_test_suite_count() - 1. If i is not in that range, returns NULL.
  const TestSuite* GetTestSuite(int i) const;

//  Legacy API is deprecated but still available
#ifndef GTEST_REMOVE_LEGACY_TEST_CASEAPI_
  const TestCase* GetTestCase(int i) const;
#endif  //  GTEST_REMOVE_LEGACY_TEST_CASEAPI_

  // Returns the TestResult containing information on test failures and
  // properties logged outside of individual test suites.
  const TestResult& ad_hoc_test_result() const;

  // Returns the list of event listeners that can be used to track events
  // inside Google Test.
  TestEventListeners& listeners();

 private:
  // Registers and returns a global test environment.  When a test
  // program is run, all global test environments will be set-up in
  // the order they were registered.  After all tests in the program
  // have finished, all global test environments will be torn-down in
  // the *reverse* order they were registered.
  //
  // The UnitTest object takes ownership of the given environment.
  //
  // This method can only be called from the main thread.
  Environment* AddEnvironment(Environment* env);

  // Adds a TestPartResult to the current TestResult object.  All
  // Google Test assertion macros (e.g. ASSERT_TRUE, EXPECT_EQ, etc)
  // eventually call this to report their results.  The user code
  // should use the assertion macros instead of calling this directly.
  void AddTestPartResult(TestPartResult::Type result_type,
                         const char* file_name, int line_number,
                         const std::string& message,
                         const std::string& os_stack_trace)
      GTEST_LOCK_EXCLUDED_(mutex_);

  // Adds a TestProperty to the current TestResult object when invoked from
  // inside a test, to current TestSuite's ad_hoc_test_result_ when invoked
  // from SetUpTestSuite or TearDownTestSuite, or to the global property set
  // when invoked elsewhere.  If the result already contains a property with
  // the same key, the value will be updated.
  void RecordProperty(const std::string& key, const std::string& value);

  // Gets the i-th test suite among all the test suites. i can range from 0 to
  // total_test_suite_count() - 1. If i is not in that range, returns NULL.
  TestSuite* GetMutableTestSuite(int i);

  // Accessors for the implementation object.
  internal::UnitTestImpl* impl() { return impl_; }
  const internal::UnitTestImpl* impl() const { return impl_; }

  // These classes and functions are friends as they need to access private
  // members of UnitTest.
  friend class ScopedTrace;
  friend class Test;
  friend class internal::AssertHelper;
  friend class internal::StreamingListenerTest;
  friend class internal::UnitTestRecordPropertyTestHelper;
  friend Environment* AddGlobalTestEnvironment(Environment* env);
  friend std::set<std::string>* internal::GetIgnoredParameterizedTestSuites();
  friend internal::UnitTestImpl* internal::GetUnitTestImpl();
  friend void internal::ReportFailureInUnknownLocation(
      TestPartResult::Type result_type, const std::string& message);

  // Creates an empty UnitTest.
  UnitTest();

  // D'tor
  virtual ~UnitTest();

  // Pushes a trace defined by SCOPED_TRACE() on to the per-thread
  // Google Test trace stack.
  void PushGTestTrace(const internal::TraceInfo& trace)
      GTEST_LOCK_EXCLUDED_(mutex_);

  // Pops a trace from the per-thread Google Test trace stack.
  void PopGTestTrace() GTEST_LOCK_EXCLUDED_(mutex_);

  // Protects mutable state in *impl_.  This is mutable as some const
  // methods need to lock it too.
  mutable internal::Mutex mutex_;

  // Opaque implementation object.  This field is never changed once
  // the object is constructed.  We don't mark it as const here, as
  // doing so will cause a warning in the constructor of UnitTest.
  // Mutable state in *impl_ is protected by mutex_.
  internal::UnitTestImpl* impl_;

  // We disallow copying UnitTest.
  UnitTest(const UnitTest&) = delete;
  UnitTest& operator=(const UnitTest&) = delete;
};

// A convenient wrapper for adding an environment for the test
// program.
//
// You should call this before RUN_ALL_TESTS() is called, probably in
// main().  If you use gtest_main, you need to call this before main()
// starts for it to take effect.  For example, you can define a global
// variable like this:
//
//   testing::Environment* const foo_env =
//       testing::AddGlobalTestEnvironment(new FooEnvironment);
//
// However, we strongly recommend you to write your own main() and
// call AddGlobalTestEnvironment() there, as relying on initialization
// of global variables makes the code harder to read and may cause
// problems when you register multiple environments from different
// translation units and the environments have dependencies among them
// (remember that the compiler doesn't guarantee the order in which
// global variables from different translation units are initialized).
inline Environment* AddGlobalTestEnvironment(Environment* env) {
  return UnitTest::GetInstance()->AddEnvironment(env);
}

// Initializes Google Test.  This must be called before calling
// RUN_ALL_TESTS().  In particular, it parses a command line for the
// flags that Google Test recognizes.  Whenever a Google Test flag is
// seen, it is removed from argv, and *argc is decremented.
//
// No value is returned.  Instead, the Google Test flag variables are
// updated.
//
// Calling the function for the second time has no user-visible effect.
GTEST_API_ void InitGoogleTest(int* argc, char** argv);

// This overloaded version can be used in Windows programs compiled in
// UNICODE mode.
GTEST_API_ void InitGoogleTest(int* argc, wchar_t** argv);

// This overloaded version can be used on Arduino/embedded platforms where
// there is no argc/argv.
GTEST_API_ void InitGoogleTest();

namespace internal {

// Separate the error generating code from the code path to reduce the stack
// frame size of CmpHelperEQ. This helps reduce the overhead of some sanitizers
// when calling EXPECT_* in a tight loop.
template <typename T1, typename T2>
AssertionResult CmpHelperEQFailure(const char* lhs_expression,
                                   const char* rhs_expression, const T1& lhs,
                                   const T2& rhs) {
  return EqFailure(lhs_expression, rhs_expression,
                   FormatForComparisonFailureMessage(lhs, rhs),
                   FormatForComparisonFailureMessage(rhs, lhs), false);
}

// This block of code defines operator==/!=
// to block lexical scope lookup.
// It prevents using invalid operator==/!= defined at namespace scope.
struct faketype {};
inline bool operator==(faketype, faketype) { return true; }
inline bool operator!=(faketype, faketype) { return false; }

// The helper function for {ASSERT|EXPECT}_EQ.
template <typename T1, typename T2>
AssertionResult CmpHelperEQ(const char* lhs_expression,
                            const char* rhs_expression, const T1& lhs,
                            const T2& rhs) {
  if (lhs == rhs) {
    return AssertionSuccess();
  }

  return CmpHelperEQFailure(lhs_expression, rhs_expression, lhs, rhs);
}

class EqHelper {
 public:
  // This templatized version is for the general case.
  template <
      typename T1, typename T2,
      // Disable this overload for cases where one argument is a pointer
      // and the other is the null pointer constant.
      typename std::enable_if<!std::is_integral<T1>::value ||
                              !std::is_pointer<T2>::value>::type* = nullptr>
  static AssertionResult Compare(const char* lhs_expression,
                                 const char* rhs_expression, const T1& lhs,
                                 const T2& rhs) {
    return CmpHelperEQ(lhs_expression, rhs_expression, lhs, rhs);
  }

  // With this overloaded version, we allow anonymous enums to be used
  // in {ASSERT|EXPECT}_EQ when compiled with gcc 4, as anonymous
  // enums can be implicitly cast to BiggestInt.
  //
  // Even though its body looks the same as the above version, we
  // cannot merge the two, as it will make anonymous enums unhappy.
  static AssertionResult Compare(const char* lhs_expression,
                                 const char* rhs_expression, BiggestInt lhs,
                                 BiggestInt rhs) {
    return CmpHelperEQ(lhs_expression, rhs_expression, lhs, rhs);
  }

  template <typename T>
  static AssertionResult Compare(
      const char* lhs_expression, const char* rhs_expression,
      // Handle cases where '0' is used as a null pointer literal.
      std::nullptr_t /* lhs */, T* rhs) {
    // We already know that 'lhs' is a null pointer.
    return CmpHelperEQ(lhs_expression, rhs_expression, static_cast<T*>(nullptr),
                       rhs);
  }
};

// Separate the error generating code from the code path to reduce the stack
// frame size of CmpHelperOP. This helps reduce the overhead of some sanitizers
// when calling EXPECT_OP in a tight loop.
template <typename T1, typename T2>
AssertionResult CmpHelperOpFailure(const char* expr1, const char* expr2,
                                   const T1& val1, const T2& val2,
                                   const char* op) {
  return AssertionFailure()
         << "Expected: (" << expr1 << ") " << op << " (" << expr2
         << "), actual: " << FormatForComparisonFailureMessage(val1, val2)
         << " vs " << FormatForComparisonFailureMessage(val2, val1);
}

// A macro for implementing the helper functions needed to implement
// ASSERT_?? and EXPECT_??.  It is here just to avoid copy-and-paste
// of similar code.
//
// INTERNAL IMPLEMENTATION - DO NOT USE IN A USER PROGRAM.

#define GTEST_IMPL_CMP_HELPER_(op_name, op)                                \
  template <typename T1, typename T2>                                      \
  AssertionResult CmpHelper##op_name(const char* expr1, const char* expr2, \
                                     const T1& val1, const T2& val2) {     \
    if (val1 op val2) {                                                    \
      return AssertionSuccess();                                           \
    } else {                                                               \
      return CmpHelperOpFailure(expr1, expr2, val1, val2, #op);            \
    }                                                                      \
  }

// INTERNAL IMPLEMENTATION - DO NOT USE IN A USER PROGRAM.

// Implements the helper function for {ASSERT|EXPECT}_NE
GTEST_IMPL_CMP_HELPER_(NE, !=)
// Implements the helper function for {ASSERT|EXPECT}_LE
GTEST_IMPL_CMP_HELPER_(LE, <=)
// Implements the helper function for {ASSERT|EXPECT}_LT
GTEST_IMPL_CMP_HELPER_(LT, <)
// Implements the helper function for {ASSERT|EXPECT}_GE
GTEST_IMPL_CMP_HELPER_(GE, >=)
// Implements the helper function for {ASSERT|EXPECT}_GT
GTEST_IMPL_CMP_HELPER_(GT, >)

#undef GTEST_IMPL_CMP_HELPER_

// The helper function for {ASSERT|EXPECT}_STREQ.
//
// INTERNAL IMPLEMENTATION - DO NOT USE IN A USER PROGRAM.
GTEST_API_ AssertionResult CmpHelperSTREQ(const char* s1_expression,
                                          const char* s2_expression,
                                          const char* s1, const char* s2);

// The helper function for {ASSERT|EXPECT}_STRCASEEQ.
//
// INTERNAL IMPLEMENTATION - DO NOT USE IN A USER PROGRAM.
GTEST_API_ AssertionResult CmpHelperSTRCASEEQ(const char* s1_expression,
                                              const char* s2_expression,
                                              const char* s1, const char* s2);

// The helper function for {ASSERT|EXPECT}_STRNE.
//
// INTERNAL IMPLEMENTATION - DO NOT USE IN A USER PROGRAM.
GTEST_API_ AssertionResult CmpHelperSTRNE(const char* s1_expression,
                                          const char* s2_expression,
                                          const char* s1, const char* s2);

// The helper function for {ASSERT|EXPECT}_STRCASENE.
//
// INTERNAL IMPLEMENTATION - DO NOT USE IN A USER PROGRAM.
GTEST_API_ AssertionResult CmpHelperSTRCASENE(const char* s1_expression,
                                              const char* s2_expression,
                                              const char* s1, const char* s2);

// Helper function for *_STREQ on wide strings.
//
// INTERNAL IMPLEMENTATION - DO NOT USE IN A USER PROGRAM.
GTEST_API_ AssertionResult CmpHelperSTREQ(const char* s1_expression,
                                          const char* s2_expression,
                                          const wchar_t* s1, const wchar_t* s2);

// Helper function for *_STRNE on wide strings.
//
// INTERNAL IMPLEMENTATION - DO NOT USE IN A USER PROGRAM.
GTEST_API_ AssertionResult CmpHelperSTRNE(const char* s1_expression,
                                          const char* s2_expression,
                                          const wchar_t* s1, const wchar_t* s2);

}  // namespace internal

// IsSubstring() and IsNotSubstring() are intended to be used as the
// first argument to {EXPECT,ASSERT}_PRED_FORMAT2(), not by
// themselves.  They check whether needle is a substring of haystack
// (NULL is considered a substring of itself only), and return an
// appropriate error message when they fail.
//
// The {needle,haystack}_expr arguments are the stringified
// expressions that generated the two real arguments.
GTEST_API_ AssertionResult IsSubstring(const char* needle_expr,
                                       const char* haystack_expr,
                                       const char* needle,
                                       const char* haystack);
GTEST_API_ AssertionResult IsSubstring(const char* needle_expr,
                                       const char* haystack_expr,
                                       const wchar_t* needle,
                                       const wchar_t* haystack);
GTEST_API_ AssertionResult IsNotSubstring(const char* needle_expr,
                                          const char* haystack_expr,
                                          const char* needle,
                                          const char* haystack);
GTEST_API_ AssertionResult IsNotSubstring(const char* needle_expr,
                                          const char* haystack_expr,
                                          const wchar_t* needle,
                                          const wchar_t* haystack);
GTEST_API_ AssertionResult IsSubstring(const char* needle_expr,
                                       const char* haystack_expr,
                                       const ::std::string& needle,
                                       const ::std::string& haystack);
GTEST_API_ AssertionResult IsNotSubstring(const char* needle_expr,
                                          const char* haystack_expr,
                                          const ::std::string& needle,
                                          const ::std::string& haystack);

#if GTEST_HAS_STD_WSTRING
GTEST_API_ AssertionResult IsSubstring(const char* needle_expr,
                                       const char* haystack_expr,
                                       const ::std::wstring& needle,
                                       const ::std::wstring& haystack);
GTEST_API_ AssertionResult IsNotSubstring(const char* needle_expr,
                                          const char* haystack_expr,
                                          const ::std::wstring& needle,
                                          const ::std::wstring& haystack);
#endif  // GTEST_HAS_STD_WSTRING

namespace internal {

// Helper template function for comparing floating-points.
//
// Template parameter:
//
//   RawType: the raw floating-point type (either float or double)
//
// INTERNAL IMPLEMENTATION - DO NOT USE IN A USER PROGRAM.
template <typename RawType>
AssertionResult CmpHelperFloatingPointEQ(const char* lhs_expression,
                                         const char* rhs_expression,
                                         RawType lhs_value, RawType rhs_value) {
  const FloatingPoint<RawType> lhs(lhs_value), rhs(rhs_value);

  if (lhs.AlmostEquals(rhs)) {
    return AssertionSuccess();
  }

  ::std::stringstream lhs_ss;
  lhs_ss << std::setprecision(std::numeric_limits<RawType>::digits10 + 2)
         << lhs_value;

  ::std::stringstream rhs_ss;
  rhs_ss << std::setprecision(std::numeric_limits<RawType>::digits10 + 2)
         << rhs_value;

  return EqFailure(lhs_expression, rhs_expression,
                   StringStreamToString(&lhs_ss), StringStreamToString(&rhs_ss),
                   false);
}

// Helper function for implementing ASSERT_NEAR.
//
// INTERNAL IMPLEMENTATION - DO NOT USE IN A USER PROGRAM.
GTEST_API_ AssertionResult DoubleNearPredFormat(const char* expr1,
                                                const char* expr2,
                                                const char* abs_error_expr,
                                                double val1, double val2,
                                                double abs_error);

// INTERNAL IMPLEMENTATION - DO NOT USE IN USER CODE.
// A class that enables one to stream messages to assertion macros
class GTEST_API_ AssertHelper {
 public:
  // Constructor.
  AssertHelper(TestPartResult::Type type, const char* file, int line,
               const char* message);
  ~AssertHelper();

  // Message assignment is a semantic trick to enable assertion
  // streaming; see the GTEST_MESSAGE_ macro below.
  void operator=(const Message& message) const;

 private:
  // We put our data in a struct so that the size of the AssertHelper class can
  // be as small as possible.  This is important because gcc is incapable of
  // re-using stack space even for temporary variables, so every EXPECT_EQ
  // reserves stack space for another AssertHelper.
  struct AssertHelperData {
    AssertHelperData(TestPartResult::Type t, const char* srcfile, int line_num,
                     const char* msg)
        : type(t), file(srcfile), line(line_num), message(msg) {}

    TestPartResult::Type const type;
    const char* const file;
    int const line;
    std::string const message;

   private:
    AssertHelperData(const AssertHelperData&) = delete;
    AssertHelperData& operator=(const AssertHelperData&) = delete;
  };

  AssertHelperData* const data_;

  AssertHelper(const AssertHelper&) = delete;
  AssertHelper& operator=(const AssertHelper&) = delete;
};

}  // namespace internal

// The pure interface class that all value-parameterized tests inherit from.
// A value-parameterized class must inherit from both ::testing::Test and
// ::testing::WithParamInterface. In most cases that just means inheriting
// from ::testing::TestWithParam, but more complicated test hierarchies
// may need to inherit from Test and WithParamInterface at different levels.
//
// This interface has support for accessing the test parameter value via
// the GetParam() method.
//
// Use it with one of the parameter generator defining functions, like Range(),
// Values(), ValuesIn(), Bool(), Combine(), and ConvertGenerator<T>().
//
// class FooTest : public ::testing::TestWithParam<int> {
//  protected:
//   FooTest() {
//     // Can use GetParam() here.
//   }
//   ~FooTest() override {
//     // Can use GetParam() here.
//   }
//   void SetUp() override {
//     // Can use GetParam() here.
//   }
//   void TearDown override {
//     // Can use GetParam() here.
//   }
// };
// TEST_P(FooTest, DoesBar) {
//   // Can use GetParam() method here.
//   Foo foo;
//   ASSERT_TRUE(foo.DoesBar(GetParam()));
// }
// INSTANTIATE_TEST_SUITE_P(OneToTenRange, FooTest, ::testing::Range(1, 10));

template <typename T>
class WithParamInterface {
 public:
  typedef T ParamType;
  virtual ~WithParamInterface() {}

  // The current parameter value. Is also available in the test fixture's
  // constructor.
  static const ParamType& GetParam() {
    GTEST_CHECK_(parameter_ != nullptr)
        << "GetParam() can only be called inside a value-parameterized test "
        << "-- did you intend to write TEST_P instead of TEST_F?";
    return *parameter_;
  }

 private:
  // Sets parameter value. The caller is responsible for making sure the value
  // remains alive and unchanged throughout the current test.
  static void SetParam(const ParamType* parameter) { parameter_ = parameter; }

  // Static value used for accessing parameter during a test lifetime.
  static const ParamType* parameter_;

  // TestClass must be a subclass of WithParamInterface<T> and Test.
  template <class TestClass>
  friend class internal::ParameterizedTestFactory;
};

template <typename T>
const T* WithParamInterface<T>::parameter_ = nullptr;

// Most value-parameterized classes can ignore the existence of
// WithParamInterface, and can just inherit from ::testing::TestWithParam.

template <typename T>
class TestWithParam : public Test, public WithParamInterface<T> {};

// Macros for indicating success/failure in test code.

// Skips test in runtime.
// Skipping test aborts current function.
// Skipped tests are neither successful nor failed.
#define GTEST_SKIP() GTEST_SKIP_("")

// ADD_FAILURE unconditionally adds a failure to the current test.
// SUCCEED generates a success - it doesn't automatically make the
// current test successful, as a test is only successful when it has
// no failure.
//
// EXPECT_* verifies that a certain condition is satisfied.  If not,
// it behaves like ADD_FAILURE.  In particular:
//
//   EXPECT_TRUE  verifies that a Boolean condition is true.
//   EXPECT_FALSE verifies that a Boolean condition is false.
//
// FAIL and ASSERT_* are similar to ADD_FAILURE and EXPECT_*, except
// that they will also abort the current function on failure.  People
// usually want the fail-fast behavior of FAIL and ASSERT_*, but those
// writing data-driven tests often find themselves using ADD_FAILURE
// and EXPECT_* more.

// Generates a nonfatal failure with a generic message.
#define ADD_FAILURE() GTEST_NONFATAL_FAILURE_("Failed")

// Generates a nonfatal failure at the given source file location with
// a generic message.
#define ADD_FAILURE_AT(file, line)        \
  GTEST_MESSAGE_AT_(file, line, "Failed", \
                    ::testing::TestPartResult::kNonFatalFailure)

// Generates a fatal failure with a generic message.
#define GTEST_FAIL() GTEST_FATAL_FAILURE_("Failed")

// Like GTEST_FAIL(), but at the given source file location.
<<<<<<< HEAD
#define GTEST_FAIL_AT(file, line)         \
=======
#define GTEST_FAIL_AT(file, line)                \
>>>>>>> 3d787f5a
  return GTEST_MESSAGE_AT_(file, line, "Failed", \
                           ::testing::TestPartResult::kFatalFailure)

// Define this macro to 1 to omit the definition of FAIL(), which is a
// generic name and clashes with some other libraries.
#if !GTEST_DONT_DEFINE_FAIL
#define FAIL() GTEST_FAIL()
#endif

// Generates a success with a generic message.
#define GTEST_SUCCEED() GTEST_SUCCESS_("Succeeded")

// Define this macro to 1 to omit the definition of SUCCEED(), which
// is a generic name and clashes with some other libraries.
#if !GTEST_DONT_DEFINE_SUCCEED
#define SUCCEED() GTEST_SUCCEED()
#endif

// Macros for testing exceptions.
//
//    * {ASSERT|EXPECT}_THROW(statement, expected_exception):
//         Tests that the statement throws the expected exception.
//    * {ASSERT|EXPECT}_NO_THROW(statement):
//         Tests that the statement doesn't throw any exception.
//    * {ASSERT|EXPECT}_ANY_THROW(statement):
//         Tests that the statement throws an exception.

#define EXPECT_THROW(statement, expected_exception) \
  GTEST_TEST_THROW_(statement, expected_exception, GTEST_NONFATAL_FAILURE_)
#define EXPECT_NO_THROW(statement) \
  GTEST_TEST_NO_THROW_(statement, GTEST_NONFATAL_FAILURE_)
#define EXPECT_ANY_THROW(statement) \
  GTEST_TEST_ANY_THROW_(statement, GTEST_NONFATAL_FAILURE_)
#define ASSERT_THROW(statement, expected_exception) \
  GTEST_TEST_THROW_(statement, expected_exception, GTEST_FATAL_FAILURE_)
#define ASSERT_NO_THROW(statement) \
  GTEST_TEST_NO_THROW_(statement, GTEST_FATAL_FAILURE_)
#define ASSERT_ANY_THROW(statement) \
  GTEST_TEST_ANY_THROW_(statement, GTEST_FATAL_FAILURE_)

// Boolean assertions. Condition can be either a Boolean expression or an
// AssertionResult. For more information on how to use AssertionResult with
// these macros see comments on that class.
#define GTEST_EXPECT_TRUE(condition)                      \
  GTEST_TEST_BOOLEAN_(condition, #condition, false, true, \
                      GTEST_NONFATAL_FAILURE_)
#define GTEST_EXPECT_FALSE(condition)                        \
  GTEST_TEST_BOOLEAN_(!(condition), #condition, true, false, \
                      GTEST_NONFATAL_FAILURE_)
#define GTEST_ASSERT_TRUE(condition) \
  GTEST_TEST_BOOLEAN_(condition, #condition, false, true, GTEST_FATAL_FAILURE_)
#define GTEST_ASSERT_FALSE(condition)                        \
  GTEST_TEST_BOOLEAN_(!(condition), #condition, true, false, \
                      GTEST_FATAL_FAILURE_)

// Define these macros to 1 to omit the definition of the corresponding
// EXPECT or ASSERT, which clashes with some users' own code.

#if !GTEST_DONT_DEFINE_EXPECT_TRUE
#define EXPECT_TRUE(condition) GTEST_EXPECT_TRUE(condition)
#endif

#if !GTEST_DONT_DEFINE_EXPECT_FALSE
#define EXPECT_FALSE(condition) GTEST_EXPECT_FALSE(condition)
#endif

#if !GTEST_DONT_DEFINE_ASSERT_TRUE
#define ASSERT_TRUE(condition) GTEST_ASSERT_TRUE(condition)
#endif

#if !GTEST_DONT_DEFINE_ASSERT_FALSE
#define ASSERT_FALSE(condition) GTEST_ASSERT_FALSE(condition)
#endif

// Macros for testing equalities and inequalities.
//
//    * {ASSERT|EXPECT}_EQ(v1, v2): Tests that v1 == v2
//    * {ASSERT|EXPECT}_NE(v1, v2): Tests that v1 != v2
//    * {ASSERT|EXPECT}_LT(v1, v2): Tests that v1 < v2
//    * {ASSERT|EXPECT}_LE(v1, v2): Tests that v1 <= v2
//    * {ASSERT|EXPECT}_GT(v1, v2): Tests that v1 > v2
//    * {ASSERT|EXPECT}_GE(v1, v2): Tests that v1 >= v2
//
// When they are not, Google Test prints both the tested expressions and
// their actual values.  The values must be compatible built-in types,
// or you will get a compiler error.  By "compatible" we mean that the
// values can be compared by the respective operator.
//
// Note:
//
//   1. It is possible to make a user-defined type work with
//   {ASSERT|EXPECT}_??(), but that requires overloading the
//   comparison operators and is thus discouraged by the Google C++
//   Usage Guide.  Therefore, you are advised to use the
//   {ASSERT|EXPECT}_TRUE() macro to assert that two objects are
//   equal.
//
//   2. The {ASSERT|EXPECT}_??() macros do pointer comparisons on
//   pointers (in particular, C strings).  Therefore, if you use it
//   with two C strings, you are testing how their locations in memory
//   are related, not how their content is related.  To compare two C
//   strings by content, use {ASSERT|EXPECT}_STR*().
//
//   3. {ASSERT|EXPECT}_EQ(v1, v2) is preferred to
//   {ASSERT|EXPECT}_TRUE(v1 == v2), as the former tells you
//   what the actual value is when it fails, and similarly for the
//   other comparisons.
//
//   4. Do not depend on the order in which {ASSERT|EXPECT}_??()
//   evaluate their arguments, which is undefined.
//
//   5. These macros evaluate their arguments exactly once.
//
// Examples:
//
//   EXPECT_NE(Foo(), 5);
//   EXPECT_EQ(a_pointer, NULL);
//   ASSERT_LT(i, array_size);
//   ASSERT_GT(records.size(), 0) << "There is no record left.";

#define EXPECT_EQ(val1, val2) \
  EXPECT_PRED_FORMAT2(::testing::internal::EqHelper::Compare, val1, val2)
#define EXPECT_NE(val1, val2) \
  EXPECT_PRED_FORMAT2(::testing::internal::CmpHelperNE, val1, val2)
#define EXPECT_LE(val1, val2) \
  EXPECT_PRED_FORMAT2(::testing::internal::CmpHelperLE, val1, val2)
#define EXPECT_LT(val1, val2) \
  EXPECT_PRED_FORMAT2(::testing::internal::CmpHelperLT, val1, val2)
#define EXPECT_GE(val1, val2) \
  EXPECT_PRED_FORMAT2(::testing::internal::CmpHelperGE, val1, val2)
#define EXPECT_GT(val1, val2) \
  EXPECT_PRED_FORMAT2(::testing::internal::CmpHelperGT, val1, val2)

#define GTEST_ASSERT_EQ(val1, val2) \
  ASSERT_PRED_FORMAT2(::testing::internal::EqHelper::Compare, val1, val2)
#define GTEST_ASSERT_NE(val1, val2) \
  ASSERT_PRED_FORMAT2(::testing::internal::CmpHelperNE, val1, val2)
#define GTEST_ASSERT_LE(val1, val2) \
  ASSERT_PRED_FORMAT2(::testing::internal::CmpHelperLE, val1, val2)
#define GTEST_ASSERT_LT(val1, val2) \
  ASSERT_PRED_FORMAT2(::testing::internal::CmpHelperLT, val1, val2)
#define GTEST_ASSERT_GE(val1, val2) \
  ASSERT_PRED_FORMAT2(::testing::internal::CmpHelperGE, val1, val2)
#define GTEST_ASSERT_GT(val1, val2) \
  ASSERT_PRED_FORMAT2(::testing::internal::CmpHelperGT, val1, val2)

// Define macro GTEST_DONT_DEFINE_ASSERT_XY to 1 to omit the definition of
// ASSERT_XY(), which clashes with some users' own code.

#if !GTEST_DONT_DEFINE_ASSERT_EQ
#define ASSERT_EQ(val1, val2) GTEST_ASSERT_EQ(val1, val2)
#endif

#if !GTEST_DONT_DEFINE_ASSERT_NE
#define ASSERT_NE(val1, val2) GTEST_ASSERT_NE(val1, val2)
#endif

#if !GTEST_DONT_DEFINE_ASSERT_LE
#define ASSERT_LE(val1, val2) GTEST_ASSERT_LE(val1, val2)
#endif

#if !GTEST_DONT_DEFINE_ASSERT_LT
#define ASSERT_LT(val1, val2) GTEST_ASSERT_LT(val1, val2)
#endif

#if !GTEST_DONT_DEFINE_ASSERT_GE
#define ASSERT_GE(val1, val2) GTEST_ASSERT_GE(val1, val2)
#endif

#if !GTEST_DONT_DEFINE_ASSERT_GT
#define ASSERT_GT(val1, val2) GTEST_ASSERT_GT(val1, val2)
#endif

// C-string Comparisons.  All tests treat NULL and any non-NULL string
// as different.  Two NULLs are equal.
//
//    * {ASSERT|EXPECT}_STREQ(s1, s2):     Tests that s1 == s2
//    * {ASSERT|EXPECT}_STRNE(s1, s2):     Tests that s1 != s2
//    * {ASSERT|EXPECT}_STRCASEEQ(s1, s2): Tests that s1 == s2, ignoring case
//    * {ASSERT|EXPECT}_STRCASENE(s1, s2): Tests that s1 != s2, ignoring case
//
// For wide or narrow string objects, you can use the
// {ASSERT|EXPECT}_??() macros.
//
// Don't depend on the order in which the arguments are evaluated,
// which is undefined.
//
// These macros evaluate their arguments exactly once.

#define EXPECT_STREQ(s1, s2) \
  EXPECT_PRED_FORMAT2(::testing::internal::CmpHelperSTREQ, s1, s2)
#define EXPECT_STRNE(s1, s2) \
  EXPECT_PRED_FORMAT2(::testing::internal::CmpHelperSTRNE, s1, s2)
#define EXPECT_STRCASEEQ(s1, s2) \
  EXPECT_PRED_FORMAT2(::testing::internal::CmpHelperSTRCASEEQ, s1, s2)
#define EXPECT_STRCASENE(s1, s2) \
  EXPECT_PRED_FORMAT2(::testing::internal::CmpHelperSTRCASENE, s1, s2)

#define ASSERT_STREQ(s1, s2) \
  ASSERT_PRED_FORMAT2(::testing::internal::CmpHelperSTREQ, s1, s2)
#define ASSERT_STRNE(s1, s2) \
  ASSERT_PRED_FORMAT2(::testing::internal::CmpHelperSTRNE, s1, s2)
#define ASSERT_STRCASEEQ(s1, s2) \
  ASSERT_PRED_FORMAT2(::testing::internal::CmpHelperSTRCASEEQ, s1, s2)
#define ASSERT_STRCASENE(s1, s2) \
  ASSERT_PRED_FORMAT2(::testing::internal::CmpHelperSTRCASENE, s1, s2)

// Macros for comparing floating-point numbers.
//
//    * {ASSERT|EXPECT}_FLOAT_EQ(val1, val2):
//         Tests that two float values are almost equal.
//    * {ASSERT|EXPECT}_DOUBLE_EQ(val1, val2):
//         Tests that two double values are almost equal.
//    * {ASSERT|EXPECT}_NEAR(v1, v2, abs_error):
//         Tests that v1 and v2 are within the given distance to each other.
//
// Google Test uses ULP-based comparison to automatically pick a default
// error bound that is appropriate for the operands.  See the
// FloatingPoint template class in gtest-internal.h if you are
// interested in the implementation details.

#define EXPECT_FLOAT_EQ(val1, val2)                                         \
  EXPECT_PRED_FORMAT2(::testing::internal::CmpHelperFloatingPointEQ<float>, \
                      val1, val2)

#define EXPECT_DOUBLE_EQ(val1, val2)                                         \
  EXPECT_PRED_FORMAT2(::testing::internal::CmpHelperFloatingPointEQ<double>, \
                      val1, val2)

#define ASSERT_FLOAT_EQ(val1, val2)                                         \
  ASSERT_PRED_FORMAT2(::testing::internal::CmpHelperFloatingPointEQ<float>, \
                      val1, val2)

#define ASSERT_DOUBLE_EQ(val1, val2)                                         \
  ASSERT_PRED_FORMAT2(::testing::internal::CmpHelperFloatingPointEQ<double>, \
                      val1, val2)

#define EXPECT_NEAR(val1, val2, abs_error)                                   \
  EXPECT_PRED_FORMAT3(::testing::internal::DoubleNearPredFormat, val1, val2, \
                      abs_error)

#define ASSERT_NEAR(val1, val2, abs_error)                                   \
  ASSERT_PRED_FORMAT3(::testing::internal::DoubleNearPredFormat, val1, val2, \
                      abs_error)

// These predicate format functions work on floating-point values, and
// can be used in {ASSERT|EXPECT}_PRED_FORMAT2*(), e.g.
//
//   EXPECT_PRED_FORMAT2(testing::DoubleLE, Foo(), 5.0);

// Asserts that val1 is less than, or almost equal to, val2.  Fails
// otherwise.  In particular, it fails if either val1 or val2 is NaN.
GTEST_API_ AssertionResult FloatLE(const char* expr1, const char* expr2,
                                   float val1, float val2);
GTEST_API_ AssertionResult DoubleLE(const char* expr1, const char* expr2,
                                    double val1, double val2);

#if GTEST_OS_WINDOWS

// Macros that test for HRESULT failure and success, these are only useful
// on Windows, and rely on Windows SDK macros and APIs to compile.
//
//    * {ASSERT|EXPECT}_HRESULT_{SUCCEEDED|FAILED}(expr)
//
// When expr unexpectedly fails or succeeds, Google Test prints the
// expected result and the actual result with both a human-readable
// string representation of the error, if available, as well as the
// hex result code.
#define EXPECT_HRESULT_SUCCEEDED(expr) \
  EXPECT_PRED_FORMAT1(::testing::internal::IsHRESULTSuccess, (expr))

#define ASSERT_HRESULT_SUCCEEDED(expr) \
  ASSERT_PRED_FORMAT1(::testing::internal::IsHRESULTSuccess, (expr))

#define EXPECT_HRESULT_FAILED(expr) \
  EXPECT_PRED_FORMAT1(::testing::internal::IsHRESULTFailure, (expr))

#define ASSERT_HRESULT_FAILED(expr) \
  ASSERT_PRED_FORMAT1(::testing::internal::IsHRESULTFailure, (expr))

#endif  // GTEST_OS_WINDOWS

// Macros that execute statement and check that it doesn't generate new fatal
// failures in the current thread.
//
//   * {ASSERT|EXPECT}_NO_FATAL_FAILURE(statement);
//
// Examples:
//
//   EXPECT_NO_FATAL_FAILURE(Process());
//   ASSERT_NO_FATAL_FAILURE(Process()) << "Process() failed";
//
#define ASSERT_NO_FATAL_FAILURE(statement) \
  GTEST_TEST_NO_FATAL_FAILURE_(statement, GTEST_FATAL_FAILURE_)
#define EXPECT_NO_FATAL_FAILURE(statement) \
  GTEST_TEST_NO_FATAL_FAILURE_(statement, GTEST_NONFATAL_FAILURE_)

// Causes a trace (including the given source file path and line number,
// and the given message) to be included in every test failure message generated
// by code in the scope of the lifetime of an instance of this class. The effect
// is undone with the destruction of the instance.
//
// The message argument can be anything streamable to std::ostream.
//
// Example:
//   testing::ScopedTrace trace("file.cc", 123, "message");
//
class GTEST_API_ ScopedTrace {
 public:
  // The c'tor pushes the given source file location and message onto
  // a trace stack maintained by Google Test.

  // Template version. Uses Message() to convert the values into strings.
  // Slow, but flexible.
  template <typename T>
  ScopedTrace(const char* file, int line, const T& message) {
    PushTrace(file, line, (Message() << message).GetString());
  }

  // Optimize for some known types.
  ScopedTrace(const char* file, int line, const char* message) {
    PushTrace(file, line, message ? message : "(null)");
  }

  ScopedTrace(const char* file, int line, const std::string& message) {
    PushTrace(file, line, message);
  }

  // The d'tor pops the info pushed by the c'tor.
  //
  // Note that the d'tor is not virtual in order to be efficient.
  // Don't inherit from ScopedTrace!
  ~ScopedTrace();

 private:
  void PushTrace(const char* file, int line, std::string message);

  ScopedTrace(const ScopedTrace&) = delete;
  ScopedTrace& operator=(const ScopedTrace&) = delete;
};

// Causes a trace (including the source file path, the current line
// number, and the given message) to be included in every test failure
// message generated by code in the current scope.  The effect is
// undone when the control leaves the current scope.
//
// The message argument can be anything streamable to std::ostream.
//
// In the implementation, we include the current line number as part
// of the dummy variable name, thus allowing multiple SCOPED_TRACE()s
// to appear in the same block - as long as they are on different
// lines.
//
// Assuming that each thread maintains its own stack of traces.
// Therefore, a SCOPED_TRACE() would (correctly) only affect the
// assertions in its own thread.
#define SCOPED_TRACE(message)                                         \
  ::testing::ScopedTrace GTEST_CONCAT_TOKEN_(gtest_trace_, __LINE__)( \
      __FILE__, __LINE__, (message))

// Compile-time assertion for type equality.
// StaticAssertTypeEq<type1, type2>() compiles if and only if type1 and type2
// are the same type.  The value it returns is not interesting.
//
// Instead of making StaticAssertTypeEq a class template, we make it a
// function template that invokes a helper class template.  This
// prevents a user from misusing StaticAssertTypeEq<T1, T2> by
// defining objects of that type.
//
// CAVEAT:
//
// When used inside a method of a class template,
// StaticAssertTypeEq<T1, T2>() is effective ONLY IF the method is
// instantiated.  For example, given:
//
//   template <typename T> class Foo {
//    public:
//     void Bar() { testing::StaticAssertTypeEq<int, T>(); }
//   };
//
// the code:
//
//   void Test1() { Foo<bool> foo; }
//
// will NOT generate a compiler error, as Foo<bool>::Bar() is never
// actually instantiated.  Instead, you need:
//
//   void Test2() { Foo<bool> foo; foo.Bar(); }
//
// to cause a compiler error.
template <typename T1, typename T2>
constexpr bool StaticAssertTypeEq() noexcept {
  static_assert(std::is_same<T1, T2>::value, "T1 and T2 are not the same type");
  return true;
}

// Defines a test.
//
// The first parameter is the name of the test suite, and the second
// parameter is the name of the test within the test suite.
//
// The convention is to end the test suite name with "Test".  For
// example, a test suite for the Foo class can be named FooTest.
//
// Test code should appear between braces after an invocation of
// this macro.  Example:
//
//   TEST(FooTest, InitializesCorrectly) {
//     Foo foo;
//     EXPECT_TRUE(foo.StatusIsOK());
//   }

// Note that we call GetTestTypeId() instead of GetTypeId<
// ::testing::Test>() here to get the type ID of testing::Test.  This
// is to work around a suspected linker bug when using Google Test as
// a framework on Mac OS X.  The bug causes GetTypeId<
// ::testing::Test>() to return different values depending on whether
// the call is from the Google Test framework itself or from user test
// code.  GetTestTypeId() is guaranteed to always return the same
// value, as it always calls GetTypeId<>() from the Google Test
// framework.
#define GTEST_TEST(test_suite_name, test_name)             \
  GTEST_TEST_(test_suite_name, test_name, ::testing::Test, \
              ::testing::internal::GetTestTypeId())

// Define this macro to 1 to omit the definition of TEST(), which
// is a generic name and clashes with some other libraries.
#if !GTEST_DONT_DEFINE_TEST
#define TEST(test_suite_name, test_name) GTEST_TEST(test_suite_name, test_name)
#endif

// Defines a test that uses a test fixture.
//
// The first parameter is the name of the test fixture class, which
// also doubles as the test suite name.  The second parameter is the
// name of the test within the test suite.
//
// A test fixture class must be declared earlier.  The user should put
// the test code between braces after using this macro.  Example:
//
//   class FooTest : public testing::Test {
//    protected:
//     void SetUp() override { b_.AddElement(3); }
//
//     Foo a_;
//     Foo b_;
//   };
//
//   TEST_F(FooTest, InitializesCorrectly) {
//     EXPECT_TRUE(a_.StatusIsOK());
//   }
//
//   TEST_F(FooTest, ReturnsElementCountCorrectly) {
//     EXPECT_EQ(a_.size(), 0);
//     EXPECT_EQ(b_.size(), 1);
//   }
#define GTEST_TEST_F(test_fixture, test_name)        \
  GTEST_TEST_(test_fixture, test_name, test_fixture, \
              ::testing::internal::GetTypeId<test_fixture>())
#if !GTEST_DONT_DEFINE_TEST_F
#define TEST_F(test_fixture, test_name) GTEST_TEST_F(test_fixture, test_name)
#endif

// Returns a path to a temporary directory, which should be writable. It is
// implementation-dependent whether or not the path is terminated by the
// directory-separator character.
GTEST_API_ std::string TempDir();

// Returns a path to a directory that contains ancillary data files that might
// be used by tests. It is implementation dependent whether or not the path is
// terminated by the directory-separator character. The directory and the files
// in it should be considered read-only.
GTEST_API_ std::string SrcDir();

GTEST_DISABLE_MSC_WARNINGS_POP_()  // 4805 4100

// Dynamically registers a test with the framework.
//
// This is an advanced API only to be used when the `TEST` macros are
// insufficient. The macros should be preferred when possible, as they avoid
// most of the complexity of calling this function.
//
// The `factory` argument is a factory callable (move-constructible) object or
// function pointer that creates a new instance of the Test object. It
// handles ownership to the caller. The signature of the callable is
// `Fixture*()`, where `Fixture` is the test fixture class for the test. All
// tests registered with the same `test_suite_name` must return the same
// fixture type. This is checked at runtime.
//
// The framework will infer the fixture class from the factory and will call
// the `SetUpTestSuite` and `TearDownTestSuite` for it.
//
// Must be called before `RUN_ALL_TESTS()` is invoked, otherwise behavior is
// undefined.
//
// Use case example:
//
// class MyFixture : public ::testing::Test {
//  public:
//   // All of these optional, just like in regular macro usage.
//   static void SetUpTestSuite() { ... }
//   static void TearDownTestSuite() { ... }
//   void SetUp() override { ... }
//   void TearDown() override { ... }
// };
//
// class MyTest : public MyFixture {
//  public:
//   explicit MyTest(int data) : data_(data) {}
//   void TestBody() override { ... }
//
//  private:
//   int data_;
// };
//
// void RegisterMyTests(const std::vector<int>& values) {
//   for (int v : values) {
//     ::testing::RegisterTest(
//         "MyFixture", ("Test" + std::to_string(v)).c_str(), nullptr,
//         std::to_string(v).c_str(),
//         __FILE__, __LINE__,
//         // Important to use the fixture type as the return type here.
//         [=]() -> MyFixture* { return new MyTest(v); });
//   }
// }
// ...
// int main(int argc, char** argv) {
//   ::testing::InitGoogleTest(&argc, argv);
//   std::vector<int> values_to_test = LoadValuesFromConfig();
//   RegisterMyTests(values_to_test);
//   ...
//   return RUN_ALL_TESTS();
// }
//
template <int&... ExplicitParameterBarrier, typename Factory>
TestInfo* RegisterTest(const char* test_suite_name, const char* test_name,
                       const char* type_param, const char* value_param,
                       const char* file, int line, Factory factory) {
  using TestT = typename std::remove_pointer<decltype(factory())>::type;

  class FactoryImpl : public internal::TestFactoryBase {
   public:
    explicit FactoryImpl(Factory f) : factory_(std::move(f)) {}
    Test* CreateTest() override { return factory_(); }

   private:
    Factory factory_;
  };

  return internal::MakeAndRegisterTestInfo(
      test_suite_name, test_name, type_param, value_param,
      internal::CodeLocation(file, line), internal::GetTypeId<TestT>(),
      internal::SuiteApiResolver<TestT>::GetSetUpCaseOrSuite(file, line),
      internal::SuiteApiResolver<TestT>::GetTearDownCaseOrSuite(file, line),
      new FactoryImpl{std::move(factory)});
}

}  // namespace testing

// Use this function in main() to run all tests.  It returns 0 if all
// tests are successful, or 1 otherwise.
//
// RUN_ALL_TESTS() should be invoked after the command line has been
// parsed by InitGoogleTest().
//
// This function was formerly a macro; thus, it is in the global
// namespace and has an all-caps name.
int RUN_ALL_TESTS() GTEST_MUST_USE_RESULT_;

inline int RUN_ALL_TESTS() { return ::testing::UnitTest::GetInstance()->Run(); }

GTEST_DISABLE_MSC_WARNINGS_POP_()  //  4251

#endif  // GOOGLETEST_INCLUDE_GTEST_GTEST_H_<|MERGE_RESOLUTION|>--- conflicted
+++ resolved
@@ -1741,11 +1741,7 @@
 #define GTEST_FAIL() GTEST_FATAL_FAILURE_("Failed")
 
 // Like GTEST_FAIL(), but at the given source file location.
-<<<<<<< HEAD
-#define GTEST_FAIL_AT(file, line)         \
-=======
 #define GTEST_FAIL_AT(file, line)                \
->>>>>>> 3d787f5a
   return GTEST_MESSAGE_AT_(file, line, "Failed", \
                            ::testing::TestPartResult::kFatalFailure)
 
