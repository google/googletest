// Copyright 2005, Google Inc.
// All rights reserved.
//
// Redistribution and use in source and binary forms, with or without
// modification, are permitted provided that the following conditions are
// met:
//
//     * Redistributions of source code must retain the above copyright
// notice, this list of conditions and the following disclaimer.
//     * Redistributions in binary form must reproduce the above
// copyright notice, this list of conditions and the following disclaimer
// in the documentation and/or other materials provided with the
// distribution.
//     * Neither the name of Google Inc. nor the names of its
// contributors may be used to endorse or promote products derived from
// this software without specific prior written permission.
//
// THIS SOFTWARE IS PROVIDED BY THE COPYRIGHT HOLDERS AND CONTRIBUTORS
// "AS IS" AND ANY EXPRESS OR IMPLIED WARRANTIES, INCLUDING, BUT NOT
// LIMITED TO, THE IMPLIED WARRANTIES OF MERCHANTABILITY AND FITNESS FOR
// A PARTICULAR PURPOSE ARE DISCLAIMED. IN NO EVENT SHALL THE COPYRIGHT
// OWNER OR CONTRIBUTORS BE LIABLE FOR ANY DIRECT, INDIRECT, INCIDENTAL,
// SPECIAL, EXEMPLARY, OR CONSEQUENTIAL DAMAGES (INCLUDING, BUT NOT
// LIMITED TO, PROCUREMENT OF SUBSTITUTE GOODS OR SERVICES; LOSS OF USE,
// DATA, OR PROFITS; OR BUSINESS INTERRUPTION) HOWEVER CAUSED AND ON ANY
// THEORY OF LIABILITY, WHETHER IN CONTRACT, STRICT LIABILITY, OR TORT
// (INCLUDING NEGLIGENCE OR OTHERWISE) ARISING IN ANY WAY OUT OF THE USE
// OF THIS SOFTWARE, EVEN IF ADVISED OF THE POSSIBILITY OF SUCH DAMAGE.

//
// The Google C++ Testing and Mocking Framework (Google Test)
//
// This header file defines the public API for Google Test.  It should be
// included by any test program that uses Google Test.
//
// IMPORTANT NOTE: Due to limitation of the C++ language, we have to
// leave some internal implementation details in this header file.
// They are clearly marked by comments like this:
//
//   // INTERNAL IMPLEMENTATION - DO NOT USE IN A USER PROGRAM.
//
// Such code is NOT meant to be used by a user directly, and is subject
// to CHANGE WITHOUT NOTICE.  Therefore DO NOT DEPEND ON IT in a user
// program!
//
// Acknowledgment: Google Test borrowed the idea of automatic test
// registration from Barthelemy Dagenais' (barthelemy@prologique.com)
// easyUnit framework.

// GOOGLETEST_CM0001 DO NOT DELETE

#ifndef GTEST_INCLUDE_GTEST_GTEST_H_
#define GTEST_INCLUDE_GTEST_GTEST_H_

#include <limits>
#include <memory>
#include <ostream>
#include <vector>

#include "gtest/gtest-death-test.h"
#include "gtest/gtest-matchers.h"
#include "gtest/gtest-message.h"
#include "gtest/gtest-param-test.h"
#include "gtest/gtest-printers.h"
#include "gtest/gtest-test-part.h"
#include "gtest/gtest-typed-test.h"
#include "gtest/gtest_prod.h"
#include "gtest/internal/gtest-internal.h"
#include "gtest/internal/gtest-string.h"

GTEST_DISABLE_MSC_WARNINGS_PUSH_(4251 \
/* class A needs to have dll-interface to be used by clients of class B */)

// Depending on the platform, different string classes are available.
// On Linux, in addition to ::std::string, Google also makes use of
// class ::string, which has the same interface as ::std::string, but
// has a different implementation.
//
// You can define GTEST_HAS_GLOBAL_STRING to 1 to indicate that
// ::string is available AND is a distinct type to ::std::string, or
// define it to 0 to indicate otherwise.
//
// If ::std::string and ::string are the same class on your platform
// due to aliasing, you should define GTEST_HAS_GLOBAL_STRING to 0.
//
// If you do not define GTEST_HAS_GLOBAL_STRING, it is defined
// heuristically.

namespace testing {

// Silence C4100 (unreferenced formal parameter) and 4805
// unsafe mix of type 'const int' and type 'const bool'
#ifdef _MSC_VER
#pragma warning(push)
#pragma warning(disable : 4805)
#pragma warning(disable : 4100)
#endif

// Declares the flags.

// This flag temporary enables the disabled tests.
GTEST_DECLARE_bool_(also_run_disabled_tests);

// This flag brings the debugger on an assertion failure.
GTEST_DECLARE_bool_(break_on_failure);

// This flag controls whether Google Test catches all test-thrown exceptions
// and logs them as failures.
GTEST_DECLARE_bool_(catch_exceptions);

// This flag enables using colors in terminal output. Available values are
// "yes" to enable colors, "no" (disable colors), or "auto" (the default)
// to let Google Test decide.
GTEST_DECLARE_string_(color);

// This flag sets up the filter to select by name using a glob pattern
// the tests to run. If the filter is not given all tests are executed.
GTEST_DECLARE_string_(filter);

// This flag controls whether Google Test installs a signal handler that dumps
// debugging information when fatal signals are raised.
GTEST_DECLARE_bool_(install_failure_signal_handler);

// This flag causes the Google Test to list tests. None of the tests listed
// are actually run if the flag is provided.
GTEST_DECLARE_bool_(list_tests);

// This flag controls whether Google Test emits a detailed XML report to a file
// in addition to its normal textual output.
GTEST_DECLARE_string_(output);

// This flags control whether Google Test prints the elapsed time for each
// test.
GTEST_DECLARE_bool_(print_time);

// This flags control whether Google Test prints UTF8 characters as text.
GTEST_DECLARE_bool_(print_utf8);

// This flag specifies the random number seed.
GTEST_DECLARE_int32_(random_seed);

// This flag sets how many times the tests are repeated. The default value
// is 1. If the value is -1 the tests are repeating forever.
GTEST_DECLARE_int32_(repeat);

// This flag controls whether Google Test includes Google Test internal
// stack frames in failure stack traces.
GTEST_DECLARE_bool_(show_internal_stack_frames);

// When this flag is specified, tests' order is randomized on every iteration.
GTEST_DECLARE_bool_(shuffle);

// This flag specifies the maximum number of stack frames to be
// printed in a failure message.
GTEST_DECLARE_int32_(stack_trace_depth);

// When this flag is specified, a failed assertion will throw an
// exception if exceptions are enabled, or exit the program with a
// non-zero code otherwise. For use with an external test framework.
GTEST_DECLARE_bool_(throw_on_failure);

// When this flag is set with a "host:port" string, on supported
// platforms test results are streamed to the specified port on
// the specified host machine.
GTEST_DECLARE_string_(stream_result_to);

#if GTEST_USE_OWN_FLAGFILE_FLAG_
GTEST_DECLARE_string_(flagfile);
#endif  // GTEST_USE_OWN_FLAGFILE_FLAG_

// The upper limit for valid stack trace depths.
const int kMaxStackTraceDepth = 100;

namespace internal {

class AssertHelper;
class DefaultGlobalTestPartResultReporter;
class ExecDeathTest;
class NoExecDeathTest;
class FinalSuccessChecker;
class GTestFlagSaver;
class StreamingListenerTest;
class TestResultAccessor;
class TestEventListenersAccessor;
class TestEventRepeater;
class UnitTestRecordPropertyTestHelper;
class WindowsDeathTest;
class FuchsiaDeathTest;
class UnitTestImpl* GetUnitTestImpl();
void ReportFailureInUnknownLocation(TestPartResult::Type result_type,
                                    const std::string& message);

}  // namespace internal

// The friend relationship of some of these classes is cyclic.
// If we don't forward declare them the compiler might confuse the classes
// in friendship clauses with same named classes on the scope.
class Test;
class TestSuite;

// Old API is still available but deprecated
#ifndef GTEST_REMOVE_LEGACY_TEST_CASEAPI_
using TestCase = TestSuite;
#endif
class TestInfo;
class UnitTest;

// A class for indicating whether an assertion was successful.  When
// the assertion wasn't successful, the AssertionResult object
// remembers a non-empty message that describes how it failed.
//
// To create an instance of this class, use one of the factory functions
// (AssertionSuccess() and AssertionFailure()).
//
// This class is useful for two purposes:
//   1. Defining predicate functions to be used with Boolean test assertions
//      EXPECT_TRUE/EXPECT_FALSE and their ASSERT_ counterparts
//   2. Defining predicate-format functions to be
//      used with predicate assertions (ASSERT_PRED_FORMAT*, etc).
//
// For example, if you define IsEven predicate:
//
//   testing::AssertionResult IsEven(int n) {
//     if ((n % 2) == 0)
//       return testing::AssertionSuccess();
//     else
//       return testing::AssertionFailure() << n << " is odd";
//   }
//
// Then the failed expectation EXPECT_TRUE(IsEven(Fib(5)))
// will print the message
//
//   Value of: IsEven(Fib(5))
//     Actual: false (5 is odd)
//   Expected: true
//
// instead of a more opaque
//
//   Value of: IsEven(Fib(5))
//     Actual: false
//   Expected: true
//
// in case IsEven is a simple Boolean predicate.
//
// If you expect your predicate to be reused and want to support informative
// messages in EXPECT_FALSE and ASSERT_FALSE (negative assertions show up
// about half as often as positive ones in our tests), supply messages for
// both success and failure cases:
//
//   testing::AssertionResult IsEven(int n) {
//     if ((n % 2) == 0)
//       return testing::AssertionSuccess() << n << " is even";
//     else
//       return testing::AssertionFailure() << n << " is odd";
//   }
//
// Then a statement EXPECT_FALSE(IsEven(Fib(6))) will print
//
//   Value of: IsEven(Fib(6))
//     Actual: true (8 is even)
//   Expected: false
//
// NB: Predicates that support negative Boolean assertions have reduced
// performance in positive ones so be careful not to use them in tests
// that have lots (tens of thousands) of positive Boolean assertions.
//
// To use this class with EXPECT_PRED_FORMAT assertions such as:
//
//   // Verifies that Foo() returns an even number.
//   EXPECT_PRED_FORMAT1(IsEven, Foo());
//
// you need to define:
//
//   testing::AssertionResult IsEven(const char* expr, int n) {
//     if ((n % 2) == 0)
//       return testing::AssertionSuccess();
//     else
//       return testing::AssertionFailure()
//         << "Expected: " << expr << " is even\n  Actual: it's " << n;
//   }
//
// If Foo() returns 5, you will see the following message:
//
//   Expected: Foo() is even
//     Actual: it's 5
//
class GTEST_API_ AssertionResult {
 public:
  // Copy constructor.
  // Used in EXPECT_TRUE/FALSE(assertion_result).
  AssertionResult(const AssertionResult& other);

#if defined(_MSC_VER) && _MSC_VER < 1910
  GTEST_DISABLE_MSC_WARNINGS_PUSH_(4800 /* forcing value to bool */)
#endif

  // Used in the EXPECT_TRUE/FALSE(bool_expression).
  //
  // T must be contextually convertible to bool.
  //
  // The second parameter prevents this overload from being considered if
  // the argument is implicitly convertible to AssertionResult. In that case
  // we want AssertionResult's copy constructor to be used.
  template <typename T>
  explicit AssertionResult(
      const T& success,
      typename internal::EnableIf<
          !internal::ImplicitlyConvertible<T, AssertionResult>::value>::type*
      /*enabler*/
      = nullptr)
      : success_(success) {}

#if defined(_MSC_VER) && _MSC_VER < 1910
  GTEST_DISABLE_MSC_WARNINGS_POP_()
#endif

  // Assignment operator.
  AssertionResult& operator=(AssertionResult other) {
    swap(other);
    return *this;
  }

  // Returns true iff the assertion succeeded.
  operator bool() const { return success_; }  // NOLINT

  // Returns the assertion's negation. Used with EXPECT/ASSERT_FALSE.
  AssertionResult operator!() const;

  // Returns the text streamed into this AssertionResult. Test assertions
  // use it when they fail (i.e., the predicate's outcome doesn't match the
  // assertion's expectation). When nothing has been streamed into the
  // object, returns an empty string.
  const char* message() const {
    return message_.get() != nullptr ? message_->c_str() : "";
  }
  // Deprecated; please use message() instead.
  const char* failure_message() const { return message(); }

  // Streams a custom failure message into this object.
  template <typename T>
  AssertionResult& operator<<(const T& value) {
    AppendMessage(Message() << value);
    return *this;
  }

  // Allows streaming basic output manipulators such as endl or flush into
  // this object.
  AssertionResult& operator<<(
      ::std::ostream& (*basic_manipulator)(::std::ostream& stream)) {
    AppendMessage(Message() << basic_manipulator);
    return *this;
  }

 private:
  // Appends the contents of message to message_.
  void AppendMessage(const Message& a_message) {
    if (message_.get() == nullptr) message_.reset(new ::std::string);
    message_->append(a_message.GetString().c_str());
  }

  // Swap the contents of this AssertionResult with other.
  void swap(AssertionResult& other);

  // Stores result of the assertion predicate.
  bool success_;
  // Stores the message describing the condition in case the expectation
  // construct is not satisfied with the predicate's outcome.
  // Referenced via a pointer to avoid taking too much stack frame space
  // with test assertions.
  std::unique_ptr< ::std::string> message_;
};

// Makes a successful assertion result.
GTEST_API_ AssertionResult AssertionSuccess();

// Makes a failed assertion result.
GTEST_API_ AssertionResult AssertionFailure();

// Makes a failed assertion result with the given failure message.
// Deprecated; use AssertionFailure() << msg.
GTEST_API_ AssertionResult AssertionFailure(const Message& msg);

}  // namespace testing

// Includes the auto-generated header that implements a family of generic
// predicate assertion macros. This include comes late because it relies on
// APIs declared above.
#include "gtest/gtest_pred_impl.h"

namespace testing {

// The abstract class that all tests inherit from.
//
// In Google Test, a unit test program contains one or many TestSuites, and
// each TestSuite contains one or many Tests.
//
// When you define a test using the TEST macro, you don't need to
// explicitly derive from Test - the TEST macro automatically does
// this for you.
//
// The only time you derive from Test is when defining a test fixture
// to be used in a TEST_F.  For example:
//
//   class FooTest : public testing::Test {
//    protected:
//     void SetUp() override { ... }
//     void TearDown() override { ... }
//     ...
//   };
//
//   TEST_F(FooTest, Bar) { ... }
//   TEST_F(FooTest, Baz) { ... }
//
// Test is not copyable.
class GTEST_API_ Test {
 public:
  friend class TestInfo;

  // The d'tor is virtual as we intend to inherit from Test.
  virtual ~Test();

  // Sets up the stuff shared by all tests in this test case.
  //
  // Google Test will call Foo::SetUpTestSuite() before running the first
  // test in test case Foo.  Hence a sub-class can define its own
  // SetUpTestSuite() method to shadow the one defined in the super
  // class.
  static void SetUpTestSuite() {}

  // Tears down the stuff shared by all tests in this test case.
  //
  // Google Test will call Foo::TearDownTestSuite() after running the last
  // test in test case Foo.  Hence a sub-class can define its own
  // TearDownTestSuite() method to shadow the one defined in the super
  // class.
  static void TearDownTestSuite() {}

  // Legacy API is deprecated but still available
#ifndef GTEST_REMOVE_LEGACY_TEST_CASEAPI_
  static void TearDownTestCase() {}
  static void SetUpTestCase() {}
#endif  // GTEST_REMOVE_LEGACY_TEST_CASEAPI_

  // Returns true iff the current test has a fatal failure.
  static bool HasFatalFailure();

  // Returns true iff the current test has a non-fatal failure.
  static bool HasNonfatalFailure();

  // Returns true iff the current test was skipped.
  static bool IsSkipped();

  // Returns true iff the current test has a (either fatal or
  // non-fatal) failure.
  static bool HasFailure() { return HasFatalFailure() || HasNonfatalFailure(); }

  // Logs a property for the current test, test suite, or for the entire
  // invocation of the test program when used outside of the context of a
  // test suite.  Only the last value for a given key is remembered.  These
  // are public static so they can be called from utility functions that are
  // not members of the test fixture.  Calls to RecordProperty made during
  // lifespan of the test (from the moment its constructor starts to the
  // moment its destructor finishes) will be output in XML as attributes of
  // the <testcase> element.  Properties recorded from fixture's
  // SetUpTestSuite or TearDownTestSuite are logged as attributes of the
  // corresponding <testsuite> element.  Calls to RecordProperty made in the
  // global context (before or after invocation of RUN_ALL_TESTS and from
  // SetUp/TearDown method of Environment objects registered with Google
  // Test) will be output as attributes of the <testsuites> element.
  static void RecordProperty(const std::string& key, const std::string& value);
  static void RecordProperty(const std::string& key, int value);

 protected:
  // Creates a Test object.
  Test();

  // Sets up the test fixture.
  virtual void SetUp();

  // Tears down the test fixture.
  virtual void TearDown();

 private:
  // Returns true iff the current test has the same fixture class as
  // the first test in the current test suite.
  static bool HasSameFixtureClass();

  // Runs the test after the test fixture has been set up.
  //
  // A sub-class must implement this to define the test logic.
  //
  // DO NOT OVERRIDE THIS FUNCTION DIRECTLY IN A USER PROGRAM.
  // Instead, use the TEST or TEST_F macro.
  virtual void TestBody() = 0;

  // Sets up, executes, and tears down the test.
  void Run();

  // Deletes self.  We deliberately pick an unusual name for this
  // internal method to avoid clashing with names used in user TESTs.
  void DeleteSelf_() { delete this; }

  const std::unique_ptr<GTEST_FLAG_SAVER_> gtest_flag_saver_;

  // Often a user misspells SetUp() as Setup() and spends a long time
  // wondering why it is never called by Google Test.  The declaration of
  // the following method is solely for catching such an error at
  // compile time:
  //
  //   - The return type is deliberately chosen to be not void, so it
  //   will be a conflict if void Setup() is declared in the user's
  //   test fixture.
  //
  //   - This method is private, so it will be another compiler error
  //   if the method is called from the user's test fixture.
  //
  // DO NOT OVERRIDE THIS FUNCTION.
  //
  // If you see an error about overriding the following function or
  // about it being private, you have mis-spelled SetUp() as Setup().
  struct Setup_should_be_spelled_SetUp {};
  virtual Setup_should_be_spelled_SetUp* Setup() { return nullptr; }

  // We disallow copying Tests.
  GTEST_DISALLOW_COPY_AND_ASSIGN_(Test);
};

typedef internal::TimeInMillis TimeInMillis;

// A copyable object representing a user specified test property which can be
// output as a key/value string pair.
//
// Don't inherit from TestProperty as its destructor is not virtual.
class TestProperty {
 public:
  // C'tor.  TestProperty does NOT have a default constructor.
  // Always use this constructor (with parameters) to create a
  // TestProperty object.
  TestProperty(const std::string& a_key, const std::string& a_value)
      : key_(a_key), value_(a_value) {}

  // Gets the user supplied key.
  const char* key() const { return key_.c_str(); }

  // Gets the user supplied value.
  const char* value() const { return value_.c_str(); }

  // Sets a new value, overriding the one supplied in the constructor.
  void SetValue(const std::string& new_value) { value_ = new_value; }

 private:
  // The key supplied by the user.
  std::string key_;
  // The value supplied by the user.
  std::string value_;
};

// The result of a single Test.  This includes a list of
// TestPartResults, a list of TestProperties, a count of how many
// death tests there are in the Test, and how much time it took to run
// the Test.
//
// TestResult is not copyable.
class GTEST_API_ TestResult {
 public:
  // Creates an empty TestResult.
  TestResult();

  // D'tor.  Do not inherit from TestResult.
  ~TestResult();

  // Gets the number of all test parts.  This is the sum of the number
  // of successful test parts and the number of failed test parts.
  int total_part_count() const;

  // Returns the number of the test properties.
  int test_property_count() const;

  // Returns true iff the test passed (i.e. no test part failed).
  bool Passed() const { return !Skipped() && !Failed(); }

  // Returns true iff the test was skipped.
  bool Skipped() const;

  // Returns true iff the test failed.
  bool Failed() const;

  // Returns true iff the test fatally failed.
  bool HasFatalFailure() const;

  // Returns true iff the test has a non-fatal failure.
  bool HasNonfatalFailure() const;

  // Returns the elapsed time, in milliseconds.
  TimeInMillis elapsed_time() const { return elapsed_time_; }

  // Returns the i-th test part result among all the results. i can range from 0
  // to total_part_count() - 1. If i is not in that range, aborts the program.
  const TestPartResult& GetTestPartResult(int i) const;

  // Returns the i-th test property. i can range from 0 to
  // test_property_count() - 1. If i is not in that range, aborts the
  // program.
  const TestProperty& GetTestProperty(int i) const;

 private:
  friend class TestInfo;
  friend class TestSuite;
  friend class UnitTest;
  friend class internal::DefaultGlobalTestPartResultReporter;
  friend class internal::ExecDeathTest;
  friend class internal::TestResultAccessor;
  friend class internal::UnitTestImpl;
  friend class internal::WindowsDeathTest;
  friend class internal::FuchsiaDeathTest;

  // Gets the vector of TestPartResults.
  const std::vector<TestPartResult>& test_part_results() const {
    return test_part_results_;
  }

  // Gets the vector of TestProperties.
  const std::vector<TestProperty>& test_properties() const {
    return test_properties_;
  }

  // Sets the elapsed time.
  void set_elapsed_time(TimeInMillis elapsed) { elapsed_time_ = elapsed; }

  // Adds a test property to the list. The property is validated and may add
  // a non-fatal failure if invalid (e.g., if it conflicts with reserved
  // key names). If a property is already recorded for the same key, the
  // value will be updated, rather than storing multiple values for the same
  // key.  xml_element specifies the element for which the property is being
  // recorded and is used for validation.
  void RecordProperty(const std::string& xml_element,
                      const TestProperty& test_property);

  // Adds a failure if the key is a reserved attribute of Google Test
  // testsuite tags.  Returns true if the property is valid.
  // FIXME: Validate attribute names are legal and human readable.
  static bool ValidateTestProperty(const std::string& xml_element,
                                   const TestProperty& test_property);

  // Adds a test part result to the list.
  void AddTestPartResult(const TestPartResult& test_part_result);

  // Returns the death test count.
  int death_test_count() const { return death_test_count_; }

  // Increments the death test count, returning the new count.
  int increment_death_test_count() { return ++death_test_count_; }

  // Clears the test part results.
  void ClearTestPartResults();

  // Clears the object.
  void Clear();

  // Protects mutable state of the property vector and of owned
  // properties, whose values may be updated.
  internal::Mutex test_properites_mutex_;

  // The vector of TestPartResults
  std::vector<TestPartResult> test_part_results_;
  // The vector of TestProperties
  std::vector<TestProperty> test_properties_;
  // Running count of death tests.
  int death_test_count_;
  // The elapsed time, in milliseconds.
  TimeInMillis elapsed_time_;

  // We disallow copying TestResult.
  GTEST_DISALLOW_COPY_AND_ASSIGN_(TestResult);
};  // class TestResult

// A TestInfo object stores the following information about a test:
//
//   Test suite name
//   Test name
//   Whether the test should be run
//   A function pointer that creates the test object when invoked
//   Test result
//
// The constructor of TestInfo registers itself with the UnitTest
// singleton such that the RUN_ALL_TESTS() macro knows which tests to
// run.
class GTEST_API_ TestInfo {
 public:
  // Destructs a TestInfo object.  This function is not virtual, so
  // don't inherit from TestInfo.
  ~TestInfo();

  // Returns the test suite name.
  const char* test_suite_name() const { return test_suite_name_.c_str(); }

// Legacy API is deprecated but still available
#ifndef GTEST_REMOVE_LEGACY_TEST_CASEAPI_
  const char* test_case_name() const { return test_suite_name(); }
#endif  // GTEST_REMOVE_LEGACY_TEST_CASEAPI_

  // Returns the test name.
  const char* name() const { return name_.c_str(); }

  // Returns the name of the parameter type, or NULL if this is not a typed
  // or a type-parameterized test.
  const char* type_param() const {
    if (type_param_.get() != nullptr) return type_param_->c_str();
    return nullptr;
  }

  // Returns the text representation of the value parameter, or NULL if this
  // is not a value-parameterized test.
  const char* value_param() const {
    if (value_param_.get() != nullptr) return value_param_->c_str();
    return nullptr;
  }

  // Returns the file name where this test is defined.
  const char* file() const { return location_.file.c_str(); }

  // Returns the line where this test is defined.
  int line() const { return location_.line; }

  // Return true if this test should not be run because it's in another shard.
  bool is_in_another_shard() const { return is_in_another_shard_; }

  // Returns true if this test should run, that is if the test is not
  // disabled (or it is disabled but the also_run_disabled_tests flag has
  // been specified) and its full name matches the user-specified filter.
  //
  // Google Test allows the user to filter the tests by their full names.
  // The full name of a test Bar in test suite Foo is defined as
  // "Foo.Bar".  Only the tests that match the filter will run.
  //
  // A filter is a colon-separated list of glob (not regex) patterns,
  // optionally followed by a '-' and a colon-separated list of
  // negative patterns (tests to exclude).  A test is run if it
  // matches one of the positive patterns and does not match any of
  // the negative patterns.
  //
  // For example, *A*:Foo.* is a filter that matches any string that
  // contains the character 'A' or starts with "Foo.".
  bool should_run() const { return should_run_; }

  // Returns true iff this test will appear in the XML report.
  bool is_reportable() const {
    // The XML report includes tests matching the filter, excluding those
    // run in other shards.
    return matches_filter_ && !is_in_another_shard_;
  }

  // Returns the result of the test.
  const TestResult* result() const { return &result_; }

 private:
#if GTEST_HAS_DEATH_TEST
  friend class internal::DefaultDeathTestFactory;
#endif  // GTEST_HAS_DEATH_TEST
  friend class Test;
  friend class TestSuite;
  friend class internal::UnitTestImpl;
  friend class internal::StreamingListenerTest;
  friend TestInfo* internal::MakeAndRegisterTestInfo(
<<<<<<< HEAD
      const char* test_case_name, const char* name, const char* type_param,
      const char* value_param, internal::CodeLocation code_location,
      internal::TypeId fixture_class_id, Test::SetUpTestCaseFunc set_up_tc,
      Test::TearDownTestCaseFunc tear_down_tc,
=======
      const char* test_suite_name, const char* name, const char* type_param,
      const char* value_param, internal::CodeLocation code_location,
      internal::TypeId fixture_class_id, internal::SetUpTestSuiteFunc set_up_tc,
      internal::TearDownTestSuiteFunc tear_down_tc,
>>>>>>> 3880b13e
      internal::TestFactoryBase* factory);

  // Constructs a TestInfo object. The newly constructed instance assumes
  // ownership of the factory object.
<<<<<<< HEAD
  TestInfo(const std::string& test_case_name, const std::string& name,
=======
  TestInfo(const std::string& test_suite_name, const std::string& name,
>>>>>>> 3880b13e
           const char* a_type_param,   // NULL if not a type-parameterized test
           const char* a_value_param,  // NULL if not a value-parameterized test
           internal::CodeLocation a_code_location,
           internal::TypeId fixture_class_id,
           internal::TestFactoryBase* factory);

  // Increments the number of death tests encountered in this test so
  // far.
  int increment_death_test_count() {
    return result_.increment_death_test_count();
  }

  // Creates the test object, runs it, records its result, and then
  // deletes it.
  void Run();

  static void ClearTestResult(TestInfo* test_info) {
    test_info->result_.Clear();
  }

  // These fields are immutable properties of the test.
<<<<<<< HEAD
  const std::string test_case_name_;  // Test case name
  const std::string name_;            // Test name
=======
  const std::string test_suite_name_;    // test suite name
  const std::string name_;               // Test name
>>>>>>> 3880b13e
  // Name of the parameter type, or NULL if this is not a typed or a
  // type-parameterized test.
  const std::unique_ptr<const ::std::string> type_param_;
  // Text representation of the value parameter, or NULL if this is not a
  // value-parameterized test.
  const std::unique_ptr<const ::std::string> value_param_;
  internal::CodeLocation location_;
  const internal::TypeId fixture_class_id_;   // ID of the test fixture class
  bool should_run_;                           // True iff this test should run
  bool is_disabled_;                          // True iff this test is disabled
  bool matches_filter_;                       // True if this test matches the
                                              // user-specified filter.
  bool is_in_another_shard_;                  // Will be run in another shard.
  internal::TestFactoryBase* const factory_;  // The factory that creates
                                              // the test object

  // This field is mutable and needs to be reset before running the
  // test for the second time.
  TestResult result_;

  GTEST_DISALLOW_COPY_AND_ASSIGN_(TestInfo);
};

// A test suite, which consists of a vector of TestInfos.
//
// TestSuite is not copyable.
class GTEST_API_ TestSuite {
 public:
  // Creates a TestSuite with the given name.
  //
  // TestSuite does NOT have a default constructor.  Always use this
  // constructor to create a TestSuite object.
  //
  // Arguments:
  //
  //   name:         name of the test suite
  //   a_type_param: the name of the test's type parameter, or NULL if
  //                 this is not a type-parameterized test.
  //   set_up_tc:    pointer to the function that sets up the test suite
  //   tear_down_tc: pointer to the function that tears down the test suite
  TestSuite(const char* name, const char* a_type_param,
            internal::SetUpTestSuiteFunc set_up_tc,
            internal::TearDownTestSuiteFunc tear_down_tc);

  // Destructor of TestSuite.
  virtual ~TestSuite();

  // Gets the name of the TestSuite.
  const char* name() const { return name_.c_str(); }

  // Returns the name of the parameter type, or NULL if this is not a
  // type-parameterized test suite.
  const char* type_param() const {
    if (type_param_.get() != nullptr) return type_param_->c_str();
    return nullptr;
  }

  // Returns true if any test in this test suite should run.
  bool should_run() const { return should_run_; }

  // Gets the number of successful tests in this test suite.
  int successful_test_count() const;

  // Gets the number of skipped tests in this test suite.
  int skipped_test_count() const;

  // Gets the number of failed tests in this test suite.
  int failed_test_count() const;

  // Gets the number of disabled tests that will be reported in the XML report.
  int reportable_disabled_test_count() const;

  // Gets the number of disabled tests in this test suite.
  int disabled_test_count() const;

  // Gets the number of tests to be printed in the XML report.
  int reportable_test_count() const;

  // Get the number of tests in this test suite that should run.
  int test_to_run_count() const;

  // Gets the number of all tests in this test suite.
  int total_test_count() const;

  // Returns true iff the test suite passed.
  bool Passed() const { return !Failed(); }

  // Returns true iff the test suite failed.
  bool Failed() const { return failed_test_count() > 0; }

  // Returns the elapsed time, in milliseconds.
  TimeInMillis elapsed_time() const { return elapsed_time_; }

  // Returns the i-th test among all the tests. i can range from 0 to
  // total_test_count() - 1. If i is not in that range, returns NULL.
  const TestInfo* GetTestInfo(int i) const;

  // Returns the TestResult that holds test properties recorded during
  // execution of SetUpTestSuite and TearDownTestSuite.
  const TestResult& ad_hoc_test_result() const { return ad_hoc_test_result_; }

 private:
  friend class Test;
  friend class internal::UnitTestImpl;

  // Gets the (mutable) vector of TestInfos in this TestSuite.
  std::vector<TestInfo*>& test_info_list() { return test_info_list_; }

  // Gets the (immutable) vector of TestInfos in this TestSuite.
  const std::vector<TestInfo*>& test_info_list() const {
    return test_info_list_;
  }

  // Returns the i-th test among all the tests. i can range from 0 to
  // total_test_count() - 1. If i is not in that range, returns NULL.
  TestInfo* GetMutableTestInfo(int i);

  // Sets the should_run member.
  void set_should_run(bool should) { should_run_ = should; }

<<<<<<< HEAD
  // Adds a TestInfo to this test case.  Will delete the TestInfo upon
  // destruction of the TestCase object.
  void AddTestInfo(TestInfo* test_info);
=======
  // Adds a TestInfo to this test suite.  Will delete the TestInfo upon
  // destruction of the TestSuite object.
  void AddTestInfo(TestInfo * test_info);
>>>>>>> 3880b13e

  // Clears the results of all tests in this test suite.
  void ClearResult();

  // Clears the results of all tests in the given test suite.
  static void ClearTestSuiteResult(TestSuite* test_suite) {
    test_suite->ClearResult();
  }

  // Runs every test in this TestSuite.
  void Run();

  // Runs SetUpTestSuite() for this TestSuite.  This wrapper is needed
  // for catching exceptions thrown from SetUpTestSuite().
  void RunSetUpTestSuite() {
    if (set_up_tc_ != nullptr) {
      (*set_up_tc_)();
    }
  }

  // Runs TearDownTestSuite() for this TestSuite.  This wrapper is
  // needed for catching exceptions thrown from TearDownTestSuite().
  void RunTearDownTestSuite() {
    if (tear_down_tc_ != nullptr) {
      (*tear_down_tc_)();
    }
  }

  // Returns true iff test passed.
  static bool TestPassed(const TestInfo* test_info) {
    return test_info->should_run() && test_info->result()->Passed();
  }

  // Returns true iff test skipped.
  static bool TestSkipped(const TestInfo* test_info) {
    return test_info->should_run() && test_info->result()->Skipped();
  }

  // Returns true iff test failed.
  static bool TestFailed(const TestInfo* test_info) {
    return test_info->should_run() && test_info->result()->Failed();
  }

  // Returns true iff the test is disabled and will be reported in the XML
  // report.
  static bool TestReportableDisabled(const TestInfo* test_info) {
    return test_info->is_reportable() && test_info->is_disabled_;
  }

  // Returns true iff test is disabled.
  static bool TestDisabled(const TestInfo* test_info) {
    return test_info->is_disabled_;
  }

  // Returns true iff this test will appear in the XML report.
  static bool TestReportable(const TestInfo* test_info) {
    return test_info->is_reportable();
  }

  // Returns true if the given test should run.
  static bool ShouldRunTest(const TestInfo* test_info) {
    return test_info->should_run();
  }

  // Shuffles the tests in this test suite.
  void ShuffleTests(internal::Random* random);

  // Restores the test order to before the first shuffle.
  void UnshuffleTests();

  // Name of the test suite.
  std::string name_;
  // Name of the parameter type, or NULL if this is not a typed or a
  // type-parameterized test.
  const std::unique_ptr<const ::std::string> type_param_;
  // The vector of TestInfos in their original order.  It owns the
  // elements in the vector.
  std::vector<TestInfo*> test_info_list_;
  // Provides a level of indirection for the test list to allow easy
  // shuffling and restoring the test order.  The i-th element in this
  // vector is the index of the i-th test in the shuffled test list.
  std::vector<int> test_indices_;
  // Pointer to the function that sets up the test suite.
  internal::SetUpTestSuiteFunc set_up_tc_;
  // Pointer to the function that tears down the test suite.
  internal::TearDownTestSuiteFunc tear_down_tc_;
  // True iff any test in this test suite should run.
  bool should_run_;
  // Elapsed time, in milliseconds.
  TimeInMillis elapsed_time_;
  // Holds test properties recorded during execution of SetUpTestSuite and
  // TearDownTestSuite.
  TestResult ad_hoc_test_result_;

  // We disallow copying TestSuites.
  GTEST_DISALLOW_COPY_AND_ASSIGN_(TestSuite);
};

// An Environment object is capable of setting up and tearing down an
// environment.  You should subclass this to define your own
// environment(s).
//
// An Environment object does the set-up and tear-down in virtual
// methods SetUp() and TearDown() instead of the constructor and the
// destructor, as:
//
//   1. You cannot safely throw from a destructor.  This is a problem
//      as in some cases Google Test is used where exceptions are enabled, and
//      we may want to implement ASSERT_* using exceptions where they are
//      available.
//   2. You cannot use ASSERT_* directly in a constructor or
//      destructor.
class Environment {
 public:
  // The d'tor is virtual as we need to subclass Environment.
  virtual ~Environment() {}

  // Override this to define how to set up the environment.
  virtual void SetUp() {}

  // Override this to define how to tear down the environment.
  virtual void TearDown() {}

 private:
  // If you see an error about overriding the following function or
  // about it being private, you have mis-spelled SetUp() as Setup().
  struct Setup_should_be_spelled_SetUp {};
  virtual Setup_should_be_spelled_SetUp* Setup() { return nullptr; }
};

#if GTEST_HAS_EXCEPTIONS

// Exception which can be thrown from TestEventListener::OnTestPartResult.
class GTEST_API_ AssertionException
    : public internal::GoogleTestFailureException {
 public:
  explicit AssertionException(const TestPartResult& result)
      : GoogleTestFailureException(result) {}
};

#endif  // GTEST_HAS_EXCEPTIONS

// The interface for tracing execution of tests. The methods are organized in
// the order the corresponding events are fired.
class TestEventListener {
 public:
  virtual ~TestEventListener() {}

  // Fired before any test activity starts.
  virtual void OnTestProgramStart(const UnitTest& unit_test) = 0;

  // Fired before each iteration of tests starts.  There may be more than
  // one iteration if GTEST_FLAG(repeat) is set. iteration is the iteration
  // index, starting from 0.
  virtual void OnTestIterationStart(const UnitTest& unit_test,
                                    int iteration) = 0;

  // Fired before environment set-up for each iteration of tests starts.
  virtual void OnEnvironmentsSetUpStart(const UnitTest& unit_test) = 0;

  // Fired after environment set-up for each iteration of tests ends.
  virtual void OnEnvironmentsSetUpEnd(const UnitTest& unit_test) = 0;

  // Fired before the test suite starts.
  virtual void OnTestSuiteStart(const TestSuite& test_suite) {}

  //  Legacy API is deprecated but still available
#ifndef GTEST_REMOVE_LEGACY_TEST_CASEAPI_
  virtual void OnTestCaseStart(const TestCase& test_case) {}
#endif  //  GTEST_REMOVE_LEGACY_TEST_CASEAPI_

  // Fired before the test starts.
  virtual void OnTestStart(const TestInfo& test_info) = 0;

  // Fired after a failed assertion or a SUCCEED() invocation.
  // If you want to throw an exception from this function to skip to the next
  // TEST, it must be AssertionException defined above, or inherited from it.
  virtual void OnTestPartResult(const TestPartResult& test_part_result) = 0;

  // Fired after the test ends.
  virtual void OnTestEnd(const TestInfo& test_info) = 0;

  // Fired after the test suite ends.
  virtual void OnTestSuiteEnd(const TestSuite& test_suite) {}

//  Legacy API is deprecated but still available
#ifndef GTEST_REMOVE_LEGACY_TEST_CASEAPI_
  virtual void OnTestCaseEnd(const TestCase& test_case) {}
#endif  //  GTEST_REMOVE_LEGACY_TEST_CASEAPI_

  // Fired before environment tear-down for each iteration of tests starts.
  virtual void OnEnvironmentsTearDownStart(const UnitTest& unit_test) = 0;

  // Fired after environment tear-down for each iteration of tests ends.
  virtual void OnEnvironmentsTearDownEnd(const UnitTest& unit_test) = 0;

  // Fired after each iteration of tests finishes.
  virtual void OnTestIterationEnd(const UnitTest& unit_test, int iteration) = 0;

  // Fired after all test activities have ended.
  virtual void OnTestProgramEnd(const UnitTest& unit_test) = 0;
};

// The convenience class for users who need to override just one or two
// methods and are not concerned that a possible change to a signature of
// the methods they override will not be caught during the build.  For
// comments about each method please see the definition of TestEventListener
// above.
class EmptyTestEventListener : public TestEventListener {
 public:
  void OnTestProgramStart(const UnitTest& /*unit_test*/) override {}
  void OnTestIterationStart(const UnitTest& /*unit_test*/,
                            int /*iteration*/) override {}
  void OnEnvironmentsSetUpStart(const UnitTest& /*unit_test*/) override {}
  void OnEnvironmentsSetUpEnd(const UnitTest& /*unit_test*/) override {}
  void OnTestSuiteStart(const TestSuite& /*test_suite*/) override {}
//  Legacy API is deprecated but still available
#ifndef GTEST_REMOVE_LEGACY_TEST_CASEAPI_
  void OnTestCaseStart(const TestCase& tc /*test_suite*/) override {}
#endif  //  GTEST_REMOVE_LEGACY_TEST_CASEAPI_

  void OnTestStart(const TestInfo& /*test_info*/) override {}
  void OnTestPartResult(const TestPartResult& /*test_part_result*/) override {}
  void OnTestEnd(const TestInfo& /*test_info*/) override {}
  void OnTestSuiteEnd(const TestSuite& /*test_suite*/) override {}
#ifndef GTEST_REMOVE_LEGACY_TEST_CASEAPI_
  void OnTestCaseEnd(const TestCase& tc /*test_suite*/) override {}
#endif  //  GTEST_REMOVE_LEGACY_TEST_CASEAPI_

  void OnEnvironmentsTearDownStart(const UnitTest& /*unit_test*/) override {}
  void OnEnvironmentsTearDownEnd(const UnitTest& /*unit_test*/) override {}
  void OnTestIterationEnd(const UnitTest& /*unit_test*/,
                          int /*iteration*/) override {}
  void OnTestProgramEnd(const UnitTest& /*unit_test*/) override {}
};

// TestEventListeners lets users add listeners to track events in Google Test.
class GTEST_API_ TestEventListeners {
 public:
  TestEventListeners();
  ~TestEventListeners();

  // Appends an event listener to the end of the list. Google Test assumes
  // the ownership of the listener (i.e. it will delete the listener when
  // the test program finishes).
  void Append(TestEventListener* listener);

  // Removes the given event listener from the list and returns it.  It then
  // becomes the caller's responsibility to delete the listener. Returns
  // NULL if the listener is not found in the list.
  TestEventListener* Release(TestEventListener* listener);

  // Returns the standard listener responsible for the default console
  // output.  Can be removed from the listeners list to shut down default
  // console output.  Note that removing this object from the listener list
  // with Release transfers its ownership to the caller and makes this
  // function return NULL the next time.
  TestEventListener* default_result_printer() const {
    return default_result_printer_;
  }

  // Returns the standard listener responsible for the default XML output
  // controlled by the --gtest_output=xml flag.  Can be removed from the
  // listeners list by users who want to shut down the default XML output
  // controlled by this flag and substitute it with custom one.  Note that
  // removing this object from the listener list with Release transfers its
  // ownership to the caller and makes this function return NULL the next
  // time.
  TestEventListener* default_xml_generator() const {
    return default_xml_generator_;
  }

 private:
  friend class TestSuite;
  friend class TestInfo;
  friend class internal::DefaultGlobalTestPartResultReporter;
  friend class internal::NoExecDeathTest;
  friend class internal::TestEventListenersAccessor;
  friend class internal::UnitTestImpl;

  // Returns repeater that broadcasts the TestEventListener events to all
  // subscribers.
  TestEventListener* repeater();

  // Sets the default_result_printer attribute to the provided listener.
  // The listener is also added to the listener list and previous
  // default_result_printer is removed from it and deleted. The listener can
  // also be NULL in which case it will not be added to the list. Does
  // nothing if the previous and the current listener objects are the same.
  void SetDefaultResultPrinter(TestEventListener* listener);

  // Sets the default_xml_generator attribute to the provided listener.  The
  // listener is also added to the listener list and previous
  // default_xml_generator is removed from it and deleted. The listener can
  // also be NULL in which case it will not be added to the list. Does
  // nothing if the previous and the current listener objects are the same.
  void SetDefaultXmlGenerator(TestEventListener* listener);

  // Controls whether events will be forwarded by the repeater to the
  // listeners in the list.
  bool EventForwardingEnabled() const;
  void SuppressEventForwarding();

  // The actual list of listeners.
  internal::TestEventRepeater* repeater_;
  // Listener responsible for the standard result output.
  TestEventListener* default_result_printer_;
  // Listener responsible for the creation of the XML output file.
  TestEventListener* default_xml_generator_;

  // We disallow copying TestEventListeners.
  GTEST_DISALLOW_COPY_AND_ASSIGN_(TestEventListeners);
};

// A UnitTest consists of a vector of TestSuites.
//
// This is a singleton class.  The only instance of UnitTest is
// created when UnitTest::GetInstance() is first called.  This
// instance is never deleted.
//
// UnitTest is not copyable.
//
// This class is thread-safe as long as the methods are called
// according to their specification.
class GTEST_API_ UnitTest {
 public:
  // Gets the singleton UnitTest object.  The first time this method
  // is called, a UnitTest object is constructed and returned.
  // Consecutive calls will return the same object.
  static UnitTest* GetInstance();

  // Runs all tests in this UnitTest object and prints the result.
  // Returns 0 if successful, or 1 otherwise.
  //
  // This method can only be called from the main thread.
  //
  // INTERNAL IMPLEMENTATION - DO NOT USE IN A USER PROGRAM.
  int Run() GTEST_MUST_USE_RESULT_;

  // Returns the working directory when the first TEST() or TEST_F()
  // was executed.  The UnitTest object owns the string.
  const char* original_working_dir() const;

  // Returns the TestSuite object for the test that's currently running,
  // or NULL if no test is running.
<<<<<<< HEAD
  const TestCase* current_test_case() const GTEST_LOCK_EXCLUDED_(mutex_);
=======
  const TestSuite* current_test_suite() const GTEST_LOCK_EXCLUDED_(mutex_);

// Legacy API is still available but deprecated
#ifndef GTEST_REMOVE_LEGACY_TEST_CASEAPI_
  const TestCase* current_test_case() const GTEST_LOCK_EXCLUDED_(mutex_);
#endif
>>>>>>> 3880b13e

  // Returns the TestInfo object for the test that's currently running,
  // or NULL if no test is running.
  const TestInfo* current_test_info() const GTEST_LOCK_EXCLUDED_(mutex_);

  // Returns the random seed used at the start of the current test run.
  int random_seed() const;

  // Returns the ParameterizedTestSuiteRegistry object used to keep track of
  // value-parameterized tests and instantiate and register them.
  //
  // INTERNAL IMPLEMENTATION - DO NOT USE IN A USER PROGRAM.
  internal::ParameterizedTestSuiteRegistry& parameterized_test_registry()
      GTEST_LOCK_EXCLUDED_(mutex_);

  // Gets the number of successful test suites.
  int successful_test_suite_count() const;

  // Gets the number of failed test suites.
  int failed_test_suite_count() const;

  // Gets the number of all test suites.
  int total_test_suite_count() const;

  // Gets the number of all test suites that contain at least one test
  // that should run.
  int test_suite_to_run_count() const;

  //  Legacy API is deprecated but still available
#ifndef GTEST_REMOVE_LEGACY_TEST_CASEAPI_
  int successful_test_case_count() const;
  int failed_test_case_count() const;
  int total_test_case_count() const;
  int test_case_to_run_count() const;
#endif  //  EMOVE_LEGACY_TEST_CASEAPI

  // Gets the number of successful tests.
  int successful_test_count() const;

  // Gets the number of skipped tests.
  int skipped_test_count() const;

  // Gets the number of failed tests.
  int failed_test_count() const;

  // Gets the number of disabled tests that will be reported in the XML report.
  int reportable_disabled_test_count() const;

  // Gets the number of disabled tests.
  int disabled_test_count() const;

  // Gets the number of tests to be printed in the XML report.
  int reportable_test_count() const;

  // Gets the number of all tests.
  int total_test_count() const;

  // Gets the number of tests that should run.
  int test_to_run_count() const;

  // Gets the time of the test program start, in ms from the start of the
  // UNIX epoch.
  TimeInMillis start_timestamp() const;

  // Gets the elapsed time, in milliseconds.
  TimeInMillis elapsed_time() const;

  // Returns true iff the unit test passed (i.e. all test suites passed).
  bool Passed() const;

  // Returns true iff the unit test failed (i.e. some test suite failed
  // or something outside of all tests failed).
  bool Failed() const;

  // Gets the i-th test suite among all the test suites. i can range from 0 to
  // total_test_suite_count() - 1. If i is not in that range, returns NULL.
  const TestSuite* GetTestSuite(int i) const;

//  Legacy API is deprecated but still available
#ifndef GTEST_REMOVE_LEGACY_TEST_CASEAPI_
  const TestCase* GetTestCase(int i) const;
#endif  //  GTEST_REMOVE_LEGACY_TEST_CASEAPI_

  // Returns the TestResult containing information on test failures and
  // properties logged outside of individual test suites.
  const TestResult& ad_hoc_test_result() const;

  // Returns the list of event listeners that can be used to track events
  // inside Google Test.
  TestEventListeners& listeners();

 private:
  // Registers and returns a global test environment.  When a test
  // program is run, all global test environments will be set-up in
  // the order they were registered.  After all tests in the program
  // have finished, all global test environments will be torn-down in
  // the *reverse* order they were registered.
  //
  // The UnitTest object takes ownership of the given environment.
  //
  // This method can only be called from the main thread.
  Environment* AddEnvironment(Environment* env);

  // Adds a TestPartResult to the current TestResult object.  All
  // Google Test assertion macros (e.g. ASSERT_TRUE, EXPECT_EQ, etc)
  // eventually call this to report their results.  The user code
  // should use the assertion macros instead of calling this directly.
  void AddTestPartResult(TestPartResult::Type result_type,
                         const char* file_name, int line_number,
                         const std::string& message,
                         const std::string& os_stack_trace)
      GTEST_LOCK_EXCLUDED_(mutex_);

  // Adds a TestProperty to the current TestResult object when invoked from
  // inside a test, to current TestSuite's ad_hoc_test_result_ when invoked
  // from SetUpTestSuite or TearDownTestSuite, or to the global property set
  // when invoked elsewhere.  If the result already contains a property with
  // the same key, the value will be updated.
  void RecordProperty(const std::string& key, const std::string& value);

  // Gets the i-th test suite among all the test suites. i can range from 0 to
  // total_test_suite_count() - 1. If i is not in that range, returns NULL.
  TestSuite* GetMutableTestSuite(int i);

  // Accessors for the implementation object.
  internal::UnitTestImpl* impl() { return impl_; }
  const internal::UnitTestImpl* impl() const { return impl_; }

  // These classes and functions are friends as they need to access private
  // members of UnitTest.
  friend class ScopedTrace;
  friend class Test;
  friend class internal::AssertHelper;
  friend class internal::StreamingListenerTest;
  friend class internal::UnitTestRecordPropertyTestHelper;
  friend Environment* AddGlobalTestEnvironment(Environment* env);
  friend internal::UnitTestImpl* internal::GetUnitTestImpl();
  friend void internal::ReportFailureInUnknownLocation(
      TestPartResult::Type result_type, const std::string& message);

  // Creates an empty UnitTest.
  UnitTest();

  // D'tor
  virtual ~UnitTest();

  // Pushes a trace defined by SCOPED_TRACE() on to the per-thread
  // Google Test trace stack.
  void PushGTestTrace(const internal::TraceInfo& trace)
      GTEST_LOCK_EXCLUDED_(mutex_);

  // Pops a trace from the per-thread Google Test trace stack.
  void PopGTestTrace() GTEST_LOCK_EXCLUDED_(mutex_);

  // Protects mutable state in *impl_.  This is mutable as some const
  // methods need to lock it too.
  mutable internal::Mutex mutex_;

  // Opaque implementation object.  This field is never changed once
  // the object is constructed.  We don't mark it as const here, as
  // doing so will cause a warning in the constructor of UnitTest.
  // Mutable state in *impl_ is protected by mutex_.
  internal::UnitTestImpl* impl_;

  // We disallow copying UnitTest.
  GTEST_DISALLOW_COPY_AND_ASSIGN_(UnitTest);
};

// A convenient wrapper for adding an environment for the test
// program.
//
// You should call this before RUN_ALL_TESTS() is called, probably in
// main().  If you use gtest_main, you need to call this before main()
// starts for it to take effect.  For example, you can define a global
// variable like this:
//
//   testing::Environment* const foo_env =
//       testing::AddGlobalTestEnvironment(new FooEnvironment);
//
// However, we strongly recommend you to write your own main() and
// call AddGlobalTestEnvironment() there, as relying on initialization
// of global variables makes the code harder to read and may cause
// problems when you register multiple environments from different
// translation units and the environments have dependencies among them
// (remember that the compiler doesn't guarantee the order in which
// global variables from different translation units are initialized).
inline Environment* AddGlobalTestEnvironment(Environment* env) {
  return UnitTest::GetInstance()->AddEnvironment(env);
}

// Initializes Google Test.  This must be called before calling
// RUN_ALL_TESTS().  In particular, it parses a command line for the
// flags that Google Test recognizes.  Whenever a Google Test flag is
// seen, it is removed from argv, and *argc is decremented.
//
// No value is returned.  Instead, the Google Test flag variables are
// updated.
//
// Calling the function for the second time has no user-visible effect.
GTEST_API_ void InitGoogleTest(int* argc, char** argv);

// This overloaded version can be used in Windows programs compiled in
// UNICODE mode.
GTEST_API_ void InitGoogleTest(int* argc, wchar_t** argv);

namespace internal {

// Separate the error generating code from the code path to reduce the stack
// frame size of CmpHelperEQ. This helps reduce the overhead of some sanitizers
// when calling EXPECT_* in a tight loop.
template <typename T1, typename T2>
AssertionResult CmpHelperEQFailure(const char* lhs_expression,
                                   const char* rhs_expression, const T1& lhs,
                                   const T2& rhs) {
  return EqFailure(lhs_expression, rhs_expression,
                   FormatForComparisonFailureMessage(lhs, rhs),
                   FormatForComparisonFailureMessage(rhs, lhs), false);
}

// This block of code defines operator==/!=
// to block lexical scope lookup.
// It prevents using invalid operator==/!= defined at namespace scope.
struct faketype {};
inline bool operator==(faketype, faketype) { return true; }
inline bool operator!=(faketype, faketype) { return false; }

// The helper function for {ASSERT|EXPECT}_EQ.
template <typename T1, typename T2>
AssertionResult CmpHelperEQ(const char* lhs_expression,
                            const char* rhs_expression, const T1& lhs,
                            const T2& rhs) {
  if (lhs == rhs) {
    return AssertionSuccess();
  }

  return CmpHelperEQFailure(lhs_expression, rhs_expression, lhs, rhs);
}

// With this overloaded version, we allow anonymous enums to be used
// in {ASSERT|EXPECT}_EQ when compiled with gcc 4, as anonymous enums
// can be implicitly cast to BiggestInt.
GTEST_API_ AssertionResult CmpHelperEQ(const char* lhs_expression,
                                       const char* rhs_expression,
                                       BiggestInt lhs, BiggestInt rhs);

// The helper class for {ASSERT|EXPECT}_EQ.  The template argument
// lhs_is_null_literal is true iff the first argument to ASSERT_EQ()
// is a null pointer literal.  The following default implementation is
// for lhs_is_null_literal being false.
template <bool lhs_is_null_literal>
class EqHelper {
 public:
  // This templatized version is for the general case.
  template <typename T1, typename T2>
  static AssertionResult Compare(const char* lhs_expression,
                                 const char* rhs_expression, const T1& lhs,
                                 const T2& rhs) {
    return CmpHelperEQ(lhs_expression, rhs_expression, lhs, rhs);
  }

  // With this overloaded version, we allow anonymous enums to be used
  // in {ASSERT|EXPECT}_EQ when compiled with gcc 4, as anonymous
  // enums can be implicitly cast to BiggestInt.
  //
  // Even though its body looks the same as the above version, we
  // cannot merge the two, as it will make anonymous enums unhappy.
  static AssertionResult Compare(const char* lhs_expression,
                                 const char* rhs_expression, BiggestInt lhs,
                                 BiggestInt rhs) {
    return CmpHelperEQ(lhs_expression, rhs_expression, lhs, rhs);
  }
};

// This specialization is used when the first argument to ASSERT_EQ()
// is a null pointer literal, like NULL, false, or 0.
template <>
class EqHelper<true> {
 public:
  // We define two overloaded versions of Compare().  The first
  // version will be picked when the second argument to ASSERT_EQ() is
  // NOT a pointer, e.g. ASSERT_EQ(0, AnIntFunction()) or
  // EXPECT_EQ(false, a_bool).
  template <typename T1, typename T2>
  static AssertionResult Compare(
      const char* lhs_expression, const char* rhs_expression, const T1& lhs,
      const T2& rhs,
      // The following line prevents this overload from being considered if T2
      // is not a pointer type.  We need this because ASSERT_EQ(NULL, my_ptr)
      // expands to Compare("", "", NULL, my_ptr), which requires a conversion
      // to match the Secret* in the other overload, which would otherwise make
      // this template match better.
      typename EnableIf<!std::is_pointer<T2>::value>::type* = nullptr) {
    return CmpHelperEQ(lhs_expression, rhs_expression, lhs, rhs);
  }

  // This version will be picked when the second argument to ASSERT_EQ() is a
  // pointer, e.g. ASSERT_EQ(NULL, a_pointer).
  template <typename T>
  static AssertionResult Compare(
      const char* lhs_expression, const char* rhs_expression,
      // We used to have a second template parameter instead of Secret*.  That
      // template parameter would deduce to 'long', making this a better match
      // than the first overload even without the first overload's EnableIf.
      // Unfortunately, gcc with -Wconversion-null warns when "passing NULL to
      // non-pointer argument" (even a deduced integral argument), so the old
      // implementation caused warnings in user code.
      Secret* /* lhs (NULL) */, T* rhs) {
    // We already know that 'lhs' is a null pointer.
    return CmpHelperEQ(lhs_expression, rhs_expression, static_cast<T*>(nullptr),
                       rhs);
  }
};

// Separate the error generating code from the code path to reduce the stack
// frame size of CmpHelperOP. This helps reduce the overhead of some sanitizers
// when calling EXPECT_OP in a tight loop.
template <typename T1, typename T2>
AssertionResult CmpHelperOpFailure(const char* expr1, const char* expr2,
                                   const T1& val1, const T2& val2,
                                   const char* op) {
  return AssertionFailure()
         << "Expected: (" << expr1 << ") " << op << " (" << expr2
         << "), actual: " << FormatForComparisonFailureMessage(val1, val2)
         << " vs " << FormatForComparisonFailureMessage(val2, val1);
}

// A macro for implementing the helper functions needed to implement
// ASSERT_?? and EXPECT_??.  It is here just to avoid copy-and-paste
// of similar code.
//
// For each templatized helper function, we also define an overloaded
// version for BiggestInt in order to reduce code bloat and allow
// anonymous enums to be used with {ASSERT|EXPECT}_?? when compiled
// with gcc 4.
//
// INTERNAL IMPLEMENTATION - DO NOT USE IN A USER PROGRAM.

#define GTEST_IMPL_CMP_HELPER_(op_name, op)                                \
  template <typename T1, typename T2>                                      \
  AssertionResult CmpHelper##op_name(const char* expr1, const char* expr2, \
                                     const T1& val1, const T2& val2) {     \
    if (val1 op val2) {                                                    \
      return AssertionSuccess();                                           \
    } else {                                                               \
      return CmpHelperOpFailure(expr1, expr2, val1, val2, #op);            \
    }                                                                      \
  }                                                                        \
  GTEST_API_ AssertionResult CmpHelper##op_name(                           \
      const char* expr1, const char* expr2, BiggestInt val1, BiggestInt val2)

// INTERNAL IMPLEMENTATION - DO NOT USE IN A USER PROGRAM.

// Implements the helper function for {ASSERT|EXPECT}_NE
GTEST_IMPL_CMP_HELPER_(NE, !=);
// Implements the helper function for {ASSERT|EXPECT}_LE
GTEST_IMPL_CMP_HELPER_(LE, <=);
// Implements the helper function for {ASSERT|EXPECT}_LT
GTEST_IMPL_CMP_HELPER_(LT, <);
// Implements the helper function for {ASSERT|EXPECT}_GE
GTEST_IMPL_CMP_HELPER_(GE, >=);
// Implements the helper function for {ASSERT|EXPECT}_GT
GTEST_IMPL_CMP_HELPER_(GT, >);

#undef GTEST_IMPL_CMP_HELPER_

// The helper function for {ASSERT|EXPECT}_STREQ.
//
// INTERNAL IMPLEMENTATION - DO NOT USE IN A USER PROGRAM.
GTEST_API_ AssertionResult CmpHelperSTREQ(const char* s1_expression,
                                          const char* s2_expression,
                                          const char* s1, const char* s2);

// The helper function for {ASSERT|EXPECT}_STRCASEEQ.
//
// INTERNAL IMPLEMENTATION - DO NOT USE IN A USER PROGRAM.
GTEST_API_ AssertionResult CmpHelperSTRCASEEQ(const char* s1_expression,
                                              const char* s2_expression,
                                              const char* s1, const char* s2);

// The helper function for {ASSERT|EXPECT}_STRNE.
//
// INTERNAL IMPLEMENTATION - DO NOT USE IN A USER PROGRAM.
GTEST_API_ AssertionResult CmpHelperSTRNE(const char* s1_expression,
                                          const char* s2_expression,
                                          const char* s1, const char* s2);

// The helper function for {ASSERT|EXPECT}_STRCASENE.
//
// INTERNAL IMPLEMENTATION - DO NOT USE IN A USER PROGRAM.
GTEST_API_ AssertionResult CmpHelperSTRCASENE(const char* s1_expression,
                                              const char* s2_expression,
                                              const char* s1, const char* s2);

// Helper function for *_STREQ on wide strings.
//
// INTERNAL IMPLEMENTATION - DO NOT USE IN A USER PROGRAM.
GTEST_API_ AssertionResult CmpHelperSTREQ(const char* s1_expression,
                                          const char* s2_expression,
                                          const wchar_t* s1, const wchar_t* s2);

// Helper function for *_STRNE on wide strings.
//
// INTERNAL IMPLEMENTATION - DO NOT USE IN A USER PROGRAM.
GTEST_API_ AssertionResult CmpHelperSTRNE(const char* s1_expression,
                                          const char* s2_expression,
                                          const wchar_t* s1, const wchar_t* s2);

}  // namespace internal

// IsSubstring() and IsNotSubstring() are intended to be used as the
// first argument to {EXPECT,ASSERT}_PRED_FORMAT2(), not by
// themselves.  They check whether needle is a substring of haystack
// (NULL is considered a substring of itself only), and return an
// appropriate error message when they fail.
//
// The {needle,haystack}_expr arguments are the stringified
// expressions that generated the two real arguments.
GTEST_API_ AssertionResult IsSubstring(const char* needle_expr,
                                       const char* haystack_expr,
                                       const char* needle,
                                       const char* haystack);
GTEST_API_ AssertionResult IsSubstring(const char* needle_expr,
                                       const char* haystack_expr,
                                       const wchar_t* needle,
                                       const wchar_t* haystack);
GTEST_API_ AssertionResult IsNotSubstring(const char* needle_expr,
                                          const char* haystack_expr,
                                          const char* needle,
                                          const char* haystack);
GTEST_API_ AssertionResult IsNotSubstring(const char* needle_expr,
                                          const char* haystack_expr,
                                          const wchar_t* needle,
                                          const wchar_t* haystack);
GTEST_API_ AssertionResult IsSubstring(const char* needle_expr,
                                       const char* haystack_expr,
                                       const ::std::string& needle,
                                       const ::std::string& haystack);
GTEST_API_ AssertionResult IsNotSubstring(const char* needle_expr,
                                          const char* haystack_expr,
                                          const ::std::string& needle,
                                          const ::std::string& haystack);

#if GTEST_HAS_STD_WSTRING
GTEST_API_ AssertionResult IsSubstring(const char* needle_expr,
                                       const char* haystack_expr,
                                       const ::std::wstring& needle,
                                       const ::std::wstring& haystack);
GTEST_API_ AssertionResult IsNotSubstring(const char* needle_expr,
                                          const char* haystack_expr,
                                          const ::std::wstring& needle,
                                          const ::std::wstring& haystack);
#endif  // GTEST_HAS_STD_WSTRING

namespace internal {

// Helper template function for comparing floating-points.
//
// Template parameter:
//
//   RawType: the raw floating-point type (either float or double)
//
// INTERNAL IMPLEMENTATION - DO NOT USE IN A USER PROGRAM.
template <typename RawType>
AssertionResult CmpHelperFloatingPointEQ(const char* lhs_expression,
                                         const char* rhs_expression,
                                         RawType lhs_value, RawType rhs_value) {
  const FloatingPoint<RawType> lhs(lhs_value), rhs(rhs_value);

  if (lhs.AlmostEquals(rhs)) {
    return AssertionSuccess();
  }

  ::std::stringstream lhs_ss;
  lhs_ss << std::setprecision(std::numeric_limits<RawType>::digits10 + 2)
         << lhs_value;

  ::std::stringstream rhs_ss;
  rhs_ss << std::setprecision(std::numeric_limits<RawType>::digits10 + 2)
         << rhs_value;

  return EqFailure(lhs_expression, rhs_expression,
                   StringStreamToString(&lhs_ss), StringStreamToString(&rhs_ss),
                   false);
}

// Helper function for implementing ASSERT_NEAR.
//
// INTERNAL IMPLEMENTATION - DO NOT USE IN A USER PROGRAM.
GTEST_API_ AssertionResult DoubleNearPredFormat(const char* expr1,
                                                const char* expr2,
                                                const char* abs_error_expr,
                                                double val1, double val2,
                                                double abs_error);

// INTERNAL IMPLEMENTATION - DO NOT USE IN USER CODE.
// A class that enables one to stream messages to assertion macros
class GTEST_API_ AssertHelper {
 public:
  // Constructor.
  AssertHelper(TestPartResult::Type type, const char* file, int line,
               const char* message);
  ~AssertHelper();

  // Message assignment is a semantic trick to enable assertion
  // streaming; see the GTEST_MESSAGE_ macro below.
  void operator=(const Message& message) const;

 private:
  // We put our data in a struct so that the size of the AssertHelper class can
  // be as small as possible.  This is important because gcc is incapable of
  // re-using stack space even for temporary variables, so every EXPECT_EQ
  // reserves stack space for another AssertHelper.
  struct AssertHelperData {
    AssertHelperData(TestPartResult::Type t, const char* srcfile, int line_num,
                     const char* msg)
        : type(t), file(srcfile), line(line_num), message(msg) {}

    TestPartResult::Type const type;
    const char* const file;
    int const line;
    std::string const message;

   private:
    GTEST_DISALLOW_COPY_AND_ASSIGN_(AssertHelperData);
  };

  AssertHelperData* const data_;

  GTEST_DISALLOW_COPY_AND_ASSIGN_(AssertHelper);
};

enum GTestColor { COLOR_DEFAULT, COLOR_RED, COLOR_GREEN, COLOR_YELLOW };

GTEST_API_ GTEST_ATTRIBUTE_PRINTF_(2, 3) void ColoredPrintf(GTestColor color,
                                                            const char* fmt,
                                                            ...);

}  // namespace internal

// The pure interface class that all value-parameterized tests inherit from.
// A value-parameterized class must inherit from both ::testing::Test and
// ::testing::WithParamInterface. In most cases that just means inheriting
// from ::testing::TestWithParam, but more complicated test hierarchies
// may need to inherit from Test and WithParamInterface at different levels.
//
// This interface has support for accessing the test parameter value via
// the GetParam() method.
//
// Use it with one of the parameter generator defining functions, like Range(),
// Values(), ValuesIn(), Bool(), and Combine().
//
// class FooTest : public ::testing::TestWithParam<int> {
//  protected:
//   FooTest() {
//     // Can use GetParam() here.
//   }
//   virtual ~FooTest() {
//     // Can use GetParam() here.
//   }
//   virtual void SetUp() {
//     // Can use GetParam() here.
//   }
//   virtual void TearDown {
//     // Can use GetParam() here.
//   }
// };
// TEST_P(FooTest, DoesBar) {
//   // Can use GetParam() method here.
//   Foo foo;
//   ASSERT_TRUE(foo.DoesBar(GetParam()));
// }
// INSTANTIATE_TEST_SUITE_P(OneToTenRange, FooTest, ::testing::Range(1, 10));

template <typename T>
class WithParamInterface {
 public:
  typedef T ParamType;
  virtual ~WithParamInterface() {}

  // The current parameter value. Is also available in the test fixture's
  // constructor.
  static const ParamType& GetParam() {
    GTEST_CHECK_(parameter_ != nullptr)
        << "GetParam() can only be called inside a value-parameterized test "
        << "-- did you intend to write TEST_P instead of TEST_F?";
    return *parameter_;
  }

 private:
  // Sets parameter value. The caller is responsible for making sure the value
  // remains alive and unchanged throughout the current test.
  static void SetParam(const ParamType* parameter) { parameter_ = parameter; }

  // Static value used for accessing parameter during a test lifetime.
  static const ParamType* parameter_;

  // TestClass must be a subclass of WithParamInterface<T> and Test.
  template <class TestClass>
  friend class internal::ParameterizedTestFactory;
};

template <typename T>
const T* WithParamInterface<T>::parameter_ = nullptr;

// Most value-parameterized classes can ignore the existence of
// WithParamInterface, and can just inherit from ::testing::TestWithParam.

template <typename T>
class TestWithParam : public Test, public WithParamInterface<T> {};

// Macros for indicating success/failure in test code.

// Skips test in runtime.
// Skipping test aborts current function.
// Skipped tests are neither successful nor failed.
#define GTEST_SKIP() GTEST_SKIP_("Skipped")

// ADD_FAILURE unconditionally adds a failure to the current test.
// SUCCEED generates a success - it doesn't automatically make the
// current test successful, as a test is only successful when it has
// no failure.
//
// EXPECT_* verifies that a certain condition is satisfied.  If not,
// it behaves like ADD_FAILURE.  In particular:
//
//   EXPECT_TRUE  verifies that a Boolean condition is true.
//   EXPECT_FALSE verifies that a Boolean condition is false.
//
// FAIL and ASSERT_* are similar to ADD_FAILURE and EXPECT_*, except
// that they will also abort the current function on failure.  People
// usually want the fail-fast behavior of FAIL and ASSERT_*, but those
// writing data-driven tests often find themselves using ADD_FAILURE
// and EXPECT_* more.

// Generates a nonfatal failure with a generic message.
#define ADD_FAILURE() GTEST_NONFATAL_FAILURE_("Failed")

// Generates a nonfatal failure at the given source file location with
// a generic message.
#define ADD_FAILURE_AT(file, line)        \
  GTEST_MESSAGE_AT_(file, line, "Failed", \
                    ::testing::TestPartResult::kNonFatalFailure)

// Generates a fatal failure with a generic message.
#define GTEST_FAIL() GTEST_FATAL_FAILURE_("Failed")

// Define this macro to 1 to omit the definition of FAIL(), which is a
// generic name and clashes with some other libraries.
#if !GTEST_DONT_DEFINE_FAIL
#define FAIL() GTEST_FAIL()
#endif

// Generates a success with a generic message.
#define GTEST_SUCCEED() GTEST_SUCCESS_("Succeeded")

// Define this macro to 1 to omit the definition of SUCCEED(), which
// is a generic name and clashes with some other libraries.
#if !GTEST_DONT_DEFINE_SUCCEED
#define SUCCEED() GTEST_SUCCEED()
#endif

// Macros for testing exceptions.
//
//    * {ASSERT|EXPECT}_THROW(statement, expected_exception):
//         Tests that the statement throws the expected exception.
//    * {ASSERT|EXPECT}_NO_THROW(statement):
//         Tests that the statement doesn't throw any exception.
//    * {ASSERT|EXPECT}_ANY_THROW(statement):
//         Tests that the statement throws an exception.

#define EXPECT_THROW(statement, expected_exception) \
  GTEST_TEST_THROW_(statement, expected_exception, GTEST_NONFATAL_FAILURE_)
#define EXPECT_NO_THROW(statement) \
  GTEST_TEST_NO_THROW_(statement, GTEST_NONFATAL_FAILURE_)
#define EXPECT_ANY_THROW(statement) \
  GTEST_TEST_ANY_THROW_(statement, GTEST_NONFATAL_FAILURE_)
#define ASSERT_THROW(statement, expected_exception) \
  GTEST_TEST_THROW_(statement, expected_exception, GTEST_FATAL_FAILURE_)
#define ASSERT_NO_THROW(statement) \
  GTEST_TEST_NO_THROW_(statement, GTEST_FATAL_FAILURE_)
#define ASSERT_ANY_THROW(statement) \
  GTEST_TEST_ANY_THROW_(statement, GTEST_FATAL_FAILURE_)

// Boolean assertions. Condition can be either a Boolean expression or an
// AssertionResult. For more information on how to use AssertionResult with
// these macros see comments on that class.
#define EXPECT_TRUE(condition)                            \
  GTEST_TEST_BOOLEAN_(condition, #condition, false, true, \
                      GTEST_NONFATAL_FAILURE_)
#define EXPECT_FALSE(condition)                              \
  GTEST_TEST_BOOLEAN_(!(condition), #condition, true, false, \
                      GTEST_NONFATAL_FAILURE_)
#define ASSERT_TRUE(condition) \
  GTEST_TEST_BOOLEAN_(condition, #condition, false, true, GTEST_FATAL_FAILURE_)
#define ASSERT_FALSE(condition)                              \
  GTEST_TEST_BOOLEAN_(!(condition), #condition, true, false, \
                      GTEST_FATAL_FAILURE_)

// Macros for testing equalities and inequalities.
//
//    * {ASSERT|EXPECT}_EQ(v1, v2): Tests that v1 == v2
//    * {ASSERT|EXPECT}_NE(v1, v2): Tests that v1 != v2
//    * {ASSERT|EXPECT}_LT(v1, v2): Tests that v1 < v2
//    * {ASSERT|EXPECT}_LE(v1, v2): Tests that v1 <= v2
//    * {ASSERT|EXPECT}_GT(v1, v2): Tests that v1 > v2
//    * {ASSERT|EXPECT}_GE(v1, v2): Tests that v1 >= v2
//
// When they are not, Google Test prints both the tested expressions and
// their actual values.  The values must be compatible built-in types,
// or you will get a compiler error.  By "compatible" we mean that the
// values can be compared by the respective operator.
//
// Note:
//
//   1. It is possible to make a user-defined type work with
//   {ASSERT|EXPECT}_??(), but that requires overloading the
//   comparison operators and is thus discouraged by the Google C++
//   Usage Guide.  Therefore, you are advised to use the
//   {ASSERT|EXPECT}_TRUE() macro to assert that two objects are
//   equal.
//
//   2. The {ASSERT|EXPECT}_??() macros do pointer comparisons on
//   pointers (in particular, C strings).  Therefore, if you use it
//   with two C strings, you are testing how their locations in memory
//   are related, not how their content is related.  To compare two C
//   strings by content, use {ASSERT|EXPECT}_STR*().
//
//   3. {ASSERT|EXPECT}_EQ(v1, v2) is preferred to
//   {ASSERT|EXPECT}_TRUE(v1 == v2), as the former tells you
//   what the actual value is when it fails, and similarly for the
//   other comparisons.
//
//   4. Do not depend on the order in which {ASSERT|EXPECT}_??()
//   evaluate their arguments, which is undefined.
//
//   5. These macros evaluate their arguments exactly once.
//
// Examples:
//
//   EXPECT_NE(Foo(), 5);
//   EXPECT_EQ(a_pointer, NULL);
//   ASSERT_LT(i, array_size);
//   ASSERT_GT(records.size(), 0) << "There is no record left.";

#define EXPECT_EQ(val1, val2)                                               \
  EXPECT_PRED_FORMAT2(                                                      \
      ::testing::internal::EqHelper<GTEST_IS_NULL_LITERAL_(val1)>::Compare, \
      val1, val2)
#define EXPECT_NE(val1, val2) \
  EXPECT_PRED_FORMAT2(::testing::internal::CmpHelperNE, val1, val2)
#define EXPECT_LE(val1, val2) \
  EXPECT_PRED_FORMAT2(::testing::internal::CmpHelperLE, val1, val2)
#define EXPECT_LT(val1, val2) \
  EXPECT_PRED_FORMAT2(::testing::internal::CmpHelperLT, val1, val2)
#define EXPECT_GE(val1, val2) \
  EXPECT_PRED_FORMAT2(::testing::internal::CmpHelperGE, val1, val2)
#define EXPECT_GT(val1, val2) \
  EXPECT_PRED_FORMAT2(::testing::internal::CmpHelperGT, val1, val2)

#define GTEST_ASSERT_EQ(val1, val2)                                         \
  ASSERT_PRED_FORMAT2(                                                      \
      ::testing::internal::EqHelper<GTEST_IS_NULL_LITERAL_(val1)>::Compare, \
      val1, val2)
#define GTEST_ASSERT_NE(val1, val2) \
  ASSERT_PRED_FORMAT2(::testing::internal::CmpHelperNE, val1, val2)
#define GTEST_ASSERT_LE(val1, val2) \
  ASSERT_PRED_FORMAT2(::testing::internal::CmpHelperLE, val1, val2)
#define GTEST_ASSERT_LT(val1, val2) \
  ASSERT_PRED_FORMAT2(::testing::internal::CmpHelperLT, val1, val2)
#define GTEST_ASSERT_GE(val1, val2) \
  ASSERT_PRED_FORMAT2(::testing::internal::CmpHelperGE, val1, val2)
#define GTEST_ASSERT_GT(val1, val2) \
  ASSERT_PRED_FORMAT2(::testing::internal::CmpHelperGT, val1, val2)

// Define macro GTEST_DONT_DEFINE_ASSERT_XY to 1 to omit the definition of
// ASSERT_XY(), which clashes with some users' own code.

#if !GTEST_DONT_DEFINE_ASSERT_EQ
#define ASSERT_EQ(val1, val2) GTEST_ASSERT_EQ(val1, val2)
#endif

#if !GTEST_DONT_DEFINE_ASSERT_NE
#define ASSERT_NE(val1, val2) GTEST_ASSERT_NE(val1, val2)
#endif

#if !GTEST_DONT_DEFINE_ASSERT_LE
#define ASSERT_LE(val1, val2) GTEST_ASSERT_LE(val1, val2)
#endif

#if !GTEST_DONT_DEFINE_ASSERT_LT
#define ASSERT_LT(val1, val2) GTEST_ASSERT_LT(val1, val2)
#endif

#if !GTEST_DONT_DEFINE_ASSERT_GE
#define ASSERT_GE(val1, val2) GTEST_ASSERT_GE(val1, val2)
#endif

#if !GTEST_DONT_DEFINE_ASSERT_GT
#define ASSERT_GT(val1, val2) GTEST_ASSERT_GT(val1, val2)
#endif

// C-string Comparisons.  All tests treat NULL and any non-NULL string
// as different.  Two NULLs are equal.
//
//    * {ASSERT|EXPECT}_STREQ(s1, s2):     Tests that s1 == s2
//    * {ASSERT|EXPECT}_STRNE(s1, s2):     Tests that s1 != s2
//    * {ASSERT|EXPECT}_STRCASEEQ(s1, s2): Tests that s1 == s2, ignoring case
//    * {ASSERT|EXPECT}_STRCASENE(s1, s2): Tests that s1 != s2, ignoring case
//
// For wide or narrow string objects, you can use the
// {ASSERT|EXPECT}_??() macros.
//
// Don't depend on the order in which the arguments are evaluated,
// which is undefined.
//
// These macros evaluate their arguments exactly once.

#define EXPECT_STREQ(s1, s2) \
  EXPECT_PRED_FORMAT2(::testing::internal::CmpHelperSTREQ, s1, s2)
#define EXPECT_STRNE(s1, s2) \
  EXPECT_PRED_FORMAT2(::testing::internal::CmpHelperSTRNE, s1, s2)
#define EXPECT_STRCASEEQ(s1, s2) \
  EXPECT_PRED_FORMAT2(::testing::internal::CmpHelperSTRCASEEQ, s1, s2)
#define EXPECT_STRCASENE(s1, s2) \
  EXPECT_PRED_FORMAT2(::testing::internal::CmpHelperSTRCASENE, s1, s2)

#define ASSERT_STREQ(s1, s2) \
  ASSERT_PRED_FORMAT2(::testing::internal::CmpHelperSTREQ, s1, s2)
#define ASSERT_STRNE(s1, s2) \
  ASSERT_PRED_FORMAT2(::testing::internal::CmpHelperSTRNE, s1, s2)
#define ASSERT_STRCASEEQ(s1, s2) \
  ASSERT_PRED_FORMAT2(::testing::internal::CmpHelperSTRCASEEQ, s1, s2)
#define ASSERT_STRCASENE(s1, s2) \
  ASSERT_PRED_FORMAT2(::testing::internal::CmpHelperSTRCASENE, s1, s2)

// Macros for comparing floating-point numbers.
//
//    * {ASSERT|EXPECT}_FLOAT_EQ(val1, val2):
//         Tests that two float values are almost equal.
//    * {ASSERT|EXPECT}_DOUBLE_EQ(val1, val2):
//         Tests that two double values are almost equal.
//    * {ASSERT|EXPECT}_NEAR(v1, v2, abs_error):
//         Tests that v1 and v2 are within the given distance to each other.
//
// Google Test uses ULP-based comparison to automatically pick a default
// error bound that is appropriate for the operands.  See the
// FloatingPoint template class in gtest-internal.h if you are
// interested in the implementation details.

#define EXPECT_FLOAT_EQ(val1, val2)                                         \
  EXPECT_PRED_FORMAT2(::testing::internal::CmpHelperFloatingPointEQ<float>, \
                      val1, val2)

#define EXPECT_DOUBLE_EQ(val1, val2)                                         \
  EXPECT_PRED_FORMAT2(::testing::internal::CmpHelperFloatingPointEQ<double>, \
                      val1, val2)

#define ASSERT_FLOAT_EQ(val1, val2)                                         \
  ASSERT_PRED_FORMAT2(::testing::internal::CmpHelperFloatingPointEQ<float>, \
                      val1, val2)

#define ASSERT_DOUBLE_EQ(val1, val2)                                         \
  ASSERT_PRED_FORMAT2(::testing::internal::CmpHelperFloatingPointEQ<double>, \
                      val1, val2)

#define EXPECT_NEAR(val1, val2, abs_error)                                   \
  EXPECT_PRED_FORMAT3(::testing::internal::DoubleNearPredFormat, val1, val2, \
                      abs_error)

#define ASSERT_NEAR(val1, val2, abs_error)                                   \
  ASSERT_PRED_FORMAT3(::testing::internal::DoubleNearPredFormat, val1, val2, \
                      abs_error)

// These predicate format functions work on floating-point values, and
// can be used in {ASSERT|EXPECT}_PRED_FORMAT2*(), e.g.
//
//   EXPECT_PRED_FORMAT2(testing::DoubleLE, Foo(), 5.0);

// Asserts that val1 is less than, or almost equal to, val2.  Fails
// otherwise.  In particular, it fails if either val1 or val2 is NaN.
GTEST_API_ AssertionResult FloatLE(const char* expr1, const char* expr2,
                                   float val1, float val2);
GTEST_API_ AssertionResult DoubleLE(const char* expr1, const char* expr2,
                                    double val1, double val2);

#if GTEST_OS_WINDOWS

// Macros that test for HRESULT failure and success, these are only useful
// on Windows, and rely on Windows SDK macros and APIs to compile.
//
//    * {ASSERT|EXPECT}_HRESULT_{SUCCEEDED|FAILED}(expr)
//
// When expr unexpectedly fails or succeeds, Google Test prints the
// expected result and the actual result with both a human-readable
// string representation of the error, if available, as well as the
// hex result code.
#define EXPECT_HRESULT_SUCCEEDED(expr) \
  EXPECT_PRED_FORMAT1(::testing::internal::IsHRESULTSuccess, (expr))

#define ASSERT_HRESULT_SUCCEEDED(expr) \
  ASSERT_PRED_FORMAT1(::testing::internal::IsHRESULTSuccess, (expr))

#define EXPECT_HRESULT_FAILED(expr) \
  EXPECT_PRED_FORMAT1(::testing::internal::IsHRESULTFailure, (expr))

#define ASSERT_HRESULT_FAILED(expr) \
  ASSERT_PRED_FORMAT1(::testing::internal::IsHRESULTFailure, (expr))

#endif  // GTEST_OS_WINDOWS

// Macros that execute statement and check that it doesn't generate new fatal
// failures in the current thread.
//
//   * {ASSERT|EXPECT}_NO_FATAL_FAILURE(statement);
//
// Examples:
//
//   EXPECT_NO_FATAL_FAILURE(Process());
//   ASSERT_NO_FATAL_FAILURE(Process()) << "Process() failed";
//
#define ASSERT_NO_FATAL_FAILURE(statement) \
  GTEST_TEST_NO_FATAL_FAILURE_(statement, GTEST_FATAL_FAILURE_)
#define EXPECT_NO_FATAL_FAILURE(statement) \
  GTEST_TEST_NO_FATAL_FAILURE_(statement, GTEST_NONFATAL_FAILURE_)

// Causes a trace (including the given source file path and line number,
// and the given message) to be included in every test failure message generated
// by code in the scope of the lifetime of an instance of this class. The effect
// is undone with the destruction of the instance.
//
// The message argument can be anything streamable to std::ostream.
//
// Example:
//   testing::ScopedTrace trace("file.cc", 123, "message");
//
class GTEST_API_ ScopedTrace {
 public:
  // The c'tor pushes the given source file location and message onto
  // a trace stack maintained by Google Test.

  // Template version. Uses Message() to convert the values into strings.
  // Slow, but flexible.
  template <typename T>
  ScopedTrace(const char* file, int line, const T& message) {
    PushTrace(file, line, (Message() << message).GetString());
  }

  // Optimize for some known types.
  ScopedTrace(const char* file, int line, const char* message) {
    PushTrace(file, line, message ? message : "(null)");
  }

#if GTEST_HAS_GLOBAL_STRING
  ScopedTrace(const char* file, int line, const ::string& message) {
    PushTrace(file, line, message);
  }
#endif

  ScopedTrace(const char* file, int line, const std::string& message) {
    PushTrace(file, line, message);
  }

  // The d'tor pops the info pushed by the c'tor.
  //
  // Note that the d'tor is not virtual in order to be efficient.
  // Don't inherit from ScopedTrace!
  ~ScopedTrace();

 private:
  void PushTrace(const char* file, int line, std::string message);

  GTEST_DISALLOW_COPY_AND_ASSIGN_(ScopedTrace);
} GTEST_ATTRIBUTE_UNUSED_;  // A ScopedTrace object does its job in its
                            // c'tor and d'tor.  Therefore it doesn't
                            // need to be used otherwise.

// Causes a trace (including the source file path, the current line
// number, and the given message) to be included in every test failure
// message generated by code in the current scope.  The effect is
// undone when the control leaves the current scope.
//
// The message argument can be anything streamable to std::ostream.
//
// In the implementation, we include the current line number as part
// of the dummy variable name, thus allowing multiple SCOPED_TRACE()s
// to appear in the same block - as long as they are on different
// lines.
//
// Assuming that each thread maintains its own stack of traces.
// Therefore, a SCOPED_TRACE() would (correctly) only affect the
// assertions in its own thread.
#define SCOPED_TRACE(message)                                         \
  ::testing::ScopedTrace GTEST_CONCAT_TOKEN_(gtest_trace_, __LINE__)( \
      __FILE__, __LINE__, (message))

// Compile-time assertion for type equality.
// StaticAssertTypeEq<type1, type2>() compiles iff type1 and type2 are
// the same type.  The value it returns is not interesting.
//
// Instead of making StaticAssertTypeEq a class template, we make it a
// function template that invokes a helper class template.  This
// prevents a user from misusing StaticAssertTypeEq<T1, T2> by
// defining objects of that type.
//
// CAVEAT:
//
// When used inside a method of a class template,
// StaticAssertTypeEq<T1, T2>() is effective ONLY IF the method is
// instantiated.  For example, given:
//
//   template <typename T> class Foo {
//    public:
//     void Bar() { testing::StaticAssertTypeEq<int, T>(); }
//   };
//
// the code:
//
//   void Test1() { Foo<bool> foo; }
//
// will NOT generate a compiler error, as Foo<bool>::Bar() is never
// actually instantiated.  Instead, you need:
//
//   void Test2() { Foo<bool> foo; foo.Bar(); }
//
// to cause a compiler error.
template <typename T1, typename T2>
bool StaticAssertTypeEq() {
  (void)internal::StaticAssertTypeEqHelper<T1, T2>();
  return true;
}

// Defines a test.
//
// The first parameter is the name of the test suite, and the second
// parameter is the name of the test within the test suite.
//
// The convention is to end the test suite name with "Test".  For
// example, a test suite for the Foo class can be named FooTest.
//
// Test code should appear between braces after an invocation of
// this macro.  Example:
//
//   TEST(FooTest, InitializesCorrectly) {
//     Foo foo;
//     EXPECT_TRUE(foo.StatusIsOK());
//   }

// Note that we call GetTestTypeId() instead of GetTypeId<
// ::testing::Test>() here to get the type ID of testing::Test.  This
// is to work around a suspected linker bug when using Google Test as
// a framework on Mac OS X.  The bug causes GetTypeId<
// ::testing::Test>() to return different values depending on whether
// the call is from the Google Test framework itself or from user test
// code.  GetTestTypeId() is guaranteed to always return the same
// value, as it always calls GetTypeId<>() from the Google Test
// framework.
<<<<<<< HEAD
#define GTEST_TEST(test_case_name, test_name)             \
  GTEST_TEST_(test_case_name, test_name, ::testing::Test, \
=======
#define GTEST_TEST(test_suite_name, test_name)             \
  GTEST_TEST_(test_suite_name, test_name, ::testing::Test, \
>>>>>>> 3880b13e
              ::testing::internal::GetTestTypeId())

// Define this macro to 1 to omit the definition of TEST(), which
// is a generic name and clashes with some other libraries.
#if !GTEST_DONT_DEFINE_TEST
<<<<<<< HEAD
#define TEST(test_case_name, test_name) GTEST_TEST(test_case_name, test_name)
=======
#define TEST(test_suite_name, test_name) GTEST_TEST(test_suite_name, test_name)
>>>>>>> 3880b13e
#endif

// Defines a test that uses a test fixture.
//
// The first parameter is the name of the test fixture class, which
// also doubles as the test suite name.  The second parameter is the
// name of the test within the test suite.
//
// A test fixture class must be declared earlier.  The user should put
// the test code between braces after using this macro.  Example:
//
//   class FooTest : public testing::Test {
//    protected:
//     virtual void SetUp() { b_.AddElement(3); }
//
//     Foo a_;
//     Foo b_;
//   };
//
//   TEST_F(FooTest, InitializesCorrectly) {
//     EXPECT_TRUE(a_.StatusIsOK());
//   }
//
//   TEST_F(FooTest, ReturnsElementCountCorrectly) {
//     EXPECT_EQ(a_.size(), 0);
//     EXPECT_EQ(b_.size(), 1);
//   }

#define TEST_F(test_fixture, test_name)              \
  GTEST_TEST_(test_fixture, test_name, test_fixture, \
              ::testing::internal::GetTypeId<test_fixture>())

// Returns a path to temporary directory.
// Tries to determine an appropriate directory for the platform.
GTEST_API_ std::string TempDir();

#ifdef _MSC_VER
#pragma warning(pop)
#endif

// Dynamically registers a test with the framework.
//
// This is an advanced API only to be used when the `TEST` macros are
// insufficient. The macros should be preferred when possible, as they avoid
// most of the complexity of calling this function.
//
// The `factory` argument is a factory callable (move-constructible) object or
// function pointer that creates a new instance of the Test object. It
// handles ownership to the caller. The signature of the callable is
// `Fixture*()`, where `Fixture` is the test fixture class for the test. All
// tests registered with the same `test_suite_name` must return the same
// fixture type. This is checked at runtime.
//
// The framework will infer the fixture class from the factory and will call
// the `SetUpTestSuite` and `TearDownTestSuite` for it.
//
// Must be called before `RUN_ALL_TESTS()` is invoked, otherwise behavior is
// undefined.
//
// Use case example:
//
// class MyFixture : public ::testing::Test {
//  public:
//   // All of these optional, just like in regular macro usage.
//   static void SetUpTestSuite() { ... }
//   static void TearDownTestSuite() { ... }
//   void SetUp() override { ... }
//   void TearDown() override { ... }
// };
//
// class MyTest : public MyFixture {
//  public:
//   explicit MyTest(int data) : data_(data) {}
//   void TestBody() override { ... }
//
//  private:
//   int data_;
// };
//
// void RegisterMyTests(const std::vector<int>& values) {
//   for (int v : values) {
//     ::testing::RegisterTest(
//         "MyFixture", ("Test" + std::to_string(v)).c_str(), nullptr,
//         std::to_string(v).c_str(),
//         __FILE__, __LINE__,
//         // Important to use the fixture type as the return type here.
//         [=]() -> MyFixture* { return new MyTest(v); });
//   }
// }
// ...
// int main(int argc, char** argv) {
//   std::vector<int> values_to_test = LoadValuesFromConfig();
//   RegisterMyTests(values_to_test);
//   ...
//   return RUN_ALL_TESTS();
// }
//
template <int&... ExplicitParameterBarrier, typename Factory>
TestInfo* RegisterTest(const char* test_suite_name, const char* test_name,
                       const char* type_param, const char* value_param,
                       const char* file, int line, Factory factory) {
  using TestT = typename std::remove_pointer<decltype(factory())>::type;

  class FactoryImpl : public internal::TestFactoryBase {
   public:
    explicit FactoryImpl(Factory f) : factory_(std::move(f)) {}
    Test* CreateTest() override { return factory_(); }

   private:
    Factory factory_;
  };

  return internal::MakeAndRegisterTestInfo(
      test_suite_name, test_name, type_param, value_param,
      internal::CodeLocation(file, line), internal::GetTypeId<TestT>(),
      internal::SuiteApiResolver<TestT>::GetSetUpCaseOrSuite(),
      internal::SuiteApiResolver<TestT>::GetTearDownCaseOrSuite(),
      new FactoryImpl{std::move(factory)});
}

}  // namespace testing

// Use this function in main() to run all tests.  It returns 0 if all
// tests are successful, or 1 otherwise.
//
// RUN_ALL_TESTS() should be invoked after the command line has been
// parsed by InitGoogleTest().
//
// This function was formerly a macro; thus, it is in the global
// namespace and has an all-caps name.
int RUN_ALL_TESTS() GTEST_MUST_USE_RESULT_;

inline int RUN_ALL_TESTS() { return ::testing::UnitTest::GetInstance()->Run(); }

#ifdef ARDUINO
inline void gtest_setup() {
  // Since Arduino doesn't have a command line, fake out the argc/argv arguments
  int argc = 1;
  const auto arg0 = "PlatformIO";
  char* argv0 = const_cast<char*>(arg0);
  char** argv = &argv0;

  testing::InitGoogleTest(&argc, argv);
}

inline void gtest_loop() { RUN_ALL_TESTS(); }
#endif

GTEST_DISABLE_MSC_WARNINGS_POP_()  //  4251

#endif  // GTEST_INCLUDE_GTEST_GTEST_H_<|MERGE_RESOLUTION|>--- conflicted
+++ resolved
@@ -762,26 +762,15 @@
   friend class internal::UnitTestImpl;
   friend class internal::StreamingListenerTest;
   friend TestInfo* internal::MakeAndRegisterTestInfo(
-<<<<<<< HEAD
-      const char* test_case_name, const char* name, const char* type_param,
-      const char* value_param, internal::CodeLocation code_location,
-      internal::TypeId fixture_class_id, Test::SetUpTestCaseFunc set_up_tc,
-      Test::TearDownTestCaseFunc tear_down_tc,
-=======
       const char* test_suite_name, const char* name, const char* type_param,
       const char* value_param, internal::CodeLocation code_location,
       internal::TypeId fixture_class_id, internal::SetUpTestSuiteFunc set_up_tc,
       internal::TearDownTestSuiteFunc tear_down_tc,
->>>>>>> 3880b13e
       internal::TestFactoryBase* factory);
 
   // Constructs a TestInfo object. The newly constructed instance assumes
   // ownership of the factory object.
-<<<<<<< HEAD
-  TestInfo(const std::string& test_case_name, const std::string& name,
-=======
   TestInfo(const std::string& test_suite_name, const std::string& name,
->>>>>>> 3880b13e
            const char* a_type_param,   // NULL if not a type-parameterized test
            const char* a_value_param,  // NULL if not a value-parameterized test
            internal::CodeLocation a_code_location,
@@ -803,13 +792,8 @@
   }
 
   // These fields are immutable properties of the test.
-<<<<<<< HEAD
-  const std::string test_case_name_;  // Test case name
-  const std::string name_;            // Test name
-=======
   const std::string test_suite_name_;    // test suite name
   const std::string name_;               // Test name
->>>>>>> 3880b13e
   // Name of the parameter type, or NULL if this is not a typed or a
   // type-parameterized test.
   const std::unique_ptr<const ::std::string> type_param_;
@@ -930,15 +914,9 @@
   // Sets the should_run member.
   void set_should_run(bool should) { should_run_ = should; }
 
-<<<<<<< HEAD
-  // Adds a TestInfo to this test case.  Will delete the TestInfo upon
-  // destruction of the TestCase object.
-  void AddTestInfo(TestInfo* test_info);
-=======
   // Adds a TestInfo to this test suite.  Will delete the TestInfo upon
   // destruction of the TestSuite object.
   void AddTestInfo(TestInfo * test_info);
->>>>>>> 3880b13e
 
   // Clears the results of all tests in this test suite.
   void ClearResult();
@@ -1284,16 +1262,12 @@
 
   // Returns the TestSuite object for the test that's currently running,
   // or NULL if no test is running.
-<<<<<<< HEAD
-  const TestCase* current_test_case() const GTEST_LOCK_EXCLUDED_(mutex_);
-=======
   const TestSuite* current_test_suite() const GTEST_LOCK_EXCLUDED_(mutex_);
 
 // Legacy API is still available but deprecated
 #ifndef GTEST_REMOVE_LEGACY_TEST_CASEAPI_
   const TestCase* current_test_case() const GTEST_LOCK_EXCLUDED_(mutex_);
 #endif
->>>>>>> 3880b13e
 
   // Returns the TestInfo object for the test that's currently running,
   // or NULL if no test is running.
@@ -2350,23 +2324,14 @@
 // code.  GetTestTypeId() is guaranteed to always return the same
 // value, as it always calls GetTypeId<>() from the Google Test
 // framework.
-<<<<<<< HEAD
-#define GTEST_TEST(test_case_name, test_name)             \
-  GTEST_TEST_(test_case_name, test_name, ::testing::Test, \
-=======
 #define GTEST_TEST(test_suite_name, test_name)             \
   GTEST_TEST_(test_suite_name, test_name, ::testing::Test, \
->>>>>>> 3880b13e
               ::testing::internal::GetTestTypeId())
 
 // Define this macro to 1 to omit the definition of TEST(), which
 // is a generic name and clashes with some other libraries.
 #if !GTEST_DONT_DEFINE_TEST
-<<<<<<< HEAD
-#define TEST(test_case_name, test_name) GTEST_TEST(test_case_name, test_name)
-=======
 #define TEST(test_suite_name, test_name) GTEST_TEST(test_suite_name, test_name)
->>>>>>> 3880b13e
 #endif
 
 // Defines a test that uses a test fixture.
