--- conflicted
+++ resolved
@@ -1916,30 +1916,6 @@
 typedef bool_constant<false> false_type;
 typedef bool_constant<true> true_type;
 
-<<<<<<< HEAD
-template <typename T, typename U>
-struct is_same : public false_type {};
-
-template <typename T>
-struct is_same<T, T> : public true_type {};
-=======
-template <typename Iterator>
-struct IteratorTraits {
-  typedef typename Iterator::value_type value_type;
-};
-
-
-template <typename T>
-struct IteratorTraits<T*> {
-  typedef T value_type;
-};
-
-template <typename T>
-struct IteratorTraits<const T*> {
-  typedef T value_type;
-};
->>>>>>> 9b704069
-
 #if GTEST_OS_WINDOWS
 # define GTEST_PATH_SEP_ "\\"
 # define GTEST_HAS_ALT_PATH_SEP_ 1
