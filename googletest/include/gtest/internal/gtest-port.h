--- conflicted
+++ resolved
@@ -1914,15 +1914,6 @@
 template <bool B>
 using bool_constant = std::integral_constant<bool, B>;
 
-<<<<<<< HEAD
-template <typename T, typename U>
-struct is_same : public std::false_type {};
-
-template <typename T>
-struct is_same<T, T> : public std::true_type {};
-
-=======
->>>>>>> d5e9e0c3
 template <typename Iterator>
 struct IteratorTraits {
   typedef typename Iterator::value_type value_type;
