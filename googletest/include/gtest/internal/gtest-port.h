// Copyright 2005, Google Inc.
// All rights reserved.
//
// Redistribution and use in source and binary forms, with or without
// modification, are permitted provided that the following conditions are
// met:
//
//     * Redistributions of source code must retain the above copyright
// notice, this list of conditions and the following disclaimer.
//     * Redistributions in binary form must reproduce the above
// copyright notice, this list of conditions and the following disclaimer
// in the documentation and/or other materials provided with the
// distribution.
//     * Neither the name of Google Inc. nor the names of its
// contributors may be used to endorse or promote products derived from
// this software without specific prior written permission.
//
// THIS SOFTWARE IS PROVIDED BY THE COPYRIGHT HOLDERS AND CONTRIBUTORS
// "AS IS" AND ANY EXPRESS OR IMPLIED WARRANTIES, INCLUDING, BUT NOT
// LIMITED TO, THE IMPLIED WARRANTIES OF MERCHANTABILITY AND FITNESS FOR
// A PARTICULAR PURPOSE ARE DISCLAIMED. IN NO EVENT SHALL THE COPYRIGHT
// OWNER OR CONTRIBUTORS BE LIABLE FOR ANY DIRECT, INDIRECT, INCIDENTAL,
// SPECIAL, EXEMPLARY, OR CONSEQUENTIAL DAMAGES (INCLUDING, BUT NOT
// LIMITED TO, PROCUREMENT OF SUBSTITUTE GOODS OR SERVICES; LOSS OF USE,
// DATA, OR PROFITS; OR BUSINESS INTERRUPTION) HOWEVER CAUSED AND ON ANY
// THEORY OF LIABILITY, WHETHER IN CONTRACT, STRICT LIABILITY, OR TORT
// (INCLUDING NEGLIGENCE OR OTHERWISE) ARISING IN ANY WAY OUT OF THE USE
// OF THIS SOFTWARE, EVEN IF ADVISED OF THE POSSIBILITY OF SUCH DAMAGE.
//
// Low-level types and utilities for porting Google Test to various
// platforms.  All macros ending with _ and symbols defined in an
// internal namespace are subject to change without notice.  Code
// outside Google Test MUST NOT USE THEM DIRECTLY.  Macros that don't
// end with _ are part of Google Test's public API and can be used by
// code outside Google Test.
//
// This file is fundamental to Google Test.  All other Google Test source
// files are expected to #include this.  Therefore, it cannot #include
// any other Google Test header.

// GOOGLETEST_CM0001 DO NOT DELETE

#ifndef GTEST_INCLUDE_GTEST_INTERNAL_GTEST_PORT_H_
#define GTEST_INCLUDE_GTEST_INTERNAL_GTEST_PORT_H_

// Environment-describing macros
// -----------------------------
//
// Google Test can be used in many different environments.  Macros in
// this section tell Google Test what kind of environment it is being
// used in, such that Google Test can provide environment-specific
// features and implementations.
//
// Google Test tries to automatically detect the properties of its
// environment, so users usually don't need to worry about these
// macros.  However, the automatic detection is not perfect.
// Sometimes it's necessary for a user to define some of the following
// macros in the build script to override Google Test's decisions.
//
// If the user doesn't define a macro in the list, Google Test will
// provide a default definition.  After this header is #included, all
// macros in this list will be defined to either 1 or 0.
//
// Notes to maintainers:
//   - Each macro here is a user-tweakable knob; do not grow the list
//     lightly.
//   - Use #if to key off these macros.  Don't use #ifdef or "#if
//     defined(...)", which will not work as these macros are ALWAYS
//     defined.
//
//   GTEST_HAS_CLONE          - Define it to 1/0 to indicate that clone(2)
//                              is/isn't available.
//   GTEST_HAS_EXCEPTIONS     - Define it to 1/0 to indicate that exceptions
//                              are enabled.
//   GTEST_HAS_POSIX_RE       - Define it to 1/0 to indicate that POSIX regular
//                              expressions are/aren't available.
//   GTEST_HAS_PTHREAD        - Define it to 1/0 to indicate that <pthread.h>
//                              is/isn't available.
//   GTEST_HAS_RTTI           - Define it to 1/0 to indicate that RTTI is/isn't
//                              enabled.
//   GTEST_HAS_STD_WSTRING    - Define it to 1/0 to indicate that
//                              std::wstring does/doesn't work (Google Test can
//                              be used where std::wstring is unavailable).
//   GTEST_HAS_SEH            - Define it to 1/0 to indicate whether the
//                              compiler supports Microsoft's "Structured
//                              Exception Handling".
//   GTEST_HAS_STREAM_REDIRECTION
//                            - Define it to 1/0 to indicate whether the
//                              platform supports I/O stream redirection using
//                              dup() and dup2().
//   GTEST_LINKED_AS_SHARED_LIBRARY
//                            - Define to 1 when compiling tests that use
//                              Google Test as a shared library (known as
//                              DLL on Windows).
//   GTEST_CREATE_SHARED_LIBRARY
//                            - Define to 1 when compiling Google Test itself
//                              as a shared library.
//   GTEST_DEFAULT_DEATH_TEST_STYLE
//                            - The default value of --gtest_death_test_style.
//                              The legacy default has been "fast" in the open
//                              source version since 2008. The recommended value
//                              is "threadsafe", and can be set in
//                              custom/gtest-port.h.

// Platform-indicating macros
// --------------------------
//
// Macros indicating the platform on which Google Test is being used
// (a macro is defined to 1 if compiled on the given platform;
// otherwise UNDEFINED -- it's never defined to 0.).  Google Test
// defines these macros automatically.  Code outside Google Test MUST
// NOT define them.
//
//   GTEST_OS_AIX      - IBM AIX
//   GTEST_OS_CYGWIN   - Cygwin
//   GTEST_OS_DRAGONFLY - DragonFlyBSD
//   GTEST_OS_FREEBSD  - FreeBSD
//   GTEST_OS_FUCHSIA  - Fuchsia
//   GTEST_OS_GNU_KFREEBSD - GNU/kFreeBSD
//   GTEST_OS_HAIKU    - Haiku
//   GTEST_OS_HPUX     - HP-UX
//   GTEST_OS_LINUX    - Linux
//     GTEST_OS_LINUX_ANDROID - Google Android
//   GTEST_OS_MAC      - Mac OS X
//     GTEST_OS_IOS    - iOS
//   GTEST_OS_NACL     - Google Native Client (NaCl)
//   GTEST_OS_NETBSD   - NetBSD
//   GTEST_OS_OPENBSD  - OpenBSD
//   GTEST_OS_OS2      - OS/2
//   GTEST_OS_QNX      - QNX
//   GTEST_OS_SOLARIS  - Sun Solaris
//   GTEST_OS_WINDOWS  - Windows (Desktop, MinGW, or Mobile)
//     GTEST_OS_WINDOWS_DESKTOP  - Windows Desktop
//     GTEST_OS_WINDOWS_MINGW    - MinGW
//     GTEST_OS_WINDOWS_MOBILE   - Windows Mobile
//     GTEST_OS_WINDOWS_PHONE    - Windows Phone
//     GTEST_OS_WINDOWS_RT       - Windows Store App/WinRT
//   GTEST_OS_ZOS      - z/OS
//
// Among the platforms, Cygwin, Linux, Mac OS X, and Windows have the
// most stable support.  Since core members of the Google Test project
// don't have access to other platforms, support for them may be less
// stable.  If you notice any problems on your platform, please notify
// googletestframework@googlegroups.com (patches for fixing them are
// even more welcome!).
//
// It is possible that none of the GTEST_OS_* macros are defined.

// Feature-indicating macros
// -------------------------
//
// Macros indicating which Google Test features are available (a macro
// is defined to 1 if the corresponding feature is supported;
// otherwise UNDEFINED -- it's never defined to 0.).  Google Test
// defines these macros automatically.  Code outside Google Test MUST
// NOT define them.
//
// These macros are public so that portable tests can be written.
// Such tests typically surround code using a feature with an #if
// which controls that code.  For example:
//
// #if GTEST_HAS_DEATH_TEST
//   EXPECT_DEATH(DoSomethingDeadly());
// #endif
//
//   GTEST_HAS_DEATH_TEST   - death tests
//   GTEST_HAS_TYPED_TEST   - typed tests
//   GTEST_HAS_TYPED_TEST_P - type-parameterized tests
//   GTEST_IS_THREADSAFE    - Google Test is thread-safe.
//   GOOGLETEST_CM0007 DO NOT DELETE
//   GTEST_USES_POSIX_RE    - enhanced POSIX regex is used. Do not confuse with
//                            GTEST_HAS_POSIX_RE (see above) which users can
//                            define themselves.
//   GTEST_USES_SIMPLE_RE   - our own simple regex is used;
//                            the above RE\b(s) are mutually exclusive.

// Misc public macros
// ------------------
//
//   GTEST_FLAG(flag_name)  - references the variable corresponding to
//                            the given Google Test flag.

// Internal utilities
// ------------------
//
// The following macros and utilities are for Google Test's INTERNAL
// use only.  Code outside Google Test MUST NOT USE THEM DIRECTLY.
//
// Macros for basic C++ coding:
//   GTEST_AMBIGUOUS_ELSE_BLOCKER_ - for disabling a gcc warning.
//   GTEST_ATTRIBUTE_UNUSED_  - declares that a class' instances or a
//                              variable don't have to be used.
//   GTEST_DISALLOW_ASSIGN_   - disables operator=.
//   GTEST_DISALLOW_COPY_AND_ASSIGN_ - disables copy ctor and operator=.
//   GTEST_MUST_USE_RESULT_   - declares that a function's result must be used.
//   GTEST_INTENTIONAL_CONST_COND_PUSH_ - start code section where MSVC C4127 is
//                                        suppressed (constant conditional).
//   GTEST_INTENTIONAL_CONST_COND_POP_  - finish code section where MSVC C4127
//                                        is suppressed.
//
// Synchronization:
//   Mutex, MutexLock, ThreadLocal, GetThreadCount()
//                            - synchronization primitives.
//
// Regular expressions:
//   RE             - a simple regular expression class using the POSIX
//                    Extended Regular Expression syntax on UNIX-like platforms
//                    GOOGLETEST_CM0008 DO NOT DELETE
//                    or a reduced regular exception syntax on other
//                    platforms, including Windows.
// Logging:
//   GTEST_LOG_()   - logs messages at the specified severity level.
//   LogToStderr()  - directs all log messages to stderr.
//   FlushInfoLog() - flushes informational log messages.
//
// Stdout and stderr capturing:
//   CaptureStdout()     - starts capturing stdout.
//   GetCapturedStdout() - stops capturing stdout and returns the captured
//                         string.
//   CaptureStderr()     - starts capturing stderr.
//   GetCapturedStderr() - stops capturing stderr and returns the captured
//                         string.
//
// Integer types:
//   TypeWithSize   - maps an integer to a int type.
//   Int32, UInt32, Int64, UInt64, TimeInMillis
//                  - integers of known sizes.
//   BiggestInt     - the biggest signed integer type.
//
// Command-line utilities:
//   GTEST_DECLARE_*()  - declares a flag.
//   GTEST_DEFINE_*()   - defines a flag.
//   GetInjectableArgvs() - returns the command line as a vector of strings.
//
// Environment variable utilities:
//   GetEnv()             - gets the value of an environment variable.
//   BoolFromGTestEnv()   - parses a bool environment variable.
//   Int32FromGTestEnv()  - parses an Int32 environment variable.
//   StringFromGTestEnv() - parses a string environment variable.
//
// Deprecation warnings:
//   GTEST_INTERNAL_DEPRECATED(message) - attribute marking a function as
//                                        deprecated; calling a marked function
//                                        should generate a compiler warning

#include <ctype.h>   // for isspace, etc
#include <stddef.h>  // for ptrdiff_t
#include <stdio.h>
#include <stdlib.h>
#include <string.h>
#include <type_traits>

#ifndef _WIN32_WCE
# include <sys/types.h>
# include <sys/stat.h>
#endif  // !_WIN32_WCE

#if defined __APPLE__
# include <AvailabilityMacros.h>
# include <TargetConditionals.h>
#endif

#include <iostream>  // NOLINT
#include <memory>
#include <string>  // NOLINT
#include <tuple>
#include <vector>  // NOLINT

#include "gtest/internal/custom/gtest-port.h"
#include "gtest/internal/gtest-port-arch.h"

#if !defined(GTEST_DEV_EMAIL_)
# define GTEST_DEV_EMAIL_ "googletestframework@@googlegroups.com"
# define GTEST_FLAG_PREFIX_ "gtest_"
# define GTEST_FLAG_PREFIX_DASH_ "gtest-"
# define GTEST_FLAG_PREFIX_UPPER_ "GTEST_"
# define GTEST_NAME_ "Google Test"
# define GTEST_PROJECT_URL_ "https://github.com/google/googletest/"
#endif  // !defined(GTEST_DEV_EMAIL_)

#if !defined(GTEST_INIT_GOOGLE_TEST_NAME_)
# define GTEST_INIT_GOOGLE_TEST_NAME_ "testing::InitGoogleTest"
#endif  // !defined(GTEST_INIT_GOOGLE_TEST_NAME_)

// Determines the version of gcc that is used to compile this.
#ifdef __GNUC__
// 40302 means version 4.3.2.
# define GTEST_GCC_VER_ \
    (__GNUC__*10000 + __GNUC_MINOR__*100 + __GNUC_PATCHLEVEL__)
#endif  // __GNUC__

// Macros for disabling Microsoft Visual C++ warnings.
//
//   GTEST_DISABLE_MSC_WARNINGS_PUSH_(4800 4385)
//   /* code that triggers warnings C4800 and C4385 */
//   GTEST_DISABLE_MSC_WARNINGS_POP_()
#if defined(_MSC_VER)
# define GTEST_DISABLE_MSC_WARNINGS_PUSH_(warnings) \
    __pragma(warning(push))                        \
    __pragma(warning(disable: warnings))
# define GTEST_DISABLE_MSC_WARNINGS_POP_()          \
    __pragma(warning(pop))
#else
// Not all compilers are MSVC
# define GTEST_DISABLE_MSC_WARNINGS_PUSH_(warnings)
# define GTEST_DISABLE_MSC_WARNINGS_POP_()
#endif

// Clang on Windows does not understand MSVC's pragma warning.
// We need clang-specific way to disable function deprecation warning.
#ifdef __clang__
# define GTEST_DISABLE_MSC_DEPRECATED_PUSH_()                         \
    _Pragma("clang diagnostic push")                                  \
    _Pragma("clang diagnostic ignored \"-Wdeprecated-declarations\"") \
    _Pragma("clang diagnostic ignored \"-Wdeprecated-implementations\"")
#define GTEST_DISABLE_MSC_DEPRECATED_POP_() \
    _Pragma("clang diagnostic pop")
#else
# define GTEST_DISABLE_MSC_DEPRECATED_PUSH_() \
    GTEST_DISABLE_MSC_WARNINGS_PUSH_(4996)
# define GTEST_DISABLE_MSC_DEPRECATED_POP_() \
    GTEST_DISABLE_MSC_WARNINGS_POP_()
#endif

// Brings in definitions for functions used in the testing::internal::posix
// namespace (read, write, close, chdir, isatty, stat). We do not currently
// use them on Windows Mobile.
#if GTEST_OS_WINDOWS
# if !GTEST_OS_WINDOWS_MOBILE
#  include <direct.h>
#  include <io.h>
# endif
// In order to avoid having to include <windows.h>, use forward declaration
#if GTEST_OS_WINDOWS_MINGW && !defined(__MINGW64_VERSION_MAJOR)
// MinGW defined _CRITICAL_SECTION and _RTL_CRITICAL_SECTION as two
// separate (equivalent) structs, instead of using typedef
typedef struct _CRITICAL_SECTION GTEST_CRITICAL_SECTION;
#else
// Assume CRITICAL_SECTION is a typedef of _RTL_CRITICAL_SECTION.
// This assumption is verified by
// WindowsTypesTest.CRITICAL_SECTIONIs_RTL_CRITICAL_SECTION.
typedef struct _RTL_CRITICAL_SECTION GTEST_CRITICAL_SECTION;
#endif
#else
// This assumes that non-Windows OSes provide unistd.h. For OSes where this
// is not the case, we need to include headers that provide the functions
// mentioned above.
# include <unistd.h>
# include <strings.h>
#endif  // GTEST_OS_WINDOWS

#if GTEST_OS_LINUX_ANDROID
// Used to define __ANDROID_API__ matching the target NDK API level.
#  include <android/api-level.h>  // NOLINT
#endif

// Defines this to true if and only if Google Test can use POSIX regular
// expressions.
#ifndef GTEST_HAS_POSIX_RE
# if GTEST_OS_LINUX_ANDROID
// On Android, <regex.h> is only available starting with Gingerbread.
#  define GTEST_HAS_POSIX_RE (__ANDROID_API__ >= 9)
# else
#  define GTEST_HAS_POSIX_RE (!GTEST_OS_WINDOWS)
# endif
#endif

#if GTEST_USES_PCRE
// The appropriate headers have already been included.

#elif GTEST_HAS_POSIX_RE

// On some platforms, <regex.h> needs someone to define size_t, and
// won't compile otherwise.  We can #include it here as we already
// included <stdlib.h>, which is guaranteed to define size_t through
// <stddef.h>.
# include <regex.h>  // NOLINT

# define GTEST_USES_POSIX_RE 1

#elif GTEST_OS_WINDOWS

// <regex.h> is not available on Windows.  Use our own simple regex
// implementation instead.
# define GTEST_USES_SIMPLE_RE 1

#else

// <regex.h> may not be available on this platform.  Use our own
// simple regex implementation instead.
# define GTEST_USES_SIMPLE_RE 1

#endif  // GTEST_USES_PCRE

#ifndef GTEST_HAS_EXCEPTIONS
// The user didn't tell us whether exceptions are enabled, so we need
// to figure it out.
# if defined(_MSC_VER) && defined(_CPPUNWIND)
// MSVC defines _CPPUNWIND to 1 if and only if exceptions are enabled.
#  define GTEST_HAS_EXCEPTIONS 1
# elif defined(__BORLANDC__)
// C++Builder's implementation of the STL uses the _HAS_EXCEPTIONS
// macro to enable exceptions, so we'll do the same.
// Assumes that exceptions are enabled by default.
#  ifndef _HAS_EXCEPTIONS
#   define _HAS_EXCEPTIONS 1
#  endif  // _HAS_EXCEPTIONS
#  define GTEST_HAS_EXCEPTIONS _HAS_EXCEPTIONS
# elif defined(__clang__)
// clang defines __EXCEPTIONS if and only if exceptions are enabled before clang
// 220714, but if and only if cleanups are enabled after that. In Obj-C++ files,
// there can be cleanups for ObjC exceptions which also need cleanups, even if
// C++ exceptions are disabled. clang has __has_feature(cxx_exceptions) which
// checks for C++ exceptions starting at clang r206352, but which checked for
// cleanups prior to that. To reliably check for C++ exception availability with
// clang, check for
// __EXCEPTIONS && __has_feature(cxx_exceptions).
#  define GTEST_HAS_EXCEPTIONS (__EXCEPTIONS && __has_feature(cxx_exceptions))
# elif defined(__GNUC__) && __EXCEPTIONS
// gcc defines __EXCEPTIONS to 1 if and only if exceptions are enabled.
#  define GTEST_HAS_EXCEPTIONS 1
# elif defined(__SUNPRO_CC)
// Sun Pro CC supports exceptions.  However, there is no compile-time way of
// detecting whether they are enabled or not.  Therefore, we assume that
// they are enabled unless the user tells us otherwise.
#  define GTEST_HAS_EXCEPTIONS 1
# elif defined(__IBMCPP__) && __EXCEPTIONS
// xlC defines __EXCEPTIONS to 1 if and only if exceptions are enabled.
#  define GTEST_HAS_EXCEPTIONS 1
# elif defined(__HP_aCC)
// Exception handling is in effect by default in HP aCC compiler. It has to
// be turned of by +noeh compiler option if desired.
#  define GTEST_HAS_EXCEPTIONS 1
# else
// For other compilers, we assume exceptions are disabled to be
// conservative.
#  define GTEST_HAS_EXCEPTIONS 0
# endif  // defined(_MSC_VER) || defined(__BORLANDC__)
#endif  // GTEST_HAS_EXCEPTIONS

#ifndef GTEST_HAS_STD_WSTRING
// The user didn't tell us whether ::std::wstring is available, so we need
// to figure it out.
// Cygwin 1.7 and below doesn't support ::std::wstring.
// Solaris' libc++ doesn't support it either.  Android has
// no support for it at least as recent as Froyo (2.2).
#define GTEST_HAS_STD_WSTRING                                         \
  (!(GTEST_OS_LINUX_ANDROID || GTEST_OS_CYGWIN || GTEST_OS_SOLARIS || \
     GTEST_OS_HAIKU || GTEST_OS_ESP32 || GTEST_OS_ESP8266))

#endif  // GTEST_HAS_STD_WSTRING

// Determines whether RTTI is available.
#ifndef GTEST_HAS_RTTI
// The user didn't tell us whether RTTI is enabled, so we need to
// figure it out.

# ifdef _MSC_VER

#ifdef _CPPRTTI  // MSVC defines this macro if and only if RTTI is enabled.
#   define GTEST_HAS_RTTI 1
#  else
#   define GTEST_HAS_RTTI 0
#  endif

// Starting with version 4.3.2, gcc defines __GXX_RTTI if and only if RTTI is
// enabled.
# elif defined(__GNUC__)

#  ifdef __GXX_RTTI
// When building against STLport with the Android NDK and with
// -frtti -fno-exceptions, the build fails at link time with undefined
// references to __cxa_bad_typeid. Note sure if STL or toolchain bug,
// so disable RTTI when detected.
#   if GTEST_OS_LINUX_ANDROID && defined(_STLPORT_MAJOR) && \
       !defined(__EXCEPTIONS)
#    define GTEST_HAS_RTTI 0
#   else
#    define GTEST_HAS_RTTI 1
#   endif  // GTEST_OS_LINUX_ANDROID && __STLPORT_MAJOR && !__EXCEPTIONS
#  else
#   define GTEST_HAS_RTTI 0
#  endif  // __GXX_RTTI

// Clang defines __GXX_RTTI starting with version 3.0, but its manual recommends
// using has_feature instead. has_feature(cxx_rtti) is supported since 2.7, the
// first version with C++ support.
# elif defined(__clang__)

#  define GTEST_HAS_RTTI __has_feature(cxx_rtti)

// Starting with version 9.0 IBM Visual Age defines __RTTI_ALL__ to 1 if
// both the typeid and dynamic_cast features are present.
# elif defined(__IBMCPP__) && (__IBMCPP__ >= 900)

#  ifdef __RTTI_ALL__
#   define GTEST_HAS_RTTI 1
#  else
#   define GTEST_HAS_RTTI 0
#  endif

# else

// For all other compilers, we assume RTTI is enabled.
#  define GTEST_HAS_RTTI 1

# endif  // _MSC_VER

#endif  // GTEST_HAS_RTTI

// It's this header's responsibility to #include <typeinfo> when RTTI
// is enabled.
#if GTEST_HAS_RTTI
# include <typeinfo>
#endif

// Determines whether Google Test can use the pthreads library.
#ifndef GTEST_HAS_PTHREAD
// The user didn't tell us explicitly, so we make reasonable assumptions about
// which platforms have pthreads support.
//
// To disable threading support in Google Test, add -DGTEST_HAS_PTHREAD=0
// to your compiler flags.
#define GTEST_HAS_PTHREAD                                                      \
  (GTEST_OS_LINUX || GTEST_OS_MAC || GTEST_OS_HPUX || GTEST_OS_QNX ||          \
   GTEST_OS_FREEBSD || GTEST_OS_NACL || GTEST_OS_NETBSD || GTEST_OS_FUCHSIA || \
   GTEST_OS_DRAGONFLY || GTEST_OS_GNU_KFREEBSD || GTEST_OS_OPENBSD ||          \
   GTEST_OS_HAIKU)
#endif  // GTEST_HAS_PTHREAD

#if GTEST_HAS_PTHREAD
// gtest-port.h guarantees to #include <pthread.h> when GTEST_HAS_PTHREAD is
// true.
# include <pthread.h>  // NOLINT

// For timespec and nanosleep, used below.
# include <time.h>  // NOLINT
#endif

// Determines whether clone(2) is supported.
// Usually it will only be available on Linux, excluding
// Linux on the Itanium architecture.
// Also see http://linux.die.net/man/2/clone.
#ifndef GTEST_HAS_CLONE
// The user didn't tell us, so we need to figure it out.

# if GTEST_OS_LINUX && !defined(__ia64__)
#  if GTEST_OS_LINUX_ANDROID
// On Android, clone() became available at different API levels for each 32-bit
// architecture.
#    if defined(__LP64__) || \
        (defined(__arm__) && __ANDROID_API__ >= 9) || \
        (defined(__mips__) && __ANDROID_API__ >= 12) || \
        (defined(__i386__) && __ANDROID_API__ >= 17)
#     define GTEST_HAS_CLONE 1
#    else
#     define GTEST_HAS_CLONE 0
#    endif
#  else
#   define GTEST_HAS_CLONE 1
#  endif
# else
#  define GTEST_HAS_CLONE 0
# endif  // GTEST_OS_LINUX && !defined(__ia64__)

#endif  // GTEST_HAS_CLONE

// Determines whether to support stream redirection. This is used to test
// output correctness and to implement death tests.
#ifndef GTEST_HAS_STREAM_REDIRECTION
// By default, we assume that stream redirection is supported on all
// platforms except known mobile ones.
<<<<<<< HEAD
# if GTEST_OS_WINDOWS_MOBILE || GTEST_OS_WINDOWS_PHONE || GTEST_OS_WINDOWS_RT || GTEST_OS_ESP8266
=======
#if GTEST_OS_WINDOWS_MOBILE || GTEST_OS_WINDOWS_PHONE || \
    GTEST_OS_WINDOWS_RT || GTEST_OS_ESP8266
>>>>>>> 0a034808
#  define GTEST_HAS_STREAM_REDIRECTION 0
# else
#  define GTEST_HAS_STREAM_REDIRECTION 1
# endif  // !GTEST_OS_WINDOWS_MOBILE
#endif  // GTEST_HAS_STREAM_REDIRECTION

// Determines whether to support death tests.
// pops up a dialog window that cannot be suppressed programmatically.
#if (GTEST_OS_LINUX || GTEST_OS_CYGWIN || GTEST_OS_SOLARIS ||             \
     (GTEST_OS_MAC && !GTEST_OS_IOS) ||                                   \
     (GTEST_OS_WINDOWS_DESKTOP && _MSC_VER) || GTEST_OS_WINDOWS_MINGW ||  \
     GTEST_OS_AIX || GTEST_OS_HPUX || GTEST_OS_OPENBSD || GTEST_OS_QNX || \
     GTEST_OS_FREEBSD || GTEST_OS_NETBSD || GTEST_OS_FUCHSIA ||           \
     GTEST_OS_DRAGONFLY || GTEST_OS_GNU_KFREEBSD || GTEST_OS_HAIKU)
# define GTEST_HAS_DEATH_TEST 1
#endif

// Determines whether to support type-driven tests.

// Typed tests need <typeinfo> and variadic macros, which GCC, VC++ 8.0,
// Sun Pro CC, IBM Visual Age, and HP aCC support.
#if defined(__GNUC__) || defined(_MSC_VER) || defined(__SUNPRO_CC) || \
    defined(__IBMCPP__) || defined(__HP_aCC)
# define GTEST_HAS_TYPED_TEST 1
# define GTEST_HAS_TYPED_TEST_P 1
#endif

// Determines whether the system compiler uses UTF-16 for encoding wide strings.
#define GTEST_WIDE_STRING_USES_UTF16_ \
  (GTEST_OS_WINDOWS || GTEST_OS_CYGWIN || GTEST_OS_AIX || GTEST_OS_OS2)

// Determines whether test results can be streamed to a socket.
#if GTEST_OS_LINUX || GTEST_OS_GNU_KFREEBSD || GTEST_OS_DRAGONFLY || \
    GTEST_OS_FREEBSD || GTEST_OS_NETBSD || GTEST_OS_OPENBSD
# define GTEST_CAN_STREAM_RESULTS_ 1
#endif

// Defines some utility macros.

// The GNU compiler emits a warning if nested "if" statements are followed by
// an "else" statement and braces are not used to explicitly disambiguate the
// "else" binding.  This leads to problems with code like:
//
//   if (gate)
//     ASSERT_*(condition) << "Some message";
//
// The "switch (0) case 0:" idiom is used to suppress this.
#ifdef __INTEL_COMPILER
# define GTEST_AMBIGUOUS_ELSE_BLOCKER_
#else
# define GTEST_AMBIGUOUS_ELSE_BLOCKER_ switch (0) case 0: default:  // NOLINT
#endif

// Use this annotation at the end of a struct/class definition to
// prevent the compiler from optimizing away instances that are never
// used.  This is useful when all interesting logic happens inside the
// c'tor and / or d'tor.  Example:
//
//   struct Foo {
//     Foo() { ... }
//   } GTEST_ATTRIBUTE_UNUSED_;
//
// Also use it after a variable or parameter declaration to tell the
// compiler the variable/parameter does not have to be used.
#if defined(__GNUC__) && !defined(COMPILER_ICC)
# define GTEST_ATTRIBUTE_UNUSED_ __attribute__ ((unused))
#elif defined(__clang__)
# if __has_attribute(unused)
#  define GTEST_ATTRIBUTE_UNUSED_ __attribute__ ((unused))
# endif
#endif
#ifndef GTEST_ATTRIBUTE_UNUSED_
# define GTEST_ATTRIBUTE_UNUSED_
#endif

// Use this annotation before a function that takes a printf format string.
#if (defined(__GNUC__) || defined(__clang__)) && !defined(COMPILER_ICC)
# if defined(__MINGW_PRINTF_FORMAT)
// MinGW has two different printf implementations. Ensure the format macro
// matches the selected implementation. See
// https://sourceforge.net/p/mingw-w64/wiki2/gnu%20printf/.
#  define GTEST_ATTRIBUTE_PRINTF_(string_index, first_to_check) \
       __attribute__((__format__(__MINGW_PRINTF_FORMAT, string_index, \
                                 first_to_check)))
# else
#  define GTEST_ATTRIBUTE_PRINTF_(string_index, first_to_check) \
       __attribute__((__format__(__printf__, string_index, first_to_check)))
# endif
#else
# define GTEST_ATTRIBUTE_PRINTF_(string_index, first_to_check)
#endif


// A macro to disallow operator=
// This should be used in the private: declarations for a class.
#define GTEST_DISALLOW_ASSIGN_(type) \
  void operator=(type const &) = delete

// A macro to disallow copy constructor and operator=
// This should be used in the private: declarations for a class.
#define GTEST_DISALLOW_COPY_AND_ASSIGN_(type) \
  type(type const &) = delete; \
  GTEST_DISALLOW_ASSIGN_(type)

// Tell the compiler to warn about unused return values for functions declared
// with this macro.  The macro should be used on function declarations
// following the argument list:
//
//   Sprocket* AllocateSprocket() GTEST_MUST_USE_RESULT_;
#if defined(__GNUC__) && !defined(COMPILER_ICC)
# define GTEST_MUST_USE_RESULT_ __attribute__ ((warn_unused_result))
#else
# define GTEST_MUST_USE_RESULT_
#endif  // __GNUC__ && !COMPILER_ICC

// MS C++ compiler emits warning when a conditional expression is compile time
// constant. In some contexts this warning is false positive and needs to be
// suppressed. Use the following two macros in such cases:
//
// GTEST_INTENTIONAL_CONST_COND_PUSH_()
// while (true) {
// GTEST_INTENTIONAL_CONST_COND_POP_()
// }
# define GTEST_INTENTIONAL_CONST_COND_PUSH_() \
    GTEST_DISABLE_MSC_WARNINGS_PUSH_(4127)
# define GTEST_INTENTIONAL_CONST_COND_POP_() \
    GTEST_DISABLE_MSC_WARNINGS_POP_()

// Determine whether the compiler supports Microsoft's Structured Exception
// Handling.  This is supported by several Windows compilers but generally
// does not exist on any other system.
#ifndef GTEST_HAS_SEH
// The user didn't tell us, so we need to figure it out.

# if defined(_MSC_VER) || defined(__BORLANDC__)
// These two compilers are known to support SEH.
#  define GTEST_HAS_SEH 1
# else
// Assume no SEH.
#  define GTEST_HAS_SEH 0
# endif

#endif  // GTEST_HAS_SEH

#ifndef GTEST_IS_THREADSAFE

#define GTEST_IS_THREADSAFE                                                 \
  (GTEST_HAS_MUTEX_AND_THREAD_LOCAL_ ||                                     \
   (GTEST_OS_WINDOWS && !GTEST_OS_WINDOWS_PHONE && !GTEST_OS_WINDOWS_RT) || \
   GTEST_HAS_PTHREAD)

#endif  // GTEST_IS_THREADSAFE

// GTEST_API_ qualifies all symbols that must be exported. The definitions below
// are guarded by #ifndef to give embedders a chance to define GTEST_API_ in
// gtest/internal/custom/gtest-port.h
#ifndef GTEST_API_

#ifdef _MSC_VER
# if GTEST_LINKED_AS_SHARED_LIBRARY
#  define GTEST_API_ __declspec(dllimport)
# elif GTEST_CREATE_SHARED_LIBRARY
#  define GTEST_API_ __declspec(dllexport)
# endif
#elif __GNUC__ >= 4 || defined(__clang__)
# define GTEST_API_ __attribute__((visibility ("default")))
#endif  // _MSC_VER

#endif  // GTEST_API_

#ifndef GTEST_API_
# define GTEST_API_
#endif  // GTEST_API_

#ifndef GTEST_DEFAULT_DEATH_TEST_STYLE
# define GTEST_DEFAULT_DEATH_TEST_STYLE  "fast"
#endif  // GTEST_DEFAULT_DEATH_TEST_STYLE

#ifdef __GNUC__
// Ask the compiler to never inline a given function.
# define GTEST_NO_INLINE_ __attribute__((noinline))
#else
# define GTEST_NO_INLINE_
#endif

// _LIBCPP_VERSION is defined by the libc++ library from the LLVM project.
#if !defined(GTEST_HAS_CXXABI_H_)
# if defined(__GLIBCXX__) || (defined(_LIBCPP_VERSION) && !defined(_MSC_VER))
#  define GTEST_HAS_CXXABI_H_ 1
# else
#  define GTEST_HAS_CXXABI_H_ 0
# endif
#endif

// A function level attribute to disable checking for use of uninitialized
// memory when built with MemorySanitizer.
#if defined(__clang__)
# if __has_feature(memory_sanitizer)
#  define GTEST_ATTRIBUTE_NO_SANITIZE_MEMORY_ \
       __attribute__((no_sanitize_memory))
# else
#  define GTEST_ATTRIBUTE_NO_SANITIZE_MEMORY_
# endif  // __has_feature(memory_sanitizer)
#else
# define GTEST_ATTRIBUTE_NO_SANITIZE_MEMORY_
#endif  // __clang__

// A function level attribute to disable AddressSanitizer instrumentation.
#if defined(__clang__)
# if __has_feature(address_sanitizer)
#  define GTEST_ATTRIBUTE_NO_SANITIZE_ADDRESS_ \
       __attribute__((no_sanitize_address))
# else
#  define GTEST_ATTRIBUTE_NO_SANITIZE_ADDRESS_
# endif  // __has_feature(address_sanitizer)
#else
# define GTEST_ATTRIBUTE_NO_SANITIZE_ADDRESS_
#endif  // __clang__

// A function level attribute to disable HWAddressSanitizer instrumentation.
#if defined(__clang__)
# if __has_feature(hwaddress_sanitizer)
#  define GTEST_ATTRIBUTE_NO_SANITIZE_HWADDRESS_ \
       __attribute__((no_sanitize("hwaddress")))
# else
#  define GTEST_ATTRIBUTE_NO_SANITIZE_HWADDRESS_
# endif  // __has_feature(hwaddress_sanitizer)
#else
# define GTEST_ATTRIBUTE_NO_SANITIZE_HWADDRESS_
#endif  // __clang__

// A function level attribute to disable ThreadSanitizer instrumentation.
#if defined(__clang__)
# if __has_feature(thread_sanitizer)
#  define GTEST_ATTRIBUTE_NO_SANITIZE_THREAD_ \
       __attribute__((no_sanitize_thread))
# else
#  define GTEST_ATTRIBUTE_NO_SANITIZE_THREAD_
# endif  // __has_feature(thread_sanitizer)
#else
# define GTEST_ATTRIBUTE_NO_SANITIZE_THREAD_
#endif  // __clang__

namespace testing {

class Message;

// Legacy imports for backwards compatibility.
// New code should use std:: names directly.
using std::get;
using std::make_tuple;
using std::tuple;
using std::tuple_element;
using std::tuple_size;

namespace internal {

// A secret type that Google Test users don't know about.  It has no
// definition on purpose.  Therefore it's impossible to create a
// Secret object, which is what we want.
class Secret;

// The GTEST_COMPILE_ASSERT_ is a legacy macro used to verify that a compile
// time expression is true (in new code, use static_assert instead). For
// example, you could use it to verify the size of a static array:
//
//   GTEST_COMPILE_ASSERT_(GTEST_ARRAY_SIZE_(names) == NUM_NAMES,
//                         names_incorrect_size);
//
// The second argument to the macro must be a valid C++ identifier. If the
// expression is false, compiler will issue an error containing this identifier.
#define GTEST_COMPILE_ASSERT_(expr, msg) static_assert(expr, #msg)

// A helper for suppressing warnings on constant condition.  It just
// returns 'condition'.
GTEST_API_ bool IsTrue(bool condition);

// Defines RE.

#if GTEST_USES_PCRE
// if used, PCRE is injected by custom/gtest-port.h
#elif GTEST_USES_POSIX_RE || GTEST_USES_SIMPLE_RE

// A simple C++ wrapper for <regex.h>.  It uses the POSIX Extended
// Regular Expression syntax.
class GTEST_API_ RE {
 public:
  // A copy constructor is required by the Standard to initialize object
  // references from r-values.
  RE(const RE& other) { Init(other.pattern()); }

  // Constructs an RE from a string.
  RE(const ::std::string& regex) { Init(regex.c_str()); }  // NOLINT

  RE(const char* regex) { Init(regex); }  // NOLINT
  ~RE();

  // Returns the string representation of the regex.
  const char* pattern() const { return pattern_; }

  // FullMatch(str, re) returns true if and only if regular expression re
  // matches the entire str.
  // PartialMatch(str, re) returns true if and only if regular expression re
  // matches a substring of str (including str itself).
  static bool FullMatch(const ::std::string& str, const RE& re) {
    return FullMatch(str.c_str(), re);
  }
  static bool PartialMatch(const ::std::string& str, const RE& re) {
    return PartialMatch(str.c_str(), re);
  }

  static bool FullMatch(const char* str, const RE& re);
  static bool PartialMatch(const char* str, const RE& re);

 private:
  void Init(const char* regex);
  const char* pattern_;
  bool is_valid_;

# if GTEST_USES_POSIX_RE

  regex_t full_regex_;     // For FullMatch().
  regex_t partial_regex_;  // For PartialMatch().

# else  // GTEST_USES_SIMPLE_RE

  const char* full_pattern_;  // For FullMatch();

# endif

  GTEST_DISALLOW_ASSIGN_(RE);
};

#endif  // GTEST_USES_PCRE

// Formats a source file path and a line number as they would appear
// in an error message from the compiler used to compile this code.
GTEST_API_ ::std::string FormatFileLocation(const char* file, int line);

// Formats a file location for compiler-independent XML output.
// Although this function is not platform dependent, we put it next to
// FormatFileLocation in order to contrast the two functions.
GTEST_API_ ::std::string FormatCompilerIndependentFileLocation(const char* file,
                                                               int line);

// Defines logging utilities:
//   GTEST_LOG_(severity) - logs messages at the specified severity level. The
//                          message itself is streamed into the macro.
//   LogToStderr()  - directs all log messages to stderr.
//   FlushInfoLog() - flushes informational log messages.

enum GTestLogSeverity {
  GTEST_INFO,
  GTEST_WARNING,
  GTEST_ERROR,
  GTEST_FATAL
};

// Formats log entry severity, provides a stream object for streaming the
// log message, and terminates the message with a newline when going out of
// scope.
class GTEST_API_ GTestLog {
 public:
  GTestLog(GTestLogSeverity severity, const char* file, int line);

  // Flushes the buffers and, if severity is GTEST_FATAL, aborts the program.
  ~GTestLog();

  ::std::ostream& GetStream() { return ::std::cerr; }

 private:
  const GTestLogSeverity severity_;

  GTEST_DISALLOW_COPY_AND_ASSIGN_(GTestLog);
};

#if !defined(GTEST_LOG_)

# define GTEST_LOG_(severity) \
    ::testing::internal::GTestLog(::testing::internal::GTEST_##severity, \
                                  __FILE__, __LINE__).GetStream()

inline void LogToStderr() {}
inline void FlushInfoLog() { fflush(nullptr); }

#endif  // !defined(GTEST_LOG_)

#if !defined(GTEST_CHECK_)
// INTERNAL IMPLEMENTATION - DO NOT USE.
//
// GTEST_CHECK_ is an all-mode assert. It aborts the program if the condition
// is not satisfied.
//  Synopsys:
//    GTEST_CHECK_(boolean_condition);
//     or
//    GTEST_CHECK_(boolean_condition) << "Additional message";
//
//    This checks the condition and if the condition is not satisfied
//    it prints message about the condition violation, including the
//    condition itself, plus additional message streamed into it, if any,
//    and then it aborts the program. It aborts the program irrespective of
//    whether it is built in the debug mode or not.
# define GTEST_CHECK_(condition) \
    GTEST_AMBIGUOUS_ELSE_BLOCKER_ \
    if (::testing::internal::IsTrue(condition)) \
      ; \
    else \
      GTEST_LOG_(FATAL) << "Condition " #condition " failed. "
#endif  // !defined(GTEST_CHECK_)

// An all-mode assert to verify that the given POSIX-style function
// call returns 0 (indicating success).  Known limitation: this
// doesn't expand to a balanced 'if' statement, so enclose the macro
// in {} if you need to use it as the only statement in an 'if'
// branch.
#define GTEST_CHECK_POSIX_SUCCESS_(posix_call) \
  if (const int gtest_error = (posix_call)) \
    GTEST_LOG_(FATAL) << #posix_call << "failed with error " \
                      << gtest_error

// Transforms "T" into "const T&" according to standard reference collapsing
// rules (this is only needed as a backport for C++98 compilers that do not
// support reference collapsing). Specifically, it transforms:
//
//   char         ==> const char&
//   const char   ==> const char&
//   char&        ==> char&
//   const char&  ==> const char&
//
// Note that the non-const reference will not have "const" added. This is
// standard, and necessary so that "T" can always bind to "const T&".
template <typename T>
struct ConstRef { typedef const T& type; };
template <typename T>
struct ConstRef<T&> { typedef T& type; };

// The argument T must depend on some template parameters.
#define GTEST_REFERENCE_TO_CONST_(T) \
  typename ::testing::internal::ConstRef<T>::type

// INTERNAL IMPLEMENTATION - DO NOT USE IN USER CODE.
//
// Use ImplicitCast_ as a safe version of static_cast for upcasting in
// the type hierarchy (e.g. casting a Foo* to a SuperclassOfFoo* or a
// const Foo*).  When you use ImplicitCast_, the compiler checks that
// the cast is safe.  Such explicit ImplicitCast_s are necessary in
// surprisingly many situations where C++ demands an exact type match
// instead of an argument type convertable to a target type.
//
// The syntax for using ImplicitCast_ is the same as for static_cast:
//
//   ImplicitCast_<ToType>(expr)
//
// ImplicitCast_ would have been part of the C++ standard library,
// but the proposal was submitted too late.  It will probably make
// its way into the language in the future.
//
// This relatively ugly name is intentional. It prevents clashes with
// similar functions users may have (e.g., implicit_cast). The internal
// namespace alone is not enough because the function can be found by ADL.
template<typename To>
inline To ImplicitCast_(To x) { return x; }

// When you upcast (that is, cast a pointer from type Foo to type
// SuperclassOfFoo), it's fine to use ImplicitCast_<>, since upcasts
// always succeed.  When you downcast (that is, cast a pointer from
// type Foo to type SubclassOfFoo), static_cast<> isn't safe, because
// how do you know the pointer is really of type SubclassOfFoo?  It
// could be a bare Foo, or of type DifferentSubclassOfFoo.  Thus,
// when you downcast, you should use this macro.  In debug mode, we
// use dynamic_cast<> to double-check the downcast is legal (we die
// if it's not).  In normal mode, we do the efficient static_cast<>
// instead.  Thus, it's important to test in debug mode to make sure
// the cast is legal!
//    This is the only place in the code we should use dynamic_cast<>.
// In particular, you SHOULDN'T be using dynamic_cast<> in order to
// do RTTI (eg code like this:
//    if (dynamic_cast<Subclass1>(foo)) HandleASubclass1Object(foo);
//    if (dynamic_cast<Subclass2>(foo)) HandleASubclass2Object(foo);
// You should design the code some other way not to need this.
//
// This relatively ugly name is intentional. It prevents clashes with
// similar functions users may have (e.g., down_cast). The internal
// namespace alone is not enough because the function can be found by ADL.
template<typename To, typename From>  // use like this: DownCast_<T*>(foo);
inline To DownCast_(From* f) {  // so we only accept pointers
  // Ensures that To is a sub-type of From *.  This test is here only
  // for compile-time type checking, and has no overhead in an
  // optimized build at run-time, as it will be optimized away
  // completely.
  GTEST_INTENTIONAL_CONST_COND_PUSH_()
  if (false) {
  GTEST_INTENTIONAL_CONST_COND_POP_()
  const To to = nullptr;
  ::testing::internal::ImplicitCast_<From*>(to);
  }

#if GTEST_HAS_RTTI
  // RTTI: debug mode only!
  GTEST_CHECK_(f == nullptr || dynamic_cast<To>(f) != nullptr);
#endif
  return static_cast<To>(f);
}

// Downcasts the pointer of type Base to Derived.
// Derived must be a subclass of Base. The parameter MUST
// point to a class of type Derived, not any subclass of it.
// When RTTI is available, the function performs a runtime
// check to enforce this.
template <class Derived, class Base>
Derived* CheckedDowncastToActualType(Base* base) {
#if GTEST_HAS_RTTI
  GTEST_CHECK_(typeid(*base) == typeid(Derived));
#endif

#if GTEST_HAS_DOWNCAST_
  return ::down_cast<Derived*>(base);
#elif GTEST_HAS_RTTI
  return dynamic_cast<Derived*>(base);  // NOLINT
#else
  return static_cast<Derived*>(base);  // Poor man's downcast.
#endif
}

#if GTEST_HAS_STREAM_REDIRECTION

// Defines the stderr capturer:
//   CaptureStdout     - starts capturing stdout.
//   GetCapturedStdout - stops capturing stdout and returns the captured string.
//   CaptureStderr     - starts capturing stderr.
//   GetCapturedStderr - stops capturing stderr and returns the captured string.
//
GTEST_API_ void CaptureStdout();
GTEST_API_ std::string GetCapturedStdout();
GTEST_API_ void CaptureStderr();
GTEST_API_ std::string GetCapturedStderr();

#endif  // GTEST_HAS_STREAM_REDIRECTION
// Returns the size (in bytes) of a file.
GTEST_API_ size_t GetFileSize(FILE* file);

// Reads the entire content of a file as a string.
GTEST_API_ std::string ReadEntireFile(FILE* file);

// All command line arguments.
GTEST_API_ std::vector<std::string> GetArgvs();

#if GTEST_HAS_DEATH_TEST

std::vector<std::string> GetInjectableArgvs();
// Deprecated: pass the args vector by value instead.
void SetInjectableArgvs(const std::vector<std::string>* new_argvs);
void SetInjectableArgvs(const std::vector<std::string>& new_argvs);
void ClearInjectableArgvs();

#endif  // GTEST_HAS_DEATH_TEST

// Defines synchronization primitives.
#if GTEST_IS_THREADSAFE
# if GTEST_HAS_PTHREAD
// Sleeps for (roughly) n milliseconds.  This function is only for testing
// Google Test's own constructs.  Don't use it in user tests, either
// directly or indirectly.
inline void SleepMilliseconds(int n) {
  const timespec time = {
    0,                  // 0 seconds.
    n * 1000L * 1000L,  // And n ms.
  };
  nanosleep(&time, nullptr);
}
# endif  // GTEST_HAS_PTHREAD

# if GTEST_HAS_NOTIFICATION_
// Notification has already been imported into the namespace.
// Nothing to do here.

# elif GTEST_HAS_PTHREAD
// Allows a controller thread to pause execution of newly created
// threads until notified.  Instances of this class must be created
// and destroyed in the controller thread.
//
// This class is only for testing Google Test's own constructs. Do not
// use it in user tests, either directly or indirectly.
class Notification {
 public:
  Notification() : notified_(false) {
    GTEST_CHECK_POSIX_SUCCESS_(pthread_mutex_init(&mutex_, nullptr));
  }
  ~Notification() {
    pthread_mutex_destroy(&mutex_);
  }

  // Notifies all threads created with this notification to start. Must
  // be called from the controller thread.
  void Notify() {
    pthread_mutex_lock(&mutex_);
    notified_ = true;
    pthread_mutex_unlock(&mutex_);
  }

  // Blocks until the controller thread notifies. Must be called from a test
  // thread.
  void WaitForNotification() {
    for (;;) {
      pthread_mutex_lock(&mutex_);
      const bool notified = notified_;
      pthread_mutex_unlock(&mutex_);
      if (notified)
        break;
      SleepMilliseconds(10);
    }
  }

 private:
  pthread_mutex_t mutex_;
  bool notified_;

  GTEST_DISALLOW_COPY_AND_ASSIGN_(Notification);
};

# elif GTEST_OS_WINDOWS && !GTEST_OS_WINDOWS_PHONE && !GTEST_OS_WINDOWS_RT

GTEST_API_ void SleepMilliseconds(int n);

// Provides leak-safe Windows kernel handle ownership.
// Used in death tests and in threading support.
class GTEST_API_ AutoHandle {
 public:
  // Assume that Win32 HANDLE type is equivalent to void*. Doing so allows us to
  // avoid including <windows.h> in this header file. Including <windows.h> is
  // undesirable because it defines a lot of symbols and macros that tend to
  // conflict with client code. This assumption is verified by
  // WindowsTypesTest.HANDLEIsVoidStar.
  typedef void* Handle;
  AutoHandle();
  explicit AutoHandle(Handle handle);

  ~AutoHandle();

  Handle Get() const;
  void Reset();
  void Reset(Handle handle);

 private:
  // Returns true if and only if the handle is a valid handle object that can be
  // closed.
  bool IsCloseable() const;

  Handle handle_;

  GTEST_DISALLOW_COPY_AND_ASSIGN_(AutoHandle);
};

// Allows a controller thread to pause execution of newly created
// threads until notified.  Instances of this class must be created
// and destroyed in the controller thread.
//
// This class is only for testing Google Test's own constructs. Do not
// use it in user tests, either directly or indirectly.
class GTEST_API_ Notification {
 public:
  Notification();
  void Notify();
  void WaitForNotification();

 private:
  AutoHandle event_;

  GTEST_DISALLOW_COPY_AND_ASSIGN_(Notification);
};
# endif  // GTEST_HAS_NOTIFICATION_

// On MinGW, we can have both GTEST_OS_WINDOWS and GTEST_HAS_PTHREAD
// defined, but we don't want to use MinGW's pthreads implementation, which
// has conformance problems with some versions of the POSIX standard.
# if GTEST_HAS_PTHREAD && !GTEST_OS_WINDOWS_MINGW

// As a C-function, ThreadFuncWithCLinkage cannot be templated itself.
// Consequently, it cannot select a correct instantiation of ThreadWithParam
// in order to call its Run(). Introducing ThreadWithParamBase as a
// non-templated base class for ThreadWithParam allows us to bypass this
// problem.
class ThreadWithParamBase {
 public:
  virtual ~ThreadWithParamBase() {}
  virtual void Run() = 0;
};

// pthread_create() accepts a pointer to a function type with the C linkage.
// According to the Standard (7.5/1), function types with different linkages
// are different even if they are otherwise identical.  Some compilers (for
// example, SunStudio) treat them as different types.  Since class methods
// cannot be defined with C-linkage we need to define a free C-function to
// pass into pthread_create().
extern "C" inline void* ThreadFuncWithCLinkage(void* thread) {
  static_cast<ThreadWithParamBase*>(thread)->Run();
  return nullptr;
}

// Helper class for testing Google Test's multi-threading constructs.
// To use it, write:
//
//   void ThreadFunc(int param) { /* Do things with param */ }
//   Notification thread_can_start;
//   ...
//   // The thread_can_start parameter is optional; you can supply NULL.
//   ThreadWithParam<int> thread(&ThreadFunc, 5, &thread_can_start);
//   thread_can_start.Notify();
//
// These classes are only for testing Google Test's own constructs. Do
// not use them in user tests, either directly or indirectly.
template <typename T>
class ThreadWithParam : public ThreadWithParamBase {
 public:
  typedef void UserThreadFunc(T);

  ThreadWithParam(UserThreadFunc* func, T param, Notification* thread_can_start)
      : func_(func),
        param_(param),
        thread_can_start_(thread_can_start),
        finished_(false) {
    ThreadWithParamBase* const base = this;
    // The thread can be created only after all fields except thread_
    // have been initialized.
    GTEST_CHECK_POSIX_SUCCESS_(
        pthread_create(&thread_, nullptr, &ThreadFuncWithCLinkage, base));
  }
  ~ThreadWithParam() override { Join(); }

  void Join() {
    if (!finished_) {
      GTEST_CHECK_POSIX_SUCCESS_(pthread_join(thread_, nullptr));
      finished_ = true;
    }
  }

  void Run() override {
    if (thread_can_start_ != nullptr) thread_can_start_->WaitForNotification();
    func_(param_);
  }

 private:
  UserThreadFunc* const func_;  // User-supplied thread function.
  const T param_;  // User-supplied parameter to the thread function.
  // When non-NULL, used to block execution until the controller thread
  // notifies.
  Notification* const thread_can_start_;
  bool finished_;  // true if and only if we know that the thread function has
                   // finished.
  pthread_t thread_;  // The native thread object.

  GTEST_DISALLOW_COPY_AND_ASSIGN_(ThreadWithParam);
};
# endif  // !GTEST_OS_WINDOWS && GTEST_HAS_PTHREAD ||
         // GTEST_HAS_MUTEX_AND_THREAD_LOCAL_

# if GTEST_HAS_MUTEX_AND_THREAD_LOCAL_
// Mutex and ThreadLocal have already been imported into the namespace.
// Nothing to do here.

# elif GTEST_OS_WINDOWS && !GTEST_OS_WINDOWS_PHONE && !GTEST_OS_WINDOWS_RT

// Mutex implements mutex on Windows platforms.  It is used in conjunction
// with class MutexLock:
//
//   Mutex mutex;
//   ...
//   MutexLock lock(&mutex);  // Acquires the mutex and releases it at the
//                            // end of the current scope.
//
// A static Mutex *must* be defined or declared using one of the following
// macros:
//   GTEST_DEFINE_STATIC_MUTEX_(g_some_mutex);
//   GTEST_DECLARE_STATIC_MUTEX_(g_some_mutex);
//
// (A non-static Mutex is defined/declared in the usual way).
class GTEST_API_ Mutex {
 public:
  enum MutexType { kStatic = 0, kDynamic = 1 };
  // We rely on kStaticMutex being 0 as it is to what the linker initializes
  // type_ in static mutexes.  critical_section_ will be initialized lazily
  // in ThreadSafeLazyInit().
  enum StaticConstructorSelector { kStaticMutex = 0 };

  // This constructor intentionally does nothing.  It relies on type_ being
  // statically initialized to 0 (effectively setting it to kStatic) and on
  // ThreadSafeLazyInit() to lazily initialize the rest of the members.
  explicit Mutex(StaticConstructorSelector /*dummy*/) {}

  Mutex();
  ~Mutex();

  void Lock();

  void Unlock();

  // Does nothing if the current thread holds the mutex. Otherwise, crashes
  // with high probability.
  void AssertHeld();

 private:
  // Initializes owner_thread_id_ and critical_section_ in static mutexes.
  void ThreadSafeLazyInit();

  // Per https://blogs.msdn.microsoft.com/oldnewthing/20040223-00/?p=40503,
  // we assume that 0 is an invalid value for thread IDs.
  unsigned int owner_thread_id_;

  // For static mutexes, we rely on these members being initialized to zeros
  // by the linker.
  MutexType type_;
  long critical_section_init_phase_;  // NOLINT
  GTEST_CRITICAL_SECTION* critical_section_;

  GTEST_DISALLOW_COPY_AND_ASSIGN_(Mutex);
};

# define GTEST_DECLARE_STATIC_MUTEX_(mutex) \
    extern ::testing::internal::Mutex mutex

# define GTEST_DEFINE_STATIC_MUTEX_(mutex) \
    ::testing::internal::Mutex mutex(::testing::internal::Mutex::kStaticMutex)

// We cannot name this class MutexLock because the ctor declaration would
// conflict with a macro named MutexLock, which is defined on some
// platforms. That macro is used as a defensive measure to prevent against
// inadvertent misuses of MutexLock like "MutexLock(&mu)" rather than
// "MutexLock l(&mu)".  Hence the typedef trick below.
class GTestMutexLock {
 public:
  explicit GTestMutexLock(Mutex* mutex)
      : mutex_(mutex) { mutex_->Lock(); }

  ~GTestMutexLock() { mutex_->Unlock(); }

 private:
  Mutex* const mutex_;

  GTEST_DISALLOW_COPY_AND_ASSIGN_(GTestMutexLock);
};

typedef GTestMutexLock MutexLock;

// Base class for ValueHolder<T>.  Allows a caller to hold and delete a value
// without knowing its type.
class ThreadLocalValueHolderBase {
 public:
  virtual ~ThreadLocalValueHolderBase() {}
};

// Provides a way for a thread to send notifications to a ThreadLocal
// regardless of its parameter type.
class ThreadLocalBase {
 public:
  // Creates a new ValueHolder<T> object holding a default value passed to
  // this ThreadLocal<T>'s constructor and returns it.  It is the caller's
  // responsibility not to call this when the ThreadLocal<T> instance already
  // has a value on the current thread.
  virtual ThreadLocalValueHolderBase* NewValueForCurrentThread() const = 0;

 protected:
  ThreadLocalBase() {}
  virtual ~ThreadLocalBase() {}

 private:
  GTEST_DISALLOW_COPY_AND_ASSIGN_(ThreadLocalBase);
};

// Maps a thread to a set of ThreadLocals that have values instantiated on that
// thread and notifies them when the thread exits.  A ThreadLocal instance is
// expected to persist until all threads it has values on have terminated.
class GTEST_API_ ThreadLocalRegistry {
 public:
  // Registers thread_local_instance as having value on the current thread.
  // Returns a value that can be used to identify the thread from other threads.
  static ThreadLocalValueHolderBase* GetValueOnCurrentThread(
      const ThreadLocalBase* thread_local_instance);

  // Invoked when a ThreadLocal instance is destroyed.
  static void OnThreadLocalDestroyed(
      const ThreadLocalBase* thread_local_instance);
};

class GTEST_API_ ThreadWithParamBase {
 public:
  void Join();

 protected:
  class Runnable {
   public:
    virtual ~Runnable() {}
    virtual void Run() = 0;
  };

  ThreadWithParamBase(Runnable *runnable, Notification* thread_can_start);
  virtual ~ThreadWithParamBase();

 private:
  AutoHandle thread_;
};

// Helper class for testing Google Test's multi-threading constructs.
template <typename T>
class ThreadWithParam : public ThreadWithParamBase {
 public:
  typedef void UserThreadFunc(T);

  ThreadWithParam(UserThreadFunc* func, T param, Notification* thread_can_start)
      : ThreadWithParamBase(new RunnableImpl(func, param), thread_can_start) {
  }
  virtual ~ThreadWithParam() {}

 private:
  class RunnableImpl : public Runnable {
   public:
    RunnableImpl(UserThreadFunc* func, T param)
        : func_(func),
          param_(param) {
    }
    virtual ~RunnableImpl() {}
    virtual void Run() {
      func_(param_);
    }

   private:
    UserThreadFunc* const func_;
    const T param_;

    GTEST_DISALLOW_COPY_AND_ASSIGN_(RunnableImpl);
  };

  GTEST_DISALLOW_COPY_AND_ASSIGN_(ThreadWithParam);
};

// Implements thread-local storage on Windows systems.
//
//   // Thread 1
//   ThreadLocal<int> tl(100);  // 100 is the default value for each thread.
//
//   // Thread 2
//   tl.set(150);  // Changes the value for thread 2 only.
//   EXPECT_EQ(150, tl.get());
//
//   // Thread 1
//   EXPECT_EQ(100, tl.get());  // In thread 1, tl has the original value.
//   tl.set(200);
//   EXPECT_EQ(200, tl.get());
//
// The template type argument T must have a public copy constructor.
// In addition, the default ThreadLocal constructor requires T to have
// a public default constructor.
//
// The users of a TheadLocal instance have to make sure that all but one
// threads (including the main one) using that instance have exited before
// destroying it. Otherwise, the per-thread objects managed for them by the
// ThreadLocal instance are not guaranteed to be destroyed on all platforms.
//
// Google Test only uses global ThreadLocal objects.  That means they
// will die after main() has returned.  Therefore, no per-thread
// object managed by Google Test will be leaked as long as all threads
// using Google Test have exited when main() returns.
template <typename T>
class ThreadLocal : public ThreadLocalBase {
 public:
  ThreadLocal() : default_factory_(new DefaultValueHolderFactory()) {}
  explicit ThreadLocal(const T& value)
      : default_factory_(new InstanceValueHolderFactory(value)) {}

  ~ThreadLocal() { ThreadLocalRegistry::OnThreadLocalDestroyed(this); }

  T* pointer() { return GetOrCreateValue(); }
  const T* pointer() const { return GetOrCreateValue(); }
  const T& get() const { return *pointer(); }
  void set(const T& value) { *pointer() = value; }

 private:
  // Holds a value of T.  Can be deleted via its base class without the caller
  // knowing the type of T.
  class ValueHolder : public ThreadLocalValueHolderBase {
   public:
    ValueHolder() : value_() {}
    explicit ValueHolder(const T& value) : value_(value) {}

    T* pointer() { return &value_; }

   private:
    T value_;
    GTEST_DISALLOW_COPY_AND_ASSIGN_(ValueHolder);
  };


  T* GetOrCreateValue() const {
    return static_cast<ValueHolder*>(
        ThreadLocalRegistry::GetValueOnCurrentThread(this))->pointer();
  }

  virtual ThreadLocalValueHolderBase* NewValueForCurrentThread() const {
    return default_factory_->MakeNewHolder();
  }

  class ValueHolderFactory {
   public:
    ValueHolderFactory() {}
    virtual ~ValueHolderFactory() {}
    virtual ValueHolder* MakeNewHolder() const = 0;

   private:
    GTEST_DISALLOW_COPY_AND_ASSIGN_(ValueHolderFactory);
  };

  class DefaultValueHolderFactory : public ValueHolderFactory {
   public:
    DefaultValueHolderFactory() {}
    ValueHolder* MakeNewHolder() const override { return new ValueHolder(); }

   private:
    GTEST_DISALLOW_COPY_AND_ASSIGN_(DefaultValueHolderFactory);
  };

  class InstanceValueHolderFactory : public ValueHolderFactory {
   public:
    explicit InstanceValueHolderFactory(const T& value) : value_(value) {}
    ValueHolder* MakeNewHolder() const override {
      return new ValueHolder(value_);
    }

   private:
    const T value_;  // The value for each thread.

    GTEST_DISALLOW_COPY_AND_ASSIGN_(InstanceValueHolderFactory);
  };

  std::unique_ptr<ValueHolderFactory> default_factory_;

  GTEST_DISALLOW_COPY_AND_ASSIGN_(ThreadLocal);
};

# elif GTEST_HAS_PTHREAD

// MutexBase and Mutex implement mutex on pthreads-based platforms.
class MutexBase {
 public:
  // Acquires this mutex.
  void Lock() {
    GTEST_CHECK_POSIX_SUCCESS_(pthread_mutex_lock(&mutex_));
    owner_ = pthread_self();
    has_owner_ = true;
  }

  // Releases this mutex.
  void Unlock() {
    // Since the lock is being released the owner_ field should no longer be
    // considered valid. We don't protect writing to has_owner_ here, as it's
    // the caller's responsibility to ensure that the current thread holds the
    // mutex when this is called.
    has_owner_ = false;
    GTEST_CHECK_POSIX_SUCCESS_(pthread_mutex_unlock(&mutex_));
  }

  // Does nothing if the current thread holds the mutex. Otherwise, crashes
  // with high probability.
  void AssertHeld() const {
    GTEST_CHECK_(has_owner_ && pthread_equal(owner_, pthread_self()))
        << "The current thread is not holding the mutex @" << this;
  }

  // A static mutex may be used before main() is entered.  It may even
  // be used before the dynamic initialization stage.  Therefore we
  // must be able to initialize a static mutex object at link time.
  // This means MutexBase has to be a POD and its member variables
  // have to be public.
 public:
  pthread_mutex_t mutex_;  // The underlying pthread mutex.
  // has_owner_ indicates whether the owner_ field below contains a valid thread
  // ID and is therefore safe to inspect (e.g., to use in pthread_equal()). All
  // accesses to the owner_ field should be protected by a check of this field.
  // An alternative might be to memset() owner_ to all zeros, but there's no
  // guarantee that a zero'd pthread_t is necessarily invalid or even different
  // from pthread_self().
  bool has_owner_;
  pthread_t owner_;  // The thread holding the mutex.
};

// Forward-declares a static mutex.
#  define GTEST_DECLARE_STATIC_MUTEX_(mutex) \
     extern ::testing::internal::MutexBase mutex

// Defines and statically (i.e. at link time) initializes a static mutex.
// The initialization list here does not explicitly initialize each field,
// instead relying on default initialization for the unspecified fields. In
// particular, the owner_ field (a pthread_t) is not explicitly initialized.
// This allows initialization to work whether pthread_t is a scalar or struct.
// The flag -Wmissing-field-initializers must not be specified for this to work.
#define GTEST_DEFINE_STATIC_MUTEX_(mutex) \
  ::testing::internal::MutexBase mutex = {PTHREAD_MUTEX_INITIALIZER, false, 0}

// The Mutex class can only be used for mutexes created at runtime. It
// shares its API with MutexBase otherwise.
class Mutex : public MutexBase {
 public:
  Mutex() {
    GTEST_CHECK_POSIX_SUCCESS_(pthread_mutex_init(&mutex_, nullptr));
    has_owner_ = false;
  }
  ~Mutex() {
    GTEST_CHECK_POSIX_SUCCESS_(pthread_mutex_destroy(&mutex_));
  }

 private:
  GTEST_DISALLOW_COPY_AND_ASSIGN_(Mutex);
};

// We cannot name this class MutexLock because the ctor declaration would
// conflict with a macro named MutexLock, which is defined on some
// platforms. That macro is used as a defensive measure to prevent against
// inadvertent misuses of MutexLock like "MutexLock(&mu)" rather than
// "MutexLock l(&mu)".  Hence the typedef trick below.
class GTestMutexLock {
 public:
  explicit GTestMutexLock(MutexBase* mutex)
      : mutex_(mutex) { mutex_->Lock(); }

  ~GTestMutexLock() { mutex_->Unlock(); }

 private:
  MutexBase* const mutex_;

  GTEST_DISALLOW_COPY_AND_ASSIGN_(GTestMutexLock);
};

typedef GTestMutexLock MutexLock;

// Helpers for ThreadLocal.

// pthread_key_create() requires DeleteThreadLocalValue() to have
// C-linkage.  Therefore it cannot be templatized to access
// ThreadLocal<T>.  Hence the need for class
// ThreadLocalValueHolderBase.
class ThreadLocalValueHolderBase {
 public:
  virtual ~ThreadLocalValueHolderBase() {}
};

// Called by pthread to delete thread-local data stored by
// pthread_setspecific().
extern "C" inline void DeleteThreadLocalValue(void* value_holder) {
  delete static_cast<ThreadLocalValueHolderBase*>(value_holder);
}

// Implements thread-local storage on pthreads-based systems.
template <typename T>
class GTEST_API_ ThreadLocal {
 public:
  ThreadLocal()
      : key_(CreateKey()), default_factory_(new DefaultValueHolderFactory()) {}
  explicit ThreadLocal(const T& value)
      : key_(CreateKey()),
        default_factory_(new InstanceValueHolderFactory(value)) {}

  ~ThreadLocal() {
    // Destroys the managed object for the current thread, if any.
    DeleteThreadLocalValue(pthread_getspecific(key_));

    // Releases resources associated with the key.  This will *not*
    // delete managed objects for other threads.
    GTEST_CHECK_POSIX_SUCCESS_(pthread_key_delete(key_));
  }

  T* pointer() { return GetOrCreateValue(); }
  const T* pointer() const { return GetOrCreateValue(); }
  const T& get() const { return *pointer(); }
  void set(const T& value) { *pointer() = value; }

 private:
  // Holds a value of type T.
  class ValueHolder : public ThreadLocalValueHolderBase {
   public:
    ValueHolder() : value_() {}
    explicit ValueHolder(const T& value) : value_(value) {}

    T* pointer() { return &value_; }

   private:
    T value_;
    GTEST_DISALLOW_COPY_AND_ASSIGN_(ValueHolder);
  };

  static pthread_key_t CreateKey() {
    pthread_key_t key;
    // When a thread exits, DeleteThreadLocalValue() will be called on
    // the object managed for that thread.
    GTEST_CHECK_POSIX_SUCCESS_(
        pthread_key_create(&key, &DeleteThreadLocalValue));
    return key;
  }

  T* GetOrCreateValue() const {
    ThreadLocalValueHolderBase* const holder =
        static_cast<ThreadLocalValueHolderBase*>(pthread_getspecific(key_));
    if (holder != nullptr) {
      return CheckedDowncastToActualType<ValueHolder>(holder)->pointer();
    }

    ValueHolder* const new_holder = default_factory_->MakeNewHolder();
    ThreadLocalValueHolderBase* const holder_base = new_holder;
    GTEST_CHECK_POSIX_SUCCESS_(pthread_setspecific(key_, holder_base));
    return new_holder->pointer();
  }

  class ValueHolderFactory {
   public:
    ValueHolderFactory() {}
    virtual ~ValueHolderFactory() {}
    virtual ValueHolder* MakeNewHolder() const = 0;

   private:
    GTEST_DISALLOW_COPY_AND_ASSIGN_(ValueHolderFactory);
  };

  class DefaultValueHolderFactory : public ValueHolderFactory {
   public:
    DefaultValueHolderFactory() {}
    ValueHolder* MakeNewHolder() const override { return new ValueHolder(); }

   private:
    GTEST_DISALLOW_COPY_AND_ASSIGN_(DefaultValueHolderFactory);
  };

  class InstanceValueHolderFactory : public ValueHolderFactory {
   public:
    explicit InstanceValueHolderFactory(const T& value) : value_(value) {}
    ValueHolder* MakeNewHolder() const override {
      return new ValueHolder(value_);
    }

   private:
    const T value_;  // The value for each thread.

    GTEST_DISALLOW_COPY_AND_ASSIGN_(InstanceValueHolderFactory);
  };

  // A key pthreads uses for looking up per-thread values.
  const pthread_key_t key_;
  std::unique_ptr<ValueHolderFactory> default_factory_;

  GTEST_DISALLOW_COPY_AND_ASSIGN_(ThreadLocal);
};

# endif  // GTEST_HAS_MUTEX_AND_THREAD_LOCAL_

#else  // GTEST_IS_THREADSAFE

// A dummy implementation of synchronization primitives (mutex, lock,
// and thread-local variable).  Necessary for compiling Google Test where
// mutex is not supported - using Google Test in multiple threads is not
// supported on such platforms.

class Mutex {
 public:
  Mutex() {}
  void Lock() {}
  void Unlock() {}
  void AssertHeld() const {}
};

# define GTEST_DECLARE_STATIC_MUTEX_(mutex) \
  extern ::testing::internal::Mutex mutex

# define GTEST_DEFINE_STATIC_MUTEX_(mutex) ::testing::internal::Mutex mutex

// We cannot name this class MutexLock because the ctor declaration would
// conflict with a macro named MutexLock, which is defined on some
// platforms. That macro is used as a defensive measure to prevent against
// inadvertent misuses of MutexLock like "MutexLock(&mu)" rather than
// "MutexLock l(&mu)".  Hence the typedef trick below.
class GTestMutexLock {
 public:
  explicit GTestMutexLock(Mutex*) {}  // NOLINT
};

typedef GTestMutexLock MutexLock;

template <typename T>
class GTEST_API_ ThreadLocal {
 public:
  ThreadLocal() : value_() {}
  explicit ThreadLocal(const T& value) : value_(value) {}
  T* pointer() { return &value_; }
  const T* pointer() const { return &value_; }
  const T& get() const { return value_; }
  void set(const T& value) { value_ = value; }
 private:
  T value_;
};

#endif  // GTEST_IS_THREADSAFE

// Returns the number of threads running in the process, or 0 to indicate that
// we cannot detect it.
GTEST_API_ size_t GetThreadCount();

#if GTEST_OS_WINDOWS
# define GTEST_PATH_SEP_ "\\"
# define GTEST_HAS_ALT_PATH_SEP_ 1
// The biggest signed integer type the compiler supports.
typedef __int64 BiggestInt;
#else
# define GTEST_PATH_SEP_ "/"
# define GTEST_HAS_ALT_PATH_SEP_ 0
typedef long long BiggestInt;  // NOLINT
#endif  // GTEST_OS_WINDOWS

// Utilities for char.

// isspace(int ch) and friends accept an unsigned char or EOF.  char
// may be signed, depending on the compiler (or compiler flags).
// Therefore we need to cast a char to unsigned char before calling
// isspace(), etc.

inline bool IsAlpha(char ch) {
  return isalpha(static_cast<unsigned char>(ch)) != 0;
}
inline bool IsAlNum(char ch) {
  return isalnum(static_cast<unsigned char>(ch)) != 0;
}
inline bool IsDigit(char ch) {
  return isdigit(static_cast<unsigned char>(ch)) != 0;
}
inline bool IsLower(char ch) {
  return islower(static_cast<unsigned char>(ch)) != 0;
}
inline bool IsSpace(char ch) {
  return isspace(static_cast<unsigned char>(ch)) != 0;
}
inline bool IsUpper(char ch) {
  return isupper(static_cast<unsigned char>(ch)) != 0;
}
inline bool IsXDigit(char ch) {
  return isxdigit(static_cast<unsigned char>(ch)) != 0;
}
inline bool IsXDigit(wchar_t ch) {
  const unsigned char low_byte = static_cast<unsigned char>(ch);
  return ch == low_byte && isxdigit(low_byte) != 0;
}

inline char ToLower(char ch) {
  return static_cast<char>(tolower(static_cast<unsigned char>(ch)));
}
inline char ToUpper(char ch) {
  return static_cast<char>(toupper(static_cast<unsigned char>(ch)));
}

inline std::string StripTrailingSpaces(std::string str) {
  std::string::iterator it = str.end();
  while (it != str.begin() && IsSpace(*--it))
    it = str.erase(it);
  return str;
}

// The testing::internal::posix namespace holds wrappers for common
// POSIX functions.  These wrappers hide the differences between
// Windows/MSVC and POSIX systems.  Since some compilers define these
// standard functions as macros, the wrapper cannot have the same name
// as the wrapped function.

namespace posix {

// Functions with a different name on Windows.

#if GTEST_OS_WINDOWS

typedef struct _stat StatStruct;

# ifdef __BORLANDC__
inline int IsATTY(int fd) { return isatty(fd); }
inline int StrCaseCmp(const char* s1, const char* s2) {
  return stricmp(s1, s2);
}
inline char* StrDup(const char* src) { return strdup(src); }
# else  // !__BORLANDC__
#  if GTEST_OS_WINDOWS_MOBILE
inline int IsATTY(int /* fd */) { return 0; }
#  else
inline int IsATTY(int fd) { return _isatty(fd); }
#  endif  // GTEST_OS_WINDOWS_MOBILE
inline int StrCaseCmp(const char* s1, const char* s2) {
  return _stricmp(s1, s2);
}
inline char* StrDup(const char* src) { return _strdup(src); }
# endif  // __BORLANDC__

# if GTEST_OS_WINDOWS_MOBILE
inline int FileNo(FILE* file) { return reinterpret_cast<int>(_fileno(file)); }
// Stat(), RmDir(), and IsDir() are not needed on Windows CE at this
// time and thus not defined there.
# else
inline int FileNo(FILE* file) { return _fileno(file); }
inline int Stat(const char* path, StatStruct* buf) { return _stat(path, buf); }
inline int RmDir(const char* dir) { return _rmdir(dir); }
inline bool IsDir(const StatStruct& st) {
  return (_S_IFDIR & st.st_mode) != 0;
}
# endif  // GTEST_OS_WINDOWS_MOBILE

#elif GTEST_OS_ESP8266
typedef struct stat StatStruct;

inline int FileNo(FILE* file) { return fileno(file); }
inline int IsATTY(int fd) { return isatty(fd); }
inline int Stat(const char* path, StatStruct* buf) {
  // stat function not implemented on ESP8266
  return 0;
<<<<<<< HEAD
  }
=======
}
>>>>>>> 0a034808
inline int StrCaseCmp(const char* s1, const char* s2) {
  return strcasecmp(s1, s2);
}
inline char* StrDup(const char* src) { return strdup(src); }
inline int RmDir(const char* dir) { return rmdir(dir); }
inline bool IsDir(const StatStruct& st) { return S_ISDIR(st.st_mode); }

#else

typedef struct stat StatStruct;

inline int FileNo(FILE* file) { return fileno(file); }
inline int IsATTY(int fd) { return isatty(fd); }
inline int Stat(const char* path, StatStruct* buf) { return stat(path, buf); }
inline int StrCaseCmp(const char* s1, const char* s2) {
  return strcasecmp(s1, s2);
}
inline char* StrDup(const char* src) { return strdup(src); }
inline int RmDir(const char* dir) { return rmdir(dir); }
inline bool IsDir(const StatStruct& st) { return S_ISDIR(st.st_mode); }

#endif  // GTEST_OS_WINDOWS

// Functions deprecated by MSVC 8.0.

GTEST_DISABLE_MSC_DEPRECATED_PUSH_()

// ChDir(), FReopen(), FDOpen(), Read(), Write(), Close(), and
// StrError() aren't needed on Windows CE at this time and thus not
// defined there.

#if !GTEST_OS_WINDOWS_MOBILE && !GTEST_OS_WINDOWS_PHONE && !GTEST_OS_WINDOWS_RT
inline int ChDir(const char* dir) { return chdir(dir); }
#endif
inline FILE* FOpen(const char* path, const char* mode) {
  return fopen(path, mode);
}
#if !GTEST_OS_WINDOWS_MOBILE
inline FILE *FReopen(const char* path, const char* mode, FILE* stream) {
  return freopen(path, mode, stream);
}
inline FILE* FDOpen(int fd, const char* mode) { return fdopen(fd, mode); }
#endif
inline int FClose(FILE* fp) { return fclose(fp); }
#if !GTEST_OS_WINDOWS_MOBILE
inline int Read(int fd, void* buf, unsigned int count) {
  return static_cast<int>(read(fd, buf, count));
}
inline int Write(int fd, const void* buf, unsigned int count) {
  return static_cast<int>(write(fd, buf, count));
}
inline int Close(int fd) { return close(fd); }
inline const char* StrError(int errnum) { return strerror(errnum); }
#endif
inline const char* GetEnv(const char* name) {
<<<<<<< HEAD
#if GTEST_OS_WINDOWS_MOBILE || GTEST_OS_WINDOWS_PHONE || GTEST_OS_WINDOWS_RT || GTEST_OS_ESP8266
=======
#if GTEST_OS_WINDOWS_MOBILE || GTEST_OS_WINDOWS_PHONE || \
    GTEST_OS_WINDOWS_RT || GTEST_OS_ESP8266
>>>>>>> 0a034808
  // We are on an embedded platform, which has no environment variables.
  static_cast<void>(name);  // To prevent 'unused argument' warning.
  return nullptr;
#elif defined(__BORLANDC__) || defined(__SunOS_5_8) || defined(__SunOS_5_9)
  // Environment variables which we programmatically clear will be set to the
  // empty string rather than unset (NULL).  Handle that case.
  const char* const env = getenv(name);
  return (env != nullptr && env[0] != '\0') ? env : nullptr;
#else
  return getenv(name);
#endif
}

GTEST_DISABLE_MSC_DEPRECATED_POP_()

#if GTEST_OS_WINDOWS_MOBILE
// Windows CE has no C library. The abort() function is used in
// several places in Google Test. This implementation provides a reasonable
// imitation of standard behaviour.
[[noreturn]] void Abort();
#else
[[noreturn]] inline void Abort() { abort(); }
#endif  // GTEST_OS_WINDOWS_MOBILE

}  // namespace posix

// MSVC "deprecates" snprintf and issues warnings wherever it is used.  In
// order to avoid these warnings, we need to use _snprintf or _snprintf_s on
// MSVC-based platforms.  We map the GTEST_SNPRINTF_ macro to the appropriate
// function in order to achieve that.  We use macro definition here because
// snprintf is a variadic function.
#if _MSC_VER && !GTEST_OS_WINDOWS_MOBILE
// MSVC 2005 and above support variadic macros.
# define GTEST_SNPRINTF_(buffer, size, format, ...) \
     _snprintf_s(buffer, size, size, format, __VA_ARGS__)
#elif defined(_MSC_VER)
// Windows CE does not define _snprintf_s
# define GTEST_SNPRINTF_ _snprintf
#else
# define GTEST_SNPRINTF_ snprintf
#endif

// The maximum number a BiggestInt can represent.  This definition
// works no matter BiggestInt is represented in one's complement or
// two's complement.
//
// We cannot rely on numeric_limits in STL, as __int64 and long long
// are not part of standard C++ and numeric_limits doesn't need to be
// defined for them.
const BiggestInt kMaxBiggestInt =
    ~(static_cast<BiggestInt>(1) << (8*sizeof(BiggestInt) - 1));

// This template class serves as a compile-time function from size to
// type.  It maps a size in bytes to a primitive type with that
// size. e.g.
//
//   TypeWithSize<4>::UInt
//
// is typedef-ed to be unsigned int (unsigned integer made up of 4
// bytes).
//
// Such functionality should belong to STL, but I cannot find it
// there.
//
// Google Test uses this class in the implementation of floating-point
// comparison.
//
// For now it only handles UInt (unsigned int) as that's all Google Test
// needs.  Other types can be easily added in the future if need
// arises.
template <size_t size>
class TypeWithSize {
 public:
  // This prevents the user from using TypeWithSize<N> with incorrect
  // values of N.
  typedef void UInt;
};

// The specialization for size 4.
template <>
class TypeWithSize<4> {
 public:
  // unsigned int has size 4 in both gcc and MSVC.
  //
  // As base/basictypes.h doesn't compile on Windows, we cannot use
  // uint32, uint64, and etc here.
  typedef int Int;
  typedef unsigned int UInt;
};

// The specialization for size 8.
template <>
class TypeWithSize<8> {
 public:
#if GTEST_OS_WINDOWS
  typedef __int64 Int;
  typedef unsigned __int64 UInt;
#else
  typedef long long Int;  // NOLINT
  typedef unsigned long long UInt;  // NOLINT
#endif  // GTEST_OS_WINDOWS
};

// Integer types of known sizes.
typedef TypeWithSize<4>::Int Int32;
typedef TypeWithSize<4>::UInt UInt32;
typedef TypeWithSize<8>::Int Int64;
typedef TypeWithSize<8>::UInt UInt64;
typedef TypeWithSize<8>::Int TimeInMillis;  // Represents time in milliseconds.

// Utilities for command line flags and environment variables.

// Macro for referencing flags.
#if !defined(GTEST_FLAG)
# define GTEST_FLAG(name) FLAGS_gtest_##name
#endif  // !defined(GTEST_FLAG)

#if !defined(GTEST_USE_OWN_FLAGFILE_FLAG_)
# define GTEST_USE_OWN_FLAGFILE_FLAG_ 1
#endif  // !defined(GTEST_USE_OWN_FLAGFILE_FLAG_)

#if !defined(GTEST_DECLARE_bool_)
# define GTEST_FLAG_SAVER_ ::testing::internal::GTestFlagSaver

// Macros for declaring flags.
# define GTEST_DECLARE_bool_(name) GTEST_API_ extern bool GTEST_FLAG(name)
# define GTEST_DECLARE_int32_(name) \
    GTEST_API_ extern ::testing::internal::Int32 GTEST_FLAG(name)
# define GTEST_DECLARE_string_(name) \
    GTEST_API_ extern ::std::string GTEST_FLAG(name)

// Macros for defining flags.
# define GTEST_DEFINE_bool_(name, default_val, doc) \
    GTEST_API_ bool GTEST_FLAG(name) = (default_val)
# define GTEST_DEFINE_int32_(name, default_val, doc) \
    GTEST_API_ ::testing::internal::Int32 GTEST_FLAG(name) = (default_val)
# define GTEST_DEFINE_string_(name, default_val, doc) \
    GTEST_API_ ::std::string GTEST_FLAG(name) = (default_val)

#endif  // !defined(GTEST_DECLARE_bool_)

// Thread annotations
#if !defined(GTEST_EXCLUSIVE_LOCK_REQUIRED_)
# define GTEST_EXCLUSIVE_LOCK_REQUIRED_(locks)
# define GTEST_LOCK_EXCLUDED_(locks)
#endif  // !defined(GTEST_EXCLUSIVE_LOCK_REQUIRED_)

// Parses 'str' for a 32-bit signed integer.  If successful, writes the result
// to *value and returns true; otherwise leaves *value unchanged and returns
// false.
bool ParseInt32(const Message& src_text, const char* str, Int32* value);

// Parses a bool/Int32/string from the environment variable
// corresponding to the given Google Test flag.
bool BoolFromGTestEnv(const char* flag, bool default_val);
GTEST_API_ Int32 Int32FromGTestEnv(const char* flag, Int32 default_val);
std::string OutputFlagAlsoCheckEnvVar();
const char* StringFromGTestEnv(const char* flag, const char* default_val);

}  // namespace internal
}  // namespace testing

#if !defined(GTEST_INTERNAL_DEPRECATED)

// Internal Macro to mark an API deprecated, for googletest usage only
// Usage: class GTEST_INTERNAL_DEPRECATED(message) MyClass or
// GTEST_INTERNAL_DEPRECATED(message) <return_type> myFunction(); Every usage of
// a deprecated entity will trigger a warning when compiled with
// `-Wdeprecated-declarations` option (clang, gcc, any __GNUC__ compiler).
// For msvc /W3 option will need to be used
// Note that for 'other' compilers this macro evaluates to nothing to prevent
// compilations errors.
#if defined(_MSC_VER)
#define GTEST_INTERNAL_DEPRECATED(message) __declspec(deprecated(message))
#elif defined(__GNUC__)
#define GTEST_INTERNAL_DEPRECATED(message) __attribute__((deprecated(message)))
#else
#define GTEST_INTERNAL_DEPRECATED(message)
#endif

#endif  // !defined(GTEST_INTERNAL_DEPRECATED)

#endif  // GTEST_INCLUDE_GTEST_INTERNAL_GTEST_PORT_H_<|MERGE_RESOLUTION|>--- conflicted
+++ resolved
@@ -570,12 +570,8 @@
 #ifndef GTEST_HAS_STREAM_REDIRECTION
 // By default, we assume that stream redirection is supported on all
 // platforms except known mobile ones.
-<<<<<<< HEAD
-# if GTEST_OS_WINDOWS_MOBILE || GTEST_OS_WINDOWS_PHONE || GTEST_OS_WINDOWS_RT || GTEST_OS_ESP8266
-=======
 #if GTEST_OS_WINDOWS_MOBILE || GTEST_OS_WINDOWS_PHONE || \
     GTEST_OS_WINDOWS_RT || GTEST_OS_ESP8266
->>>>>>> 0a034808
 #  define GTEST_HAS_STREAM_REDIRECTION 0
 # else
 #  define GTEST_HAS_STREAM_REDIRECTION 1
@@ -1988,11 +1984,7 @@
 inline int Stat(const char* path, StatStruct* buf) {
   // stat function not implemented on ESP8266
   return 0;
-<<<<<<< HEAD
-  }
-=======
-}
->>>>>>> 0a034808
+}
 inline int StrCaseCmp(const char* s1, const char* s2) {
   return strcasecmp(s1, s2);
 }
@@ -2048,12 +2040,8 @@
 inline const char* StrError(int errnum) { return strerror(errnum); }
 #endif
 inline const char* GetEnv(const char* name) {
-<<<<<<< HEAD
-#if GTEST_OS_WINDOWS_MOBILE || GTEST_OS_WINDOWS_PHONE || GTEST_OS_WINDOWS_RT || GTEST_OS_ESP8266
-=======
 #if GTEST_OS_WINDOWS_MOBILE || GTEST_OS_WINDOWS_PHONE || \
     GTEST_OS_WINDOWS_RT || GTEST_OS_ESP8266
->>>>>>> 0a034808
   // We are on an embedded platform, which has no environment variables.
   static_cast<void>(name);  // To prevent 'unused argument' warning.
   return nullptr;
