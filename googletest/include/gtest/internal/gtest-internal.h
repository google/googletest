--- conflicted
+++ resolved
@@ -1208,14 +1208,10 @@
 #define GTEST_SUCCESS_(message) \
   GTEST_MESSAGE_(message, ::testing::TestPartResult::kSuccess)
 
-<<<<<<< HEAD
 #define GTEST_SKIP_(message) \
   return GTEST_MESSAGE_(message, ::testing::TestPartResult::kSkip)
 
-// Suppresses MSVC warnings 4072 (unreachable code) for the code following
-=======
-// Suppress MSVC warning 4702 (unreachable code) for the code following
->>>>>>> 34d5d22b
+// Suppress MSVC warning 4072 (unreachable code) for the code following
 // statement if it returns or throws (or doesn't return or throw in some
 // situations).
 #define GTEST_SUPPRESS_UNREACHABLE_CODE_WARNING_BELOW_(statement) \
