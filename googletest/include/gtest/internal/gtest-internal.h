// Copyright 2005, Google Inc.
// All rights reserved.
//
// Redistribution and use in source and binary forms, with or without
// modification, are permitted provided that the following conditions are
// met:
//
//     * Redistributions of source code must retain the above copyright
// notice, this list of conditions and the following disclaimer.
//     * Redistributions in binary form must reproduce the above
// copyright notice, this list of conditions and the following disclaimer
// in the documentation and/or other materials provided with the
// distribution.
//     * Neither the name of Google Inc. nor the names of its
// contributors may be used to endorse or promote products derived from
// this software without specific prior written permission.
//
// THIS SOFTWARE IS PROVIDED BY THE COPYRIGHT HOLDERS AND CONTRIBUTORS
// "AS IS" AND ANY EXPRESS OR IMPLIED WARRANTIES, INCLUDING, BUT NOT
// LIMITED TO, THE IMPLIED WARRANTIES OF MERCHANTABILITY AND FITNESS FOR
// A PARTICULAR PURPOSE ARE DISCLAIMED. IN NO EVENT SHALL THE COPYRIGHT
// OWNER OR CONTRIBUTORS BE LIABLE FOR ANY DIRECT, INDIRECT, INCIDENTAL,
// SPECIAL, EXEMPLARY, OR CONSEQUENTIAL DAMAGES (INCLUDING, BUT NOT
// LIMITED TO, PROCUREMENT OF SUBSTITUTE GOODS OR SERVICES; LOSS OF USE,
// DATA, OR PROFITS; OR BUSINESS INTERRUPTION) HOWEVER CAUSED AND ON ANY
// THEORY OF LIABILITY, WHETHER IN CONTRACT, STRICT LIABILITY, OR TORT
// (INCLUDING NEGLIGENCE OR OTHERWISE) ARISING IN ANY WAY OUT OF THE USE
// OF THIS SOFTWARE, EVEN IF ADVISED OF THE POSSIBILITY OF SUCH DAMAGE.
//
// The Google C++ Testing and Mocking Framework (Google Test)
//
// This header file declares functions and macros used internally by
// Google Test.  They are subject to change without notice.

// GOOGLETEST_CM0001 DO NOT DELETE

#ifndef GTEST_INCLUDE_GTEST_INTERNAL_GTEST_INTERNAL_H_
#define GTEST_INCLUDE_GTEST_INTERNAL_GTEST_INTERNAL_H_

#include "gtest/internal/gtest-port.h"

#if GTEST_OS_LINUX
# include <stdlib.h>
# include <sys/types.h>
# include <sys/wait.h>
# include <unistd.h>
#endif  // GTEST_OS_LINUX

#if GTEST_HAS_EXCEPTIONS
# include <stdexcept>
#endif

#include <ctype.h>
#include <float.h>
#include <string.h>
#include <iomanip>
#include <limits>
#include <map>
#include <set>
#include <string>
#include <type_traits>
#include <vector>

#include "gtest/gtest-message.h"
#include "gtest/internal/gtest-filepath.h"
#include "gtest/internal/gtest-string.h"
#include "gtest/internal/gtest-type-util.h"

// Due to C++ preprocessor weirdness, we need double indirection to
// concatenate two tokens when one of them is __LINE__.  Writing
//
//   foo ## __LINE__
//
// will result in the token foo__LINE__, instead of foo followed by
// the current line number.  For more details, see
// http://www.parashift.com/c++-faq-lite/misc-technical-issues.html#faq-39.6
#define GTEST_CONCAT_TOKEN_(foo, bar) GTEST_CONCAT_TOKEN_IMPL_(foo, bar)
#define GTEST_CONCAT_TOKEN_IMPL_(foo, bar) foo ## bar

// Stringifies its argument.
#define GTEST_STRINGIFY_(name) #name

namespace proto2 { class Message; }

namespace testing {

// Forward declarations.

class AssertionResult;                 // Result of an assertion.
class Message;                         // Represents a failure message.
class Test;                            // Represents a test.
class TestInfo;                        // Information about a test.
class TestPartResult;                  // Result of a test part.
class UnitTest;                        // A collection of test suites.

template <typename T>
::std::string PrintToString(const T& value);

namespace internal {

struct TraceInfo;                      // Information about a trace point.
class TestInfoImpl;                    // Opaque implementation of TestInfo
class UnitTestImpl;                    // Opaque implementation of UnitTest

// The text used in failure messages to indicate the start of the
// stack trace.
GTEST_API_ extern const char kStackTraceMarker[];

// An IgnoredValue object can be implicitly constructed from ANY value.
class IgnoredValue {
  struct Sink {};
 public:
  // This constructor template allows any value to be implicitly
  // converted to IgnoredValue.  The object has no data member and
  // doesn't try to remember anything about the argument.  We
  // deliberately omit the 'explicit' keyword in order to allow the
  // conversion to be implicit.
  // Disable the conversion if T already has a magical conversion operator.
  // Otherwise we get ambiguity.
  template <typename T,
            typename std::enable_if<!std::is_convertible<T, Sink>::value,
                                    int>::type = 0>
  IgnoredValue(const T& /* ignored */) {}  // NOLINT(runtime/explicit)
};

// Appends the user-supplied message to the Google-Test-generated message.
GTEST_API_ std::string AppendUserMessage(
    const std::string& gtest_msg, const Message& user_msg);

#if GTEST_HAS_EXCEPTIONS

GTEST_DISABLE_MSC_WARNINGS_PUSH_(4275 \
/* an exported class was derived from a class that was not exported */)

// This exception is thrown by (and only by) a failed Google Test
// assertion when GTEST_FLAG(throw_on_failure) is true (if exceptions
// are enabled).  We derive it from std::runtime_error, which is for
// errors presumably detectable only at run time.  Since
// std::runtime_error inherits from std::exception, many testing
// frameworks know how to extract and print the message inside it.
class GTEST_API_ GoogleTestFailureException : public ::std::runtime_error {
 public:
  explicit GoogleTestFailureException(const TestPartResult& failure);
};

GTEST_DISABLE_MSC_WARNINGS_POP_()  //  4275

#endif  // GTEST_HAS_EXCEPTIONS

namespace edit_distance {
// Returns the optimal edits to go from 'left' to 'right'.
// All edits cost the same, with replace having lower priority than
// add/remove.
// Simple implementation of the Wagner-Fischer algorithm.
// See http://en.wikipedia.org/wiki/Wagner-Fischer_algorithm
enum EditType { kMatch, kAdd, kRemove, kReplace };
GTEST_API_ std::vector<EditType> CalculateOptimalEdits(
    const std::vector<size_t>& left, const std::vector<size_t>& right);

// Same as above, but the input is represented as strings.
GTEST_API_ std::vector<EditType> CalculateOptimalEdits(
    const std::vector<std::string>& left,
    const std::vector<std::string>& right);

// Create a diff of the input strings in Unified diff format.
GTEST_API_ std::string CreateUnifiedDiff(const std::vector<std::string>& left,
                                         const std::vector<std::string>& right,
                                         size_t context = 2);

}  // namespace edit_distance

// Calculate the diff between 'left' and 'right' and return it in unified diff
// format.
// If not null, stores in 'total_line_count' the total number of lines found
// in left + right.
GTEST_API_ std::string DiffStrings(const std::string& left,
                                   const std::string& right,
                                   size_t* total_line_count);

// Constructs and returns the message for an equality assertion
// (e.g. ASSERT_EQ, EXPECT_STREQ, etc) failure.
//
// The first four parameters are the expressions used in the assertion
// and their values, as strings.  For example, for ASSERT_EQ(foo, bar)
// where foo is 5 and bar is 6, we have:
//
//   expected_expression: "foo"
//   actual_expression:   "bar"
//   expected_value:      "5"
//   actual_value:        "6"
//
// The ignoring_case parameter is true if the assertion is a
// *_STRCASEEQ*.  When it's true, the string " (ignoring case)" will
// be inserted into the message.
GTEST_API_ AssertionResult EqFailure(const char* expected_expression,
                                     const char* actual_expression,
                                     const std::string& expected_value,
                                     const std::string& actual_value,
                                     bool ignoring_case);

// Constructs a failure message for Boolean assertions such as EXPECT_TRUE.
GTEST_API_ std::string GetBoolAssertionFailureMessage(
    const AssertionResult& assertion_result,
    const char* expression_text,
    const char* actual_predicate_value,
    const char* expected_predicate_value);

// This template class represents an IEEE floating-point number
// (either single-precision or double-precision, depending on the
// template parameters).
//
// The purpose of this class is to do more sophisticated number
// comparison.  (Due to round-off error, etc, it's very unlikely that
// two floating-points will be equal exactly.  Hence a naive
// comparison by the == operation often doesn't work.)
//
// Format of IEEE floating-point:
//
//   The most-significant bit being the leftmost, an IEEE
//   floating-point looks like
//
//     sign_bit exponent_bits fraction_bits
//
//   Here, sign_bit is a single bit that designates the sign of the
//   number.
//
//   For float, there are 8 exponent bits and 23 fraction bits.
//
//   For double, there are 11 exponent bits and 52 fraction bits.
//
//   More details can be found at
//   http://en.wikipedia.org/wiki/IEEE_floating-point_standard.
//
// Template parameter:
//
//   RawType: the raw floating-point type (either float or double)
template <typename RawType>
class FloatingPoint {
 public:
  // Defines the unsigned integer type that has the same size as the
  // floating point number.
  typedef typename TypeWithSize<sizeof(RawType)>::UInt Bits;

  // Constants.

  // # of bits in a number.
  static const size_t kBitCount = 8*sizeof(RawType);

  // # of fraction bits in a number.
  static const size_t kFractionBitCount =
    std::numeric_limits<RawType>::digits - 1;

  // # of exponent bits in a number.
  static const size_t kExponentBitCount = kBitCount - 1 - kFractionBitCount;

  // The mask for the sign bit.
  static const Bits kSignBitMask = static_cast<Bits>(1) << (kBitCount - 1);

  // The mask for the fraction bits.
  static const Bits kFractionBitMask =
    ~static_cast<Bits>(0) >> (kExponentBitCount + 1);

  // The mask for the exponent bits.
  static const Bits kExponentBitMask = ~(kSignBitMask | kFractionBitMask);

  // How many ULP's (Units in the Last Place) we want to tolerate when
  // comparing two numbers.  The larger the value, the more error we
  // allow.  A 0 value means that two numbers must be exactly the same
  // to be considered equal.
  //
  // The maximum error of a single floating-point operation is 0.5
  // units in the last place.  On Intel CPU's, all floating-point
  // calculations are done with 80-bit precision, while double has 64
  // bits.  Therefore, 4 should be enough for ordinary use.
  //
  // See the following article for more details on ULP:
  // http://randomascii.wordpress.com/2012/02/25/comparing-floating-point-numbers-2012-edition/
  static const size_t kMaxUlps = 4;

  // Constructs a FloatingPoint from a raw floating-point number.
  //
  // On an Intel CPU, passing a non-normalized NAN (Not a Number)
  // around may change its bits, although the new value is guaranteed
  // to be also a NAN.  Therefore, don't expect this constructor to
  // preserve the bits in x when x is a NAN.
  explicit FloatingPoint(const RawType& x) { u_.value_ = x; }

  // Static methods

  // Reinterprets a bit pattern as a floating-point number.
  //
  // This function is needed to test the AlmostEquals() method.
  static RawType ReinterpretBits(const Bits bits) {
    FloatingPoint fp(0);
    fp.u_.bits_ = bits;
    return fp.u_.value_;
  }

  // Returns the floating-point number that represent positive infinity.
  static RawType Infinity() {
    return ReinterpretBits(kExponentBitMask);
  }

  // Returns the maximum representable finite floating-point number.
  static RawType Max();

  // Non-static methods

  // Returns the bits that represents this number.
  const Bits &bits() const { return u_.bits_; }

  // Returns the exponent bits of this number.
  Bits exponent_bits() const { return kExponentBitMask & u_.bits_; }

  // Returns the fraction bits of this number.
  Bits fraction_bits() const { return kFractionBitMask & u_.bits_; }

  // Returns the sign bit of this number.
  Bits sign_bit() const { return kSignBitMask & u_.bits_; }

  // Returns true if this is NAN (not a number).
  bool is_nan() const {
    // It's a NAN if the exponent bits are all ones and the fraction
    // bits are not entirely zeros.
    return (exponent_bits() == kExponentBitMask) && (fraction_bits() != 0);
  }

  // Returns true if this number is at most kMaxUlps ULP's away from
  // rhs.  In particular, this function:
  //
  //   - returns false if either number is (or both are) NAN.
  //   - treats really large numbers as almost equal to infinity.
  //   - thinks +0.0 and -0.0 are 0 DLP's apart.
  bool AlmostEquals(const FloatingPoint& rhs) const {
    // The IEEE standard says that any comparison operation involving
    // a NAN must return false.
    if (is_nan() || rhs.is_nan()) return false;

    return DistanceBetweenSignAndMagnitudeNumbers(u_.bits_, rhs.u_.bits_)
        <= kMaxUlps;
  }

 private:
  // The data type used to store the actual floating-point number.
  union FloatingPointUnion {
    RawType value_;  // The raw floating-point number.
    Bits bits_;      // The bits that represent the number.
  };

  // Converts an integer from the sign-and-magnitude representation to
  // the biased representation.  More precisely, let N be 2 to the
  // power of (kBitCount - 1), an integer x is represented by the
  // unsigned number x + N.
  //
  // For instance,
  //
  //   -N + 1 (the most negative number representable using
  //          sign-and-magnitude) is represented by 1;
  //   0      is represented by N; and
  //   N - 1  (the biggest number representable using
  //          sign-and-magnitude) is represented by 2N - 1.
  //
  // Read http://en.wikipedia.org/wiki/Signed_number_representations
  // for more details on signed number representations.
  static Bits SignAndMagnitudeToBiased(const Bits &sam) {
    if (kSignBitMask & sam) {
      // sam represents a negative number.
      return ~sam + 1;
    } else {
      // sam represents a positive number.
      return kSignBitMask | sam;
    }
  }

  // Given two numbers in the sign-and-magnitude representation,
  // returns the distance between them as an unsigned number.
  static Bits DistanceBetweenSignAndMagnitudeNumbers(const Bits &sam1,
                                                     const Bits &sam2) {
    const Bits biased1 = SignAndMagnitudeToBiased(sam1);
    const Bits biased2 = SignAndMagnitudeToBiased(sam2);
    return (biased1 >= biased2) ? (biased1 - biased2) : (biased2 - biased1);
  }

  FloatingPointUnion u_;
};

// We cannot use std::numeric_limits<T>::max() as it clashes with the max()
// macro defined by <windows.h>.
template <>
inline float FloatingPoint<float>::Max() { return FLT_MAX; }
template <>
inline double FloatingPoint<double>::Max() { return DBL_MAX; }

// Typedefs the instances of the FloatingPoint template class that we
// care to use.
typedef FloatingPoint<float> Float;
typedef FloatingPoint<double> Double;

// In order to catch the mistake of putting tests that use different
// test fixture classes in the same test suite, we need to assign
// unique IDs to fixture classes and compare them.  The TypeId type is
// used to hold such IDs.  The user should treat TypeId as an opaque
// type: the only operation allowed on TypeId values is to compare
// them for equality using the == operator.
typedef const void* TypeId;

template <typename T>
class TypeIdHelper {
 public:
  // dummy_ must not have a const type.  Otherwise an overly eager
  // compiler (e.g. MSVC 7.1 & 8.0) may try to merge
  // TypeIdHelper<T>::dummy_ for different Ts as an "optimization".
  static bool dummy_;
};

template <typename T>
bool TypeIdHelper<T>::dummy_ = false;

// GetTypeId<T>() returns the ID of type T.  Different values will be
// returned for different types.  Calling the function twice with the
// same type argument is guaranteed to return the same ID.
template <typename T>
TypeId GetTypeId() {
  // The compiler is required to allocate a different
  // TypeIdHelper<T>::dummy_ variable for each T used to instantiate
  // the template.  Therefore, the address of dummy_ is guaranteed to
  // be unique.
  return &(TypeIdHelper<T>::dummy_);
}

// Returns the type ID of ::testing::Test.  Always call this instead
// of GetTypeId< ::testing::Test>() to get the type ID of
// ::testing::Test, as the latter may give the wrong result due to a
// suspected linker bug when compiling Google Test as a Mac OS X
// framework.
GTEST_API_ TypeId GetTestTypeId();

// Defines the abstract factory interface that creates instances
// of a Test object.
class TestFactoryBase {
 public:
  virtual ~TestFactoryBase() {}

  // Creates a test instance to run. The instance is both created and destroyed
  // within TestInfoImpl::Run()
  virtual Test* CreateTest() = 0;

 protected:
  TestFactoryBase() {}

 private:
  GTEST_DISALLOW_COPY_AND_ASSIGN_(TestFactoryBase);
};

// This class provides implementation of TeastFactoryBase interface.
// It is used in TEST and TEST_F macros.
template <class TestClass>
class TestFactoryImpl : public TestFactoryBase {
 public:
  Test* CreateTest() override { return new TestClass; }
};

#if GTEST_OS_WINDOWS

// Predicate-formatters for implementing the HRESULT checking macros
// {ASSERT|EXPECT}_HRESULT_{SUCCEEDED|FAILED}
// We pass a long instead of HRESULT to avoid causing an
// include dependency for the HRESULT type.
GTEST_API_ AssertionResult IsHRESULTSuccess(const char* expr,
                                            long hr);  // NOLINT
GTEST_API_ AssertionResult IsHRESULTFailure(const char* expr,
                                            long hr);  // NOLINT

#endif  // GTEST_OS_WINDOWS

// Types of SetUpTestSuite() and TearDownTestSuite() functions.
using SetUpTestSuiteFunc = void (*)();
using TearDownTestSuiteFunc = void (*)();

struct CodeLocation {
  CodeLocation(const std::string& a_file, int a_line)
      : file(a_file), line(a_line) {}

  std::string file;
  int line;
};

//  Helper to identify which setup function for TestCase / TestSuite to call.
//  Only one function is allowed, either TestCase or TestSute but not both.

// Utility functions to help SuiteApiResolver
using SetUpTearDownSuiteFuncType = void (*)();

inline SetUpTearDownSuiteFuncType GetNotDefaultOrNull(
    SetUpTearDownSuiteFuncType a, SetUpTearDownSuiteFuncType def) {
  return a == def ? nullptr : a;
}

template <typename T>
//  Note that SuiteApiResolver inherits from T because
//  SetUpTestSuite()/TearDownTestSuite() could be protected. Ths way
//  SuiteApiResolver can access them.
struct SuiteApiResolver : T {
  // testing::Test is only forward declared at this point. So we make it a
  // dependend class for the compiler to be OK with it.
  using Test =
      typename std::conditional<sizeof(T) != 0, ::testing::Test, void>::type;

  static SetUpTearDownSuiteFuncType GetSetUpCaseOrSuite(const char* filename,
                                                        int line_num) {
    SetUpTearDownSuiteFuncType test_case_fp =
        GetNotDefaultOrNull(&T::SetUpTestCase, &Test::SetUpTestCase);
    SetUpTearDownSuiteFuncType test_suite_fp =
        GetNotDefaultOrNull(&T::SetUpTestSuite, &Test::SetUpTestSuite);

    GTEST_CHECK_(!test_case_fp || !test_suite_fp)
        << "Test can not provide both SetUpTestSuite and SetUpTestCase, please "
           "make sure there is only one present at "
        << filename << ":" << line_num;

    return test_case_fp != nullptr ? test_case_fp : test_suite_fp;
  }

  static SetUpTearDownSuiteFuncType GetTearDownCaseOrSuite(const char* filename,
                                                           int line_num) {
    SetUpTearDownSuiteFuncType test_case_fp =
        GetNotDefaultOrNull(&T::TearDownTestCase, &Test::TearDownTestCase);
    SetUpTearDownSuiteFuncType test_suite_fp =
        GetNotDefaultOrNull(&T::TearDownTestSuite, &Test::TearDownTestSuite);

    GTEST_CHECK_(!test_case_fp || !test_suite_fp)
        << "Test can not provide both TearDownTestSuite and TearDownTestCase,"
           " please make sure there is only one present at"
        << filename << ":" << line_num;

    return test_case_fp != nullptr ? test_case_fp : test_suite_fp;
  }
};

// Creates a new TestInfo object and registers it with Google Test;
// returns the created object.
//
// Arguments:
//
//   test_suite_name:   name of the test suite
//   name:             name of the test
//   type_param        the name of the test's type parameter, or NULL if
//                     this is not a typed or a type-parameterized test.
//   value_param       text representation of the test's value parameter,
//                     or NULL if this is not a type-parameterized test.
//   code_location:    code location where the test is defined
//   fixture_class_id: ID of the test fixture class
//   set_up_tc:        pointer to the function that sets up the test suite
//   tear_down_tc:     pointer to the function that tears down the test suite
//   factory:          pointer to the factory that creates a test object.
//                     The newly created TestInfo instance will assume
//                     ownership of the factory object.
GTEST_API_ TestInfo* MakeAndRegisterTestInfo(
    const char* test_suite_name, const char* name, const char* type_param,
    const char* value_param, CodeLocation code_location,
    TypeId fixture_class_id, SetUpTestSuiteFunc set_up_tc,
    TearDownTestSuiteFunc tear_down_tc, TestFactoryBase* factory);

// If *pstr starts with the given prefix, modifies *pstr to be right
// past the prefix and returns true; otherwise leaves *pstr unchanged
// and returns false.  None of pstr, *pstr, and prefix can be NULL.
GTEST_API_ bool SkipPrefix(const char* prefix, const char** pstr);

#if GTEST_HAS_TYPED_TEST || GTEST_HAS_TYPED_TEST_P

GTEST_DISABLE_MSC_WARNINGS_PUSH_(4251 \
/* class A needs to have dll-interface to be used by clients of class B */)

// State of the definition of a type-parameterized test suite.
class GTEST_API_ TypedTestSuitePState {
 public:
  TypedTestSuitePState() : registered_(false) {}

  // Adds the given test name to defined_test_names_ and return true
  // if the test suite hasn't been registered; otherwise aborts the
  // program.
  bool AddTestName(const char* file, int line, const char* case_name,
                   const char* test_name) {
    if (registered_) {
      fprintf(stderr,
              "%s Test %s must be defined before "
              "REGISTER_TYPED_TEST_SUITE_P(%s, ...).\n",
              FormatFileLocation(file, line).c_str(), test_name, case_name);
      fflush(stderr);
      posix::Abort();
    }
    registered_tests_.insert(
        ::std::make_pair(test_name, CodeLocation(file, line)));
    return true;
  }

  bool TestExists(const std::string& test_name) const {
    return registered_tests_.count(test_name) > 0;
  }

  const CodeLocation& GetCodeLocation(const std::string& test_name) const {
    RegisteredTestsMap::const_iterator it = registered_tests_.find(test_name);
    GTEST_CHECK_(it != registered_tests_.end());
    return it->second;
  }

  // Verifies that registered_tests match the test names in
  // defined_test_names_; returns registered_tests if successful, or
  // aborts the program otherwise.
  const char* VerifyRegisteredTestNames(
      const char* file, int line, const char* registered_tests);

 private:
  typedef ::std::map<std::string, CodeLocation> RegisteredTestsMap;

  bool registered_;
  RegisteredTestsMap registered_tests_;
};

//  Legacy API is deprecated but still available
#ifndef GTEST_REMOVE_LEGACY_TEST_CASEAPI_
using TypedTestCasePState = TypedTestSuitePState;
#endif  //  GTEST_REMOVE_LEGACY_TEST_CASEAPI_

GTEST_DISABLE_MSC_WARNINGS_POP_()  //  4251

// Skips to the first non-space char after the first comma in 'str';
// returns NULL if no comma is found in 'str'.
inline const char* SkipComma(const char* str) {
  const char* comma = strchr(str, ',');
  if (comma == nullptr) {
    return nullptr;
  }
  while (IsSpace(*(++comma))) {}
  return comma;
}

// Returns the prefix of 'str' before the first comma in it; returns
// the entire string if it contains no comma.
inline std::string GetPrefixUntilComma(const char* str) {
  const char* comma = strchr(str, ',');
  return comma == nullptr ? str : std::string(str, comma);
}

// Splits a given string on a given delimiter, populating a given
// vector with the fields.
void SplitString(const ::std::string& str, char delimiter,
                 ::std::vector< ::std::string>* dest);

// The default argument to the template below for the case when the user does
// not provide a name generator.
struct DefaultNameGenerator {
  template <typename T>
  static std::string GetName(int i) {
    return StreamableToString(i);
  }
};

template <typename Provided = DefaultNameGenerator>
struct NameGeneratorSelector {
  typedef Provided type;
};

template <typename NameGenerator>
void GenerateNamesRecursively(Types0, std::vector<std::string>*, int) {}

template <typename NameGenerator, typename Types>
void GenerateNamesRecursively(Types, std::vector<std::string>* result, int i) {
  result->push_back(NameGenerator::template GetName<typename Types::Head>(i));
  GenerateNamesRecursively<NameGenerator>(typename Types::Tail(), result,
                                          i + 1);
}

template <typename NameGenerator, typename Types>
std::vector<std::string> GenerateNames() {
  std::vector<std::string> result;
  GenerateNamesRecursively<NameGenerator>(Types(), &result, 0);
  return result;
}

// TypeParameterizedTest<Fixture, TestSel, Types>::Register()
// registers a list of type-parameterized tests with Google Test.  The
// return value is insignificant - we just need to return something
// such that we can call this function in a namespace scope.
//
// Implementation note: The GTEST_TEMPLATE_ macro declares a template
// template parameter.  It's defined in gtest-type-util.h.
template <GTEST_TEMPLATE_ Fixture, class TestSel, typename Types>
class TypeParameterizedTest {
 public:
  // 'index' is the index of the test in the type list 'Types'
  // specified in INSTANTIATE_TYPED_TEST_SUITE_P(Prefix, TestSuite,
  // Types).  Valid values for 'index' are [0, N - 1] where N is the
  // length of Types.
  static bool Register(const char* prefix, const CodeLocation& code_location,
                       const char* case_name, const char* test_names, int index,
                       const std::vector<std::string>& type_names =
                           GenerateNames<DefaultNameGenerator, Types>()) {
    typedef typename Types::Head Type;
    typedef Fixture<Type> FixtureClass;
    typedef typename GTEST_BIND_(TestSel, Type) TestClass;

    // First, registers the first type-parameterized test in the type
    // list.
    MakeAndRegisterTestInfo(
        (std::string(prefix) + (prefix[0] == '\0' ? "" : "/") + case_name +
         "/" + type_names[static_cast<size_t>(index)])
            .c_str(),
        StripTrailingSpaces(GetPrefixUntilComma(test_names)).c_str(),
        GetTypeName<Type>().c_str(),
        nullptr,  // No value parameter.
        code_location, GetTypeId<FixtureClass>(),
        SuiteApiResolver<TestClass>::GetSetUpCaseOrSuite(
            code_location.file.c_str(), code_location.line),
        SuiteApiResolver<TestClass>::GetTearDownCaseOrSuite(
            code_location.file.c_str(), code_location.line),
        new TestFactoryImpl<TestClass>);

    // Next, recurses (at compile time) with the tail of the type list.
    return TypeParameterizedTest<Fixture, TestSel,
                                 typename Types::Tail>::Register(prefix,
                                                                 code_location,
                                                                 case_name,
                                                                 test_names,
                                                                 index + 1,
                                                                 type_names);
  }
};

// The base case for the compile time recursion.
template <GTEST_TEMPLATE_ Fixture, class TestSel>
class TypeParameterizedTest<Fixture, TestSel, Types0> {
 public:
  static bool Register(const char* /*prefix*/, const CodeLocation&,
                       const char* /*case_name*/, const char* /*test_names*/,
                       int /*index*/,
                       const std::vector<std::string>& =
                           std::vector<std::string>() /*type_names*/) {
    return true;
  }
};

// TypeParameterizedTestSuite<Fixture, Tests, Types>::Register()
// registers *all combinations* of 'Tests' and 'Types' with Google
// Test.  The return value is insignificant - we just need to return
// something such that we can call this function in a namespace scope.
template <GTEST_TEMPLATE_ Fixture, typename Tests, typename Types>
class TypeParameterizedTestSuite {
 public:
  static bool Register(const char* prefix, CodeLocation code_location,
                       const TypedTestSuitePState* state, const char* case_name,
                       const char* test_names,
                       const std::vector<std::string>& type_names =
                           GenerateNames<DefaultNameGenerator, Types>()) {
    std::string test_name = StripTrailingSpaces(
        GetPrefixUntilComma(test_names));
    if (!state->TestExists(test_name)) {
      fprintf(stderr, "Failed to get code location for test %s.%s at %s.",
              case_name, test_name.c_str(),
              FormatFileLocation(code_location.file.c_str(),
                                 code_location.line).c_str());
      fflush(stderr);
      posix::Abort();
    }
    const CodeLocation& test_location = state->GetCodeLocation(test_name);

    typedef typename Tests::Head Head;

    // First, register the first test in 'Test' for each type in 'Types'.
    TypeParameterizedTest<Fixture, Head, Types>::Register(
        prefix, test_location, case_name, test_names, 0, type_names);

    // Next, recurses (at compile time) with the tail of the test list.
    return TypeParameterizedTestSuite<Fixture, typename Tests::Tail,
                                      Types>::Register(prefix, code_location,
                                                       state, case_name,
                                                       SkipComma(test_names),
                                                       type_names);
  }
};

// The base case for the compile time recursion.
template <GTEST_TEMPLATE_ Fixture, typename Types>
class TypeParameterizedTestSuite<Fixture, Templates0, Types> {
 public:
  static bool Register(const char* /*prefix*/, const CodeLocation&,
                       const TypedTestSuitePState* /*state*/,
                       const char* /*case_name*/, const char* /*test_names*/,
                       const std::vector<std::string>& =
                           std::vector<std::string>() /*type_names*/) {
    return true;
  }
};

#endif  // GTEST_HAS_TYPED_TEST || GTEST_HAS_TYPED_TEST_P

// Returns the current OS stack trace as an std::string.
//
// The maximum number of stack frames to be included is specified by
// the gtest_stack_trace_depth flag.  The skip_count parameter
// specifies the number of top frames to be skipped, which doesn't
// count against the number of frames to be included.
//
// For example, if Foo() calls Bar(), which in turn calls
// GetCurrentOsStackTraceExceptTop(..., 1), Foo() will be included in
// the trace but Bar() and GetCurrentOsStackTraceExceptTop() won't.
GTEST_API_ std::string GetCurrentOsStackTraceExceptTop(
    UnitTest* unit_test, int skip_count);

// Helpers for suppressing warnings on unreachable code or constant
// condition.

// Always returns true.
GTEST_API_ bool AlwaysTrue();

// Always returns false.
inline bool AlwaysFalse() { return !AlwaysTrue(); }

// Helper for suppressing false warning from Clang on a const char*
// variable declared in a conditional expression always being NULL in
// the else branch.
struct GTEST_API_ ConstCharPtr {
  ConstCharPtr(const char* str) : value(str) {}
  operator bool() const { return true; }
  const char* value;
};

// A simple Linear Congruential Generator for generating random
// numbers with a uniform distribution.  Unlike rand() and srand(), it
// doesn't use global state (and therefore can't interfere with user
// code).  Unlike rand_r(), it's portable.  An LCG isn't very random,
// but it's good enough for our purposes.
class GTEST_API_ Random {
 public:
  static const UInt32 kMaxRange = 1u << 31;

  explicit Random(UInt32 seed) : state_(seed) {}

  void Reseed(UInt32 seed) { state_ = seed; }

  // Generates a random number from [0, range).  Crashes if 'range' is
  // 0 or greater than kMaxRange.
  UInt32 Generate(UInt32 range);

 private:
  UInt32 state_;
  GTEST_DISALLOW_COPY_AND_ASSIGN_(Random);
};

// Defining a variable of type CompileAssertTypesEqual<T1, T2> will cause a
// compiler error if T1 and T2 are different types.
template <typename T1, typename T2>
struct CompileAssertTypesEqual;

template <typename T>
struct CompileAssertTypesEqual<T, T> {
};

<<<<<<< HEAD
// Removes const from a type if it is a const type, otherwise leaves
// it unchanged.  This is the same as tr1::remove_const, which is not
// widely available yet.
template <typename T>
struct RemoveConst { typedef T type; };  // NOLINT
template <typename T>
struct RemoveConst<const T> { typedef T type; };  // NOLINT

// MSVC 8.0, Sun C++, and IBM XL C++ have a bug which causes the above
// definition to fail to remove the const in 'const int[3]' and 'const
// char[3][4]'.  The following specialization works around the bug.
template <typename T, size_t N>
struct RemoveConst<const T[N]> {
  typedef typename RemoveConst<T>::type type[N];
};

// A handy wrapper around RemoveConst that works when the argument
// T depends on template parameters.
#define GTEST_REMOVE_CONST_(T) \
    typename ::testing::internal::RemoveConst<T>::type

// Turns const U&, U&, const U, and U all into U.
#define GTEST_REMOVE_REFERENCE_AND_CONST_(T) \
    GTEST_REMOVE_CONST_(typename std::remove_reference<T>::type)
=======
// Removes the reference from a type if it is a reference type,
// otherwise leaves it unchanged.  This is the same as
// tr1::remove_reference, which is not widely available yet.
template <typename T>
struct RemoveReference { typedef T type; };  // NOLINT
template <typename T>
struct RemoveReference<T&> { typedef T type; };  // NOLINT

// A handy wrapper around RemoveReference that works when the argument
// T depends on template parameters.
#define GTEST_REMOVE_REFERENCE_(T) \
    typename ::testing::internal::RemoveReference<T>::type

// Turns const U&, U&, const U, and U all into U.
#define GTEST_REMOVE_REFERENCE_AND_CONST_(T) \
  typename std::remove_const<GTEST_REMOVE_REFERENCE_(T)>::type
>>>>>>> fdd6a1dc

// IsAProtocolMessage<T>::value is a compile-time bool constant that's
// true if T is type proto2::Message or a subclass of it.
template <typename T>
struct IsAProtocolMessage
    : public bool_constant<
  std::is_convertible<const T*, const ::proto2::Message*>::value> {
};

// When the compiler sees expression IsContainerTest<C>(0), if C is an
// STL-style container class, the first overload of IsContainerTest
// will be viable (since both C::iterator* and C::const_iterator* are
// valid types and NULL can be implicitly converted to them).  It will
// be picked over the second overload as 'int' is a perfect match for
// the type of argument 0.  If C::iterator or C::const_iterator is not
// a valid type, the first overload is not viable, and the second
// overload will be picked.  Therefore, we can determine whether C is
// a container class by checking the type of IsContainerTest<C>(0).
// The value of the expression is insignificant.
//
// In C++11 mode we check the existence of a const_iterator and that an
// iterator is properly implemented for the container.
//
// For pre-C++11 that we look for both C::iterator and C::const_iterator.
// The reason is that C++ injects the name of a class as a member of the
// class itself (e.g. you can refer to class iterator as either
// 'iterator' or 'iterator::iterator').  If we look for C::iterator
// only, for example, we would mistakenly think that a class named
// iterator is an STL container.
//
// Also note that the simpler approach of overloading
// IsContainerTest(typename C::const_iterator*) and
// IsContainerTest(...) doesn't work with Visual Age C++ and Sun C++.
typedef int IsContainer;
template <class C,
          class Iterator = decltype(::std::declval<const C&>().begin()),
          class = decltype(::std::declval<const C&>().end()),
          class = decltype(++::std::declval<Iterator&>()),
          class = decltype(*::std::declval<Iterator>()),
          class = typename C::const_iterator>
IsContainer IsContainerTest(int /* dummy */) {
  return 0;
}

typedef char IsNotContainer;
template <class C>
IsNotContainer IsContainerTest(long /* dummy */) { return '\0'; }

// Trait to detect whether a type T is a hash table.
// The heuristic used is that the type contains an inner type `hasher` and does
// not contain an inner type `reverse_iterator`.
// If the container is iterable in reverse, then order might actually matter.
template <typename T>
struct IsHashTable {
 private:
  template <typename U>
  static char test(typename U::hasher*, typename U::reverse_iterator*);
  template <typename U>
  static int test(typename U::hasher*, ...);
  template <typename U>
  static char test(...);

 public:
  static const bool value = sizeof(test<T>(nullptr, nullptr)) == sizeof(int);
};

template <typename T>
const bool IsHashTable<T>::value;

template <typename C,
          bool = sizeof(IsContainerTest<C>(0)) == sizeof(IsContainer)>
struct IsRecursiveContainerImpl;

template <typename C>
struct IsRecursiveContainerImpl<C, false> : public std::false_type {};

// Since the IsRecursiveContainerImpl depends on the IsContainerTest we need to
// obey the same inconsistencies as the IsContainerTest, namely check if
// something is a container is relying on only const_iterator in C++11 and
// is relying on both const_iterator and iterator otherwise
template <typename C>
struct IsRecursiveContainerImpl<C, true> {
  using value_type = decltype(*std::declval<typename C::const_iterator>());
  using type =
      std::is_same<typename std::remove_const<
                       typename std::remove_reference<value_type>::type>::type,
                   C>;
};

// IsRecursiveContainer<Type> is a unary compile-time predicate that
// evaluates whether C is a recursive container type. A recursive container
// type is a container type whose value_type is equal to the container type
// itself. An example for a recursive container type is
// boost::filesystem::path, whose iterator has a value_type that is equal to
// boost::filesystem::path.
template <typename C>
struct IsRecursiveContainer : public IsRecursiveContainerImpl<C>::type {};

// Utilities for native arrays.

// ArrayEq() compares two k-dimensional native arrays using the
// elements' operator==, where k can be any integer >= 0.  When k is
// 0, ArrayEq() degenerates into comparing a single pair of values.

template <typename T, typename U>
bool ArrayEq(const T* lhs, size_t size, const U* rhs);

// This generic version is used when k is 0.
template <typename T, typename U>
inline bool ArrayEq(const T& lhs, const U& rhs) { return lhs == rhs; }

// This overload is used when k >= 1.
template <typename T, typename U, size_t N>
inline bool ArrayEq(const T(&lhs)[N], const U(&rhs)[N]) {
  return internal::ArrayEq(lhs, N, rhs);
}

// This helper reduces code bloat.  If we instead put its logic inside
// the previous ArrayEq() function, arrays with different sizes would
// lead to different copies of the template code.
template <typename T, typename U>
bool ArrayEq(const T* lhs, size_t size, const U* rhs) {
  for (size_t i = 0; i != size; i++) {
    if (!internal::ArrayEq(lhs[i], rhs[i]))
      return false;
  }
  return true;
}

// Finds the first element in the iterator range [begin, end) that
// equals elem.  Element may be a native array type itself.
template <typename Iter, typename Element>
Iter ArrayAwareFind(Iter begin, Iter end, const Element& elem) {
  for (Iter it = begin; it != end; ++it) {
    if (internal::ArrayEq(*it, elem))
      return it;
  }
  return end;
}

// CopyArray() copies a k-dimensional native array using the elements'
// operator=, where k can be any integer >= 0.  When k is 0,
// CopyArray() degenerates into copying a single value.

template <typename T, typename U>
void CopyArray(const T* from, size_t size, U* to);

// This generic version is used when k is 0.
template <typename T, typename U>
inline void CopyArray(const T& from, U* to) { *to = from; }

// This overload is used when k >= 1.
template <typename T, typename U, size_t N>
inline void CopyArray(const T(&from)[N], U(*to)[N]) {
  internal::CopyArray(from, N, *to);
}

// This helper reduces code bloat.  If we instead put its logic inside
// the previous CopyArray() function, arrays with different sizes
// would lead to different copies of the template code.
template <typename T, typename U>
void CopyArray(const T* from, size_t size, U* to) {
  for (size_t i = 0; i != size; i++) {
    internal::CopyArray(from[i], to + i);
  }
}

// The relation between an NativeArray object (see below) and the
// native array it represents.
// We use 2 different structs to allow non-copyable types to be used, as long
// as RelationToSourceReference() is passed.
struct RelationToSourceReference {};
struct RelationToSourceCopy {};

// Adapts a native array to a read-only STL-style container.  Instead
// of the complete STL container concept, this adaptor only implements
// members useful for Google Mock's container matchers.  New members
// should be added as needed.  To simplify the implementation, we only
// support Element being a raw type (i.e. having no top-level const or
// reference modifier).  It's the client's responsibility to satisfy
// this requirement.  Element can be an array type itself (hence
// multi-dimensional arrays are supported).
template <typename Element>
class NativeArray {
 public:
  // STL-style container typedefs.
  typedef Element value_type;
  typedef Element* iterator;
  typedef const Element* const_iterator;

  // Constructs from a native array. References the source.
  NativeArray(const Element* array, size_t count, RelationToSourceReference) {
    InitRef(array, count);
  }

  // Constructs from a native array. Copies the source.
  NativeArray(const Element* array, size_t count, RelationToSourceCopy) {
    InitCopy(array, count);
  }

  // Copy constructor.
  NativeArray(const NativeArray& rhs) {
    (this->*rhs.clone_)(rhs.array_, rhs.size_);
  }

  ~NativeArray() {
    if (clone_ != &NativeArray::InitRef)
      delete[] array_;
  }

  // STL-style container methods.
  size_t size() const { return size_; }
  const_iterator begin() const { return array_; }
  const_iterator end() const { return array_ + size_; }
  bool operator==(const NativeArray& rhs) const {
    return size() == rhs.size() &&
        ArrayEq(begin(), size(), rhs.begin());
  }

 private:
  enum {
    kCheckTypeIsNotConstOrAReference = StaticAssertTypeEqHelper<
        Element, GTEST_REMOVE_REFERENCE_AND_CONST_(Element)>::value
  };

  // Initializes this object with a copy of the input.
  void InitCopy(const Element* array, size_t a_size) {
    Element* const copy = new Element[a_size];
    CopyArray(array, a_size, copy);
    array_ = copy;
    size_ = a_size;
    clone_ = &NativeArray::InitCopy;
  }

  // Initializes this object with a reference of the input.
  void InitRef(const Element* array, size_t a_size) {
    array_ = array;
    size_ = a_size;
    clone_ = &NativeArray::InitRef;
  }

  const Element* array_;
  size_t size_;
  void (NativeArray::*clone_)(const Element*, size_t);

  GTEST_DISALLOW_ASSIGN_(NativeArray);
};

// Backport of std::index_sequence.
template <size_t... Is>
struct IndexSequence {
  using type = IndexSequence;
};

// Double the IndexSequence, and one if plus_one is true.
template <bool plus_one, typename T, size_t sizeofT>
struct DoubleSequence;
template <size_t... I, size_t sizeofT>
struct DoubleSequence<true, IndexSequence<I...>, sizeofT> {
  using type = IndexSequence<I..., (sizeofT + I)..., 2 * sizeofT>;
};
template <size_t... I, size_t sizeofT>
struct DoubleSequence<false, IndexSequence<I...>, sizeofT> {
  using type = IndexSequence<I..., (sizeofT + I)...>;
};

// Backport of std::make_index_sequence.
// It uses O(ln(N)) instantiation depth.
template <size_t N>
struct MakeIndexSequence
    : DoubleSequence<N % 2 == 1, typename MakeIndexSequence<N / 2>::type,
                     N / 2>::type {};

template <>
struct MakeIndexSequence<0> : IndexSequence<> {};

// FIXME: This implementation of ElemFromList is O(1) in instantiation depth,
// but it is O(N^2) in total instantiations. Not sure if this is the best
// tradeoff, as it will make it somewhat slow to compile.
template <typename T, size_t, size_t>
struct ElemFromListImpl {};

template <typename T, size_t I>
struct ElemFromListImpl<T, I, I> {
  using type = T;
};

// Get the Nth element from T...
// It uses O(1) instantiation depth.
template <size_t N, typename I, typename... T>
struct ElemFromList;

template <size_t N, size_t... I, typename... T>
struct ElemFromList<N, IndexSequence<I...>, T...>
    : ElemFromListImpl<T, N, I>... {};

template <typename... T>
class FlatTuple;

template <typename Derived, size_t I>
struct FlatTupleElemBase;

template <typename... T, size_t I>
struct FlatTupleElemBase<FlatTuple<T...>, I> {
  using value_type =
      typename ElemFromList<I, typename MakeIndexSequence<sizeof...(T)>::type,
                            T...>::type;
  FlatTupleElemBase() = default;
  explicit FlatTupleElemBase(value_type t) : value(std::move(t)) {}
  value_type value;
};

template <typename Derived, typename Idx>
struct FlatTupleBase;

template <size_t... Idx, typename... T>
struct FlatTupleBase<FlatTuple<T...>, IndexSequence<Idx...>>
    : FlatTupleElemBase<FlatTuple<T...>, Idx>... {
  using Indices = IndexSequence<Idx...>;
  FlatTupleBase() = default;
  explicit FlatTupleBase(T... t)
      : FlatTupleElemBase<FlatTuple<T...>, Idx>(std::move(t))... {}
};

// Analog to std::tuple but with different tradeoffs.
// This class minimizes the template instantiation depth, thus allowing more
// elements that std::tuple would. std::tuple has been seen to require an
// instantiation depth of more than 10x the number of elements in some
// implementations.
// FlatTuple and ElemFromList are not recursive and have a fixed depth
// regardless of T...
// MakeIndexSequence, on the other hand, it is recursive but with an
// instantiation depth of O(ln(N)).
template <typename... T>
class FlatTuple
    : private FlatTupleBase<FlatTuple<T...>,
                            typename MakeIndexSequence<sizeof...(T)>::type> {
  using Indices = typename FlatTuple::FlatTupleBase::Indices;

 public:
  FlatTuple() = default;
  explicit FlatTuple(T... t) : FlatTuple::FlatTupleBase(std::move(t)...) {}

  template <size_t I>
  const typename ElemFromList<I, Indices, T...>::type& Get() const {
    return static_cast<const FlatTupleElemBase<FlatTuple, I>*>(this)->value;
  }

  template <size_t I>
  typename ElemFromList<I, Indices, T...>::type& Get() {
    return static_cast<FlatTupleElemBase<FlatTuple, I>*>(this)->value;
  }
};

// Utility functions to be called with static_assert to induce deprecation
// warnings.
GTEST_INTERNAL_DEPRECATED(
    "INSTANTIATE_TEST_CASE_P is deprecated, please use "
    "INSTANTIATE_TEST_SUITE_P")
constexpr bool InstantiateTestCase_P_IsDeprecated() { return true; }

GTEST_INTERNAL_DEPRECATED(
    "TYPED_TEST_CASE_P is deprecated, please use "
    "TYPED_TEST_SUITE_P")
constexpr bool TypedTestCase_P_IsDeprecated() { return true; }

GTEST_INTERNAL_DEPRECATED(
    "TYPED_TEST_CASE is deprecated, please use "
    "TYPED_TEST_SUITE")
constexpr bool TypedTestCaseIsDeprecated() { return true; }

GTEST_INTERNAL_DEPRECATED(
    "REGISTER_TYPED_TEST_CASE_P is deprecated, please use "
    "REGISTER_TYPED_TEST_SUITE_P")
constexpr bool RegisterTypedTestCase_P_IsDeprecated() { return true; }

GTEST_INTERNAL_DEPRECATED(
    "INSTANTIATE_TYPED_TEST_CASE_P is deprecated, please use "
    "INSTANTIATE_TYPED_TEST_SUITE_P")
constexpr bool InstantiateTypedTestCase_P_IsDeprecated() { return true; }

}  // namespace internal
}  // namespace testing

#define GTEST_MESSAGE_AT_(file, line, message, result_type) \
  ::testing::internal::AssertHelper(result_type, file, line, message) \
    = ::testing::Message()

#define GTEST_MESSAGE_(message, result_type) \
  GTEST_MESSAGE_AT_(__FILE__, __LINE__, message, result_type)

#define GTEST_FATAL_FAILURE_(message) \
  return GTEST_MESSAGE_(message, ::testing::TestPartResult::kFatalFailure)

#define GTEST_NONFATAL_FAILURE_(message) \
  GTEST_MESSAGE_(message, ::testing::TestPartResult::kNonFatalFailure)

#define GTEST_SUCCESS_(message) \
  GTEST_MESSAGE_(message, ::testing::TestPartResult::kSuccess)

#define GTEST_SKIP_(message) \
  return GTEST_MESSAGE_(message, ::testing::TestPartResult::kSkip)

// Suppress MSVC warning 4072 (unreachable code) for the code following
// statement if it returns or throws (or doesn't return or throw in some
// situations).
#define GTEST_SUPPRESS_UNREACHABLE_CODE_WARNING_BELOW_(statement) \
  if (::testing::internal::AlwaysTrue()) { statement; }

#define GTEST_TEST_THROW_(statement, expected_exception, fail) \
  GTEST_AMBIGUOUS_ELSE_BLOCKER_ \
  if (::testing::internal::ConstCharPtr gtest_msg = "") { \
    bool gtest_caught_expected = false; \
    try { \
      GTEST_SUPPRESS_UNREACHABLE_CODE_WARNING_BELOW_(statement); \
    } \
    catch (expected_exception const&) { \
      gtest_caught_expected = true; \
    } \
    catch (...) { \
      gtest_msg.value = \
          "Expected: " #statement " throws an exception of type " \
          #expected_exception ".\n  Actual: it throws a different type."; \
      goto GTEST_CONCAT_TOKEN_(gtest_label_testthrow_, __LINE__); \
    } \
    if (!gtest_caught_expected) { \
      gtest_msg.value = \
          "Expected: " #statement " throws an exception of type " \
          #expected_exception ".\n  Actual: it throws nothing."; \
      goto GTEST_CONCAT_TOKEN_(gtest_label_testthrow_, __LINE__); \
    } \
  } else \
    GTEST_CONCAT_TOKEN_(gtest_label_testthrow_, __LINE__): \
      fail(gtest_msg.value)

#define GTEST_TEST_NO_THROW_(statement, fail) \
  GTEST_AMBIGUOUS_ELSE_BLOCKER_ \
  if (::testing::internal::AlwaysTrue()) { \
    try { \
      GTEST_SUPPRESS_UNREACHABLE_CODE_WARNING_BELOW_(statement); \
    } \
    catch (...) { \
      goto GTEST_CONCAT_TOKEN_(gtest_label_testnothrow_, __LINE__); \
    } \
  } else \
    GTEST_CONCAT_TOKEN_(gtest_label_testnothrow_, __LINE__): \
      fail("Expected: " #statement " doesn't throw an exception.\n" \
           "  Actual: it throws.")

#define GTEST_TEST_ANY_THROW_(statement, fail) \
  GTEST_AMBIGUOUS_ELSE_BLOCKER_ \
  if (::testing::internal::AlwaysTrue()) { \
    bool gtest_caught_any = false; \
    try { \
      GTEST_SUPPRESS_UNREACHABLE_CODE_WARNING_BELOW_(statement); \
    } \
    catch (...) { \
      gtest_caught_any = true; \
    } \
    if (!gtest_caught_any) { \
      goto GTEST_CONCAT_TOKEN_(gtest_label_testanythrow_, __LINE__); \
    } \
  } else \
    GTEST_CONCAT_TOKEN_(gtest_label_testanythrow_, __LINE__): \
      fail("Expected: " #statement " throws an exception.\n" \
           "  Actual: it doesn't.")


// Implements Boolean test assertions such as EXPECT_TRUE. expression can be
// either a boolean expression or an AssertionResult. text is a textual
// represenation of expression as it was passed into the EXPECT_TRUE.
#define GTEST_TEST_BOOLEAN_(expression, text, actual, expected, fail) \
  GTEST_AMBIGUOUS_ELSE_BLOCKER_ \
  if (const ::testing::AssertionResult gtest_ar_ = \
      ::testing::AssertionResult(expression)) \
    ; \
  else \
    fail(::testing::internal::GetBoolAssertionFailureMessage(\
        gtest_ar_, text, #actual, #expected).c_str())

#define GTEST_TEST_NO_FATAL_FAILURE_(statement, fail) \
  GTEST_AMBIGUOUS_ELSE_BLOCKER_ \
  if (::testing::internal::AlwaysTrue()) { \
    ::testing::internal::HasNewFatalFailureHelper gtest_fatal_failure_checker; \
    GTEST_SUPPRESS_UNREACHABLE_CODE_WARNING_BELOW_(statement); \
    if (gtest_fatal_failure_checker.has_new_fatal_failure()) { \
      goto GTEST_CONCAT_TOKEN_(gtest_label_testnofatal_, __LINE__); \
    } \
  } else \
    GTEST_CONCAT_TOKEN_(gtest_label_testnofatal_, __LINE__): \
      fail("Expected: " #statement " doesn't generate new fatal " \
           "failures in the current thread.\n" \
           "  Actual: it does.")

// Expands to the name of the class that implements the given test.
#define GTEST_TEST_CLASS_NAME_(test_suite_name, test_name) \
  test_suite_name##_##test_name##_Test

// Helper macro for defining tests.
#define GTEST_TEST_(test_suite_name, test_name, parent_class, parent_id)      \
  class GTEST_TEST_CLASS_NAME_(test_suite_name, test_name)                    \
      : public parent_class {                                                 \
   public:                                                                    \
    GTEST_TEST_CLASS_NAME_(test_suite_name, test_name)() {}                   \
                                                                              \
   private:                                                                   \
    virtual void TestBody();                                                  \
    static ::testing::TestInfo* const test_info_ GTEST_ATTRIBUTE_UNUSED_;     \
    GTEST_DISALLOW_COPY_AND_ASSIGN_(GTEST_TEST_CLASS_NAME_(test_suite_name,   \
                                                           test_name));       \
  };                                                                          \
                                                                              \
  ::testing::TestInfo* const GTEST_TEST_CLASS_NAME_(test_suite_name,          \
                                                    test_name)::test_info_ =  \
      ::testing::internal::MakeAndRegisterTestInfo(                           \
          #test_suite_name, #test_name, nullptr, nullptr,                     \
          ::testing::internal::CodeLocation(__FILE__, __LINE__), (parent_id), \
          ::testing::internal::SuiteApiResolver<                              \
              parent_class>::GetSetUpCaseOrSuite(__FILE__, __LINE__),         \
          ::testing::internal::SuiteApiResolver<                              \
              parent_class>::GetTearDownCaseOrSuite(__FILE__, __LINE__),      \
          new ::testing::internal::TestFactoryImpl<GTEST_TEST_CLASS_NAME_(    \
              test_suite_name, test_name)>);                                  \
  void GTEST_TEST_CLASS_NAME_(test_suite_name, test_name)::TestBody()

#endif  // GTEST_INCLUDE_GTEST_INTERNAL_GTEST_INTERNAL_H_<|MERGE_RESOLUTION|>--- conflicted
+++ resolved
@@ -856,49 +856,9 @@
 struct CompileAssertTypesEqual<T, T> {
 };
 
-<<<<<<< HEAD
-// Removes const from a type if it is a const type, otherwise leaves
-// it unchanged.  This is the same as tr1::remove_const, which is not
-// widely available yet.
-template <typename T>
-struct RemoveConst { typedef T type; };  // NOLINT
-template <typename T>
-struct RemoveConst<const T> { typedef T type; };  // NOLINT
-
-// MSVC 8.0, Sun C++, and IBM XL C++ have a bug which causes the above
-// definition to fail to remove the const in 'const int[3]' and 'const
-// char[3][4]'.  The following specialization works around the bug.
-template <typename T, size_t N>
-struct RemoveConst<const T[N]> {
-  typedef typename RemoveConst<T>::type type[N];
-};
-
-// A handy wrapper around RemoveConst that works when the argument
-// T depends on template parameters.
-#define GTEST_REMOVE_CONST_(T) \
-    typename ::testing::internal::RemoveConst<T>::type
-
 // Turns const U&, U&, const U, and U all into U.
 #define GTEST_REMOVE_REFERENCE_AND_CONST_(T) \
-    GTEST_REMOVE_CONST_(typename std::remove_reference<T>::type)
-=======
-// Removes the reference from a type if it is a reference type,
-// otherwise leaves it unchanged.  This is the same as
-// tr1::remove_reference, which is not widely available yet.
-template <typename T>
-struct RemoveReference { typedef T type; };  // NOLINT
-template <typename T>
-struct RemoveReference<T&> { typedef T type; };  // NOLINT
-
-// A handy wrapper around RemoveReference that works when the argument
-// T depends on template parameters.
-#define GTEST_REMOVE_REFERENCE_(T) \
-    typename ::testing::internal::RemoveReference<T>::type
-
-// Turns const U&, U&, const U, and U all into U.
-#define GTEST_REMOVE_REFERENCE_AND_CONST_(T) \
-  typename std::remove_const<GTEST_REMOVE_REFERENCE_(T)>::type
->>>>>>> fdd6a1dc
+  typename std::remove_const<typename std::remove_reference<T>::type>::type
 
 // IsAProtocolMessage<T>::value is a compile-time bool constant that's
 // true if T is type proto2::Message or a subclass of it.
