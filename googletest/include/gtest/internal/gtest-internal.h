--- conflicted
+++ resolved
@@ -1282,7 +1282,6 @@
   }
 };
 
-<<<<<<< HEAD
 class AdditionalMessage {
  public:
   AdditionalMessage(const char* message) : value(message) {}
@@ -1297,7 +1296,7 @@
  private:
   std::string value;
 };
-=======
+
 // Utility functions to be called with static_assert to induce deprecation
 // warinings
 GTEST_INTERNAL_DEPRECATED(
@@ -1324,7 +1323,6 @@
     "INSTANTIATE_TYPED_TEST_CASE_P is deprecated, please use "
     "INSTANTIATE_TYPED_TEST_SUITE_P")
 constexpr bool InstantiateTypedTestCase_P_IsDeprecated() { return true; }
->>>>>>> f80d6644
 
 }  // namespace internal
 }  // namespace testing
