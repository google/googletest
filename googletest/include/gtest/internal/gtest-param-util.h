// Copyright 2008 Google Inc.
// All Rights Reserved.
//
// Redistribution and use in source and binary forms, with or without
// modification, are permitted provided that the following conditions are
// met:
//
//     * Redistributions of source code must retain the above copyright
// notice, this list of conditions and the following disclaimer.
//     * Redistributions in binary form must reproduce the above
// copyright notice, this list of conditions and the following disclaimer
// in the documentation and/or other materials provided with the
// distribution.
//     * Neither the name of Google Inc. nor the names of its
// contributors may be used to endorse or promote products derived from
// this software without specific prior written permission.
//
// THIS SOFTWARE IS PROVIDED BY THE COPYRIGHT HOLDERS AND CONTRIBUTORS
// "AS IS" AND ANY EXPRESS OR IMPLIED WARRANTIES, INCLUDING, BUT NOT
// LIMITED TO, THE IMPLIED WARRANTIES OF MERCHANTABILITY AND FITNESS FOR
// A PARTICULAR PURPOSE ARE DISCLAIMED. IN NO EVENT SHALL THE COPYRIGHT
// OWNER OR CONTRIBUTORS BE LIABLE FOR ANY DIRECT, INDIRECT, INCIDENTAL,
// SPECIAL, EXEMPLARY, OR CONSEQUENTIAL DAMAGES (INCLUDING, BUT NOT
// LIMITED TO, PROCUREMENT OF SUBSTITUTE GOODS OR SERVICES; LOSS OF USE,
// DATA, OR PROFITS; OR BUSINESS INTERRUPTION) HOWEVER CAUSED AND ON ANY
// THEORY OF LIABILITY, WHETHER IN CONTRACT, STRICT LIABILITY, OR TORT
// (INCLUDING NEGLIGENCE OR OTHERWISE) ARISING IN ANY WAY OUT OF THE USE
// OF THIS SOFTWARE, EVEN IF ADVISED OF THE POSSIBILITY OF SUCH DAMAGE.

// Type and function utilities for implementing parameterized tests.

// IWYU pragma: private, include "gtest/gtest.h"
// IWYU pragma: friend gtest/.*
// IWYU pragma: friend gmock/.*

#ifndef GOOGLETEST_INCLUDE_GTEST_INTERNAL_GTEST_PARAM_UTIL_H_
#define GOOGLETEST_INCLUDE_GTEST_INTERNAL_GTEST_PARAM_UTIL_H_

#include <ctype.h>

#include <cassert>
#include <iterator>
#include <memory>
#include <set>
#include <tuple>
#include <type_traits>
#include <utility>
#include <vector>

#include "gtest/gtest-printers.h"
#include "gtest/gtest-test-part.h"
#include "gtest/internal/gtest-internal.h"
#include "gtest/internal/gtest-port.h"

namespace testing {
// Input to a parameterized test name generator, describing a test parameter.
// Consists of the parameter value and the integer parameter index.
template <class ParamType>
struct TestParamInfo {
  TestParamInfo(const ParamType& a_param, size_t an_index)
      : param(a_param), index(an_index) {}
  ParamType param;
  size_t index;
};

// A builtin parameterized test name generator which returns the result of
// testing::PrintToString.
struct PrintToStringParamName {
  template <class ParamType>
  std::string operator()(const TestParamInfo<ParamType>& info) const {
    return PrintToString(info.param);
  }
};

namespace internal {

// INTERNAL IMPLEMENTATION - DO NOT USE IN USER CODE.
// Utility Functions

// Outputs a message explaining invalid registration of different
// fixture class for the same test suite. This may happen when
// TEST_P macro is used to define two tests with the same name
// but in different namespaces.
GTEST_API_ void ReportInvalidTestSuiteType(const char* test_suite_name,
                                           CodeLocation code_location);

template <typename>
class ParamGeneratorInterface;
template <typename>
class ParamGenerator;

// Interface for iterating over elements provided by an implementation
// of ParamGeneratorInterface<T>.
template <typename T>
class ParamIteratorInterface {
 public:
  virtual ~ParamIteratorInterface() {}
  // A pointer to the base generator instance.
  // Used only for the purposes of iterator comparison
  // to make sure that two iterators belong to the same generator.
  virtual const ParamGeneratorInterface<T>* BaseGenerator() const = 0;
  // Advances iterator to point to the next element
  // provided by the generator. The caller is responsible
  // for not calling Advance() on an iterator equal to
  // BaseGenerator()->End().
  virtual void Advance() = 0;
  // Clones the iterator object. Used for implementing copy semantics
  // of ParamIterator<T>.
  virtual ParamIteratorInterface* Clone() const = 0;
  // Dereferences the current iterator and provides (read-only) access
  // to the pointed value. It is the caller's responsibility not to call
  // Current() on an iterator equal to BaseGenerator()->End().
  // Used for implementing ParamGenerator<T>::operator*().
  virtual const T* Current() const = 0;
  // Determines whether the given iterator and other point to the same
  // element in the sequence generated by the generator.
  // Used for implementing ParamGenerator<T>::operator==().
  virtual bool Equals(const ParamIteratorInterface& other) const = 0;
};

// Class iterating over elements provided by an implementation of
// ParamGeneratorInterface<T>. It wraps ParamIteratorInterface<T>
// and implements the const forward iterator concept.
template <typename T>
class ParamIterator {
 public:
  typedef T value_type;
  typedef const T& reference;
  typedef ptrdiff_t difference_type;

  // ParamIterator assumes ownership of the impl_ pointer.
  ParamIterator(const ParamIterator& other) : impl_(other.impl_->Clone()) {}
  ParamIterator& operator=(const ParamIterator& other) {
    if (this != &other) impl_.reset(other.impl_->Clone());
    return *this;
  }

  const T& operator*() const { return *impl_->Current(); }
  const T* operator->() const { return impl_->Current(); }
  // Prefix version of operator++.
  ParamIterator& operator++() {
    impl_->Advance();
    return *this;
  }
  // Postfix version of operator++.
  ParamIterator operator++(int /*unused*/) {
    ParamIteratorInterface<T>* clone = impl_->Clone();
    impl_->Advance();
    return ParamIterator(clone);
  }
  bool operator==(const ParamIterator& other) const {
    return impl_.get() == other.impl_.get() || impl_->Equals(*other.impl_);
  }
  bool operator!=(const ParamIterator& other) const {
    return !(*this == other);
  }

 private:
  friend class ParamGenerator<T>;
  explicit ParamIterator(ParamIteratorInterface<T>* impl) : impl_(impl) {}
  std::unique_ptr<ParamIteratorInterface<T>> impl_;
};

// ParamGeneratorInterface<T> is the binary interface to access generators
// defined in other translation units.
template <typename T>
class ParamGeneratorInterface {
 public:
  typedef T ParamType;

  virtual ~ParamGeneratorInterface() {}

  // Generator interface definition
  virtual ParamIteratorInterface<T>* Begin() const = 0;
  virtual ParamIteratorInterface<T>* End() const = 0;
};

// Wraps ParamGeneratorInterface<T> and provides general generator syntax
// compatible with the STL Container concept.
// This class implements copy initialization semantics and the contained
// ParamGeneratorInterface<T> instance is shared among all copies
// of the original object. This is possible because that instance is immutable.
template <typename T>
class ParamGenerator {
 public:
  typedef ParamIterator<T> iterator;

  explicit ParamGenerator(ParamGeneratorInterface<T>* impl) : impl_(impl) {}
  ParamGenerator(const ParamGenerator& other) : impl_(other.impl_) {}

  ParamGenerator& operator=(const ParamGenerator& other) {
    impl_ = other.impl_;
    return *this;
  }

  iterator begin() const { return iterator(impl_->Begin()); }
  iterator end() const { return iterator(impl_->End()); }

 private:
  std::shared_ptr<const ParamGeneratorInterface<T>> impl_;
};

// Generates values from a range of two comparable values. Can be used to
// generate sequences of user-defined types that implement operator+() and
// operator<().
// This class is used in the Range() function.
template <typename T, typename IncrementT>
class RangeGenerator : public ParamGeneratorInterface<T> {
 public:
  RangeGenerator(T begin, T end, IncrementT step)
      : begin_(begin),
        end_(end),
        step_(step),
        end_index_(CalculateEndIndex(begin, end, step)) {}
  ~RangeGenerator() override {}

  ParamIteratorInterface<T>* Begin() const override {
    return new Iterator(this, begin_, 0, step_);
  }
  ParamIteratorInterface<T>* End() const override {
    return new Iterator(this, end_, end_index_, step_);
  }

 private:
  class Iterator : public ParamIteratorInterface<T> {
   public:
    Iterator(const ParamGeneratorInterface<T>* base, T value, int index,
             IncrementT step)
        : base_(base), value_(value), index_(index), step_(step) {}
    ~Iterator() override {}

    const ParamGeneratorInterface<T>* BaseGenerator() const override {
      return base_;
    }
    void Advance() override {
      value_ = static_cast<T>(value_ + step_);
      index_++;
    }
    ParamIteratorInterface<T>* Clone() const override {
      return new Iterator(*this);
    }
    const T* Current() const override { return &value_; }
    bool Equals(const ParamIteratorInterface<T>& other) const override {
      // Having the same base generator guarantees that the other
      // iterator is of the same type and we can downcast.
      GTEST_CHECK_(BaseGenerator() == other.BaseGenerator())
          << "The program attempted to compare iterators "
          << "from different generators." << std::endl;
      const int other_index =
          CheckedDowncastToActualType<const Iterator>(&other)->index_;
      return index_ == other_index;
    }

   private:
    Iterator(const Iterator& other)
        : ParamIteratorInterface<T>(),
          base_(other.base_),
          value_(other.value_),
          index_(other.index_),
          step_(other.step_) {}

    // No implementation - assignment is unsupported.
    void operator=(const Iterator& other);

    const ParamGeneratorInterface<T>* const base_;
    T value_;
    int index_;
    const IncrementT step_;
  };  // class RangeGenerator::Iterator

  static int CalculateEndIndex(const T& begin, const T& end,
                               const IncrementT& step) {
    int end_index = 0;
    for (T i = begin; i < end; i = static_cast<T>(i + step)) end_index++;
    return end_index;
  }

  // No implementation - assignment is unsupported.
  void operator=(const RangeGenerator& other);

  const T begin_;
  const T end_;
  const IncrementT step_;
  // The index for the end() iterator. All the elements in the generated
  // sequence are indexed (0-based) to aid iterator comparison.
  const int end_index_;
};  // class RangeGenerator

// Generates values from a pair of STL-style iterators. Used in the
// ValuesIn() function. The elements are copied from the source range
// since the source can be located on the stack, and the generator
// is likely to persist beyond that stack frame.
template <typename T>
class ValuesInIteratorRangeGenerator : public ParamGeneratorInterface<T> {
 public:
  template <typename ForwardIterator>
  ValuesInIteratorRangeGenerator(ForwardIterator begin, ForwardIterator end)
      : container_(begin, end) {}
  ~ValuesInIteratorRangeGenerator() override {}

  ParamIteratorInterface<T>* Begin() const override {
    return new Iterator(this, container_.begin());
  }
  ParamIteratorInterface<T>* End() const override {
    return new Iterator(this, container_.end());
  }

 private:
  typedef typename ::std::vector<T> ContainerType;

  class Iterator : public ParamIteratorInterface<T> {
   public:
    Iterator(const ParamGeneratorInterface<T>* base,
             typename ContainerType::const_iterator iterator)
        : base_(base), iterator_(iterator) {}
    ~Iterator() override {}

    const ParamGeneratorInterface<T>* BaseGenerator() const override {
      return base_;
    }
    void Advance() override {
      ++iterator_;
      value_.reset();
    }
    ParamIteratorInterface<T>* Clone() const override {
      return new Iterator(*this);
    }
    // We need to use cached value referenced by iterator_ because *iterator_
    // can return a temporary object (and of type other then T), so just
    // having "return &*iterator_;" doesn't work.
    // value_ is updated here and not in Advance() because Advance()
    // can advance iterator_ beyond the end of the range, and we cannot
    // detect that fact. The client code, on the other hand, is
    // responsible for not calling Current() on an out-of-range iterator.
    const T* Current() const override {
      if (value_.get() == nullptr) value_.reset(new T(*iterator_));
      return value_.get();
    }
    bool Equals(const ParamIteratorInterface<T>& other) const override {
      // Having the same base generator guarantees that the other
      // iterator is of the same type and we can downcast.
      GTEST_CHECK_(BaseGenerator() == other.BaseGenerator())
          << "The program attempted to compare iterators "
          << "from different generators." << std::endl;
      return iterator_ ==
             CheckedDowncastToActualType<const Iterator>(&other)->iterator_;
    }

   private:
    Iterator(const Iterator& other)
        // The explicit constructor call suppresses a false warning
        // emitted by gcc when supplied with the -Wextra option.
        : ParamIteratorInterface<T>(),
          base_(other.base_),
          iterator_(other.iterator_) {}

    const ParamGeneratorInterface<T>* const base_;
    typename ContainerType::const_iterator iterator_;
    // A cached value of *iterator_. We keep it here to allow access by
    // pointer in the wrapping iterator's operator->().
    // value_ needs to be mutable to be accessed in Current().
    // Use of std::unique_ptr helps manage cached value's lifetime,
    // which is bound by the lifespan of the iterator itself.
    mutable std::unique_ptr<const T> value_;
  };  // class ValuesInIteratorRangeGenerator::Iterator

  // No implementation - assignment is unsupported.
  void operator=(const ValuesInIteratorRangeGenerator& other);

  const ContainerType container_;
};  // class ValuesInIteratorRangeGenerator

// INTERNAL IMPLEMENTATION - DO NOT USE IN USER CODE.
//
// Default parameterized test name generator, returns a string containing the
// integer test parameter index.
template <class ParamType>
std::string DefaultParamName(const TestParamInfo<ParamType>& info) {
  Message name_stream;
  name_stream << info.index;
  return name_stream.GetString();
}

template <typename T = int>
void TestNotEmpty() {
  static_assert(sizeof(T) == 0, "Empty arguments are not allowed.");
}
template <typename T = int>
void TestNotEmpty(const T&) {}

// INTERNAL IMPLEMENTATION - DO NOT USE IN USER CODE.
//
// Stores a parameter value and later creates tests parameterized with that
// value.
template <class TestClass>
class ParameterizedTestFactory : public TestFactoryBase {
 public:
  typedef typename TestClass::ParamType ParamType;
  explicit ParameterizedTestFactory(ParamType parameter)
      : parameter_(parameter) {}
  Test* CreateTest() override {
    TestClass::SetParam(&parameter_);
    return new TestClass();
  }

 private:
  const ParamType parameter_;

  ParameterizedTestFactory(const ParameterizedTestFactory&) = delete;
  ParameterizedTestFactory& operator=(const ParameterizedTestFactory&) = delete;
};

// INTERNAL IMPLEMENTATION - DO NOT USE IN USER CODE.
//
// TestMetaFactoryBase is a base class for meta-factories that create
// test factories for passing into MakeAndRegisterTestInfo function.
template <class ParamType>
class TestMetaFactoryBase {
 public:
  virtual ~TestMetaFactoryBase() {}

  virtual TestFactoryBase* CreateTestFactory(ParamType parameter) = 0;
};

// INTERNAL IMPLEMENTATION - DO NOT USE IN USER CODE.
//
// TestMetaFactory creates test factories for passing into
// MakeAndRegisterTestInfo function. Since MakeAndRegisterTestInfo receives
// ownership of test factory pointer, same factory object cannot be passed
// into that method twice. But ParameterizedTestSuiteInfo is going to call
// it for each Test/Parameter value combination. Thus it needs meta factory
// creator class.
template <class TestSuite>
class TestMetaFactory
    : public TestMetaFactoryBase<typename TestSuite::ParamType> {
 public:
  using ParamType = typename TestSuite::ParamType;

  TestMetaFactory() {}

  TestFactoryBase* CreateTestFactory(ParamType parameter) override {
    return new ParameterizedTestFactory<TestSuite>(parameter);
  }

 private:
  TestMetaFactory(const TestMetaFactory&) = delete;
  TestMetaFactory& operator=(const TestMetaFactory&) = delete;
};

// INTERNAL IMPLEMENTATION - DO NOT USE IN USER CODE.
//
// ParameterizedTestSuiteInfoBase is a generic interface
// to ParameterizedTestSuiteInfo classes. ParameterizedTestSuiteInfoBase
// accumulates test information provided by TEST_P macro invocations
// and generators provided by INSTANTIATE_TEST_SUITE_P macro invocations
// and uses that information to register all resulting test instances
// in RegisterTests method. The ParameterizeTestSuiteRegistry class holds
// a collection of pointers to the ParameterizedTestSuiteInfo objects
// and calls RegisterTests() on each of them when asked.
class ParameterizedTestSuiteInfoBase {
 public:
  virtual ~ParameterizedTestSuiteInfoBase() {}

  // Base part of test suite name for display purposes.
  virtual const std::string& GetTestSuiteName() const = 0;
  // Test suite id to verify identity.
  virtual TypeId GetTestSuiteTypeId() const = 0;
  // UnitTest class invokes this method to register tests in this
  // test suite right before running them in RUN_ALL_TESTS macro.
  // This method should not be called more than once on any single
  // instance of a ParameterizedTestSuiteInfoBase derived class.
  virtual void RegisterTests() = 0;

 protected:
  ParameterizedTestSuiteInfoBase() {}

 private:
  ParameterizedTestSuiteInfoBase(const ParameterizedTestSuiteInfoBase&) =
      delete;
  ParameterizedTestSuiteInfoBase& operator=(
      const ParameterizedTestSuiteInfoBase&) = delete;
};

// INTERNAL IMPLEMENTATION - DO NOT USE IN USER CODE.
//
// Report a the name of a test_suit as safe to ignore
// as the side effect of construction of this type.
struct GTEST_API_ MarkAsIgnored {
  explicit MarkAsIgnored(const char* test_suite);
};

GTEST_API_ void InsertSyntheticTestCase(const std::string& name,
                                        CodeLocation location, bool has_test_p);

// INTERNAL IMPLEMENTATION - DO NOT USE IN USER CODE.
//
// ParameterizedTestSuiteInfo accumulates tests obtained from TEST_P
// macro invocations for a particular test suite and generators
// obtained from INSTANTIATE_TEST_SUITE_P macro invocations for that
// test suite. It registers tests with all values generated by all
// generators when asked.
template <class TestSuite>
class ParameterizedTestSuiteInfo : public ParameterizedTestSuiteInfoBase {
 public:
  // ParamType and GeneratorCreationFunc are private types but are required
  // for declarations of public methods AddTestPattern() and
  // AddTestSuiteInstantiation().
  using ParamType = typename TestSuite::ParamType;
  // A function that returns an instance of appropriate generator type.
  typedef ParamGenerator<ParamType>(GeneratorCreationFunc)();
  using ParamNameGeneratorFunc = std::string(const TestParamInfo<ParamType>&);

  explicit ParameterizedTestSuiteInfo(const char* name,
                                      CodeLocation code_location)
      : test_suite_name_(name), code_location_(code_location) {}

  // Test suite base name for display purposes.
  const std::string& GetTestSuiteName() const override {
    return test_suite_name_;
  }
  // Test suite id to verify identity.
  TypeId GetTestSuiteTypeId() const override { return GetTypeId<TestSuite>(); }
  // TEST_P macro uses AddTestPattern() to record information
  // about a single test in a LocalTestInfo structure.
  // test_suite_name is the base name of the test suite (without invocation
  // prefix). test_base_name is the name of an individual test without
  // parameter index. For the test SequenceA/FooTest.DoBar/1 FooTest is
  // test suite base name and DoBar is test base name.
  void AddTestPattern(const char* test_suite_name, const char* test_base_name,
                      TestMetaFactoryBase<ParamType>* meta_factory,
                      CodeLocation code_location) {
    tests_.push_back(std::shared_ptr<TestInfo>(new TestInfo(
        test_suite_name, test_base_name, meta_factory, code_location)));
  }
  // INSTANTIATE_TEST_SUITE_P macro uses AddGenerator() to record information
  // about a generator.
  int AddTestSuiteInstantiation(const std::string& instantiation_name,
                                GeneratorCreationFunc* func,
                                ParamNameGeneratorFunc* name_func,
                                const char* file, int line) {
    instantiations_.push_back(
        InstantiationInfo(instantiation_name, func, name_func, file, line));
    return 0;  // Return value used only to run this method in namespace scope.
  }
  // UnitTest class invokes this method to register tests in this test suite
  // right before running tests in RUN_ALL_TESTS macro.
  // This method should not be called more than once on any single
  // instance of a ParameterizedTestSuiteInfoBase derived class.
  // UnitTest has a guard to prevent from calling this method more than once.
  void RegisterTests() override {
    bool generated_instantiations = false;

    for (typename TestInfoContainer::iterator test_it = tests_.begin();
         test_it != tests_.end(); ++test_it) {
      std::shared_ptr<TestInfo> test_info = *test_it;
      for (typename InstantiationContainer::iterator gen_it =
               instantiations_.begin();
           gen_it != instantiations_.end(); ++gen_it) {
        const std::string& instantiation_name = gen_it->name;
        ParamGenerator<ParamType> generator((*gen_it->generator)());
        ParamNameGeneratorFunc* name_func = gen_it->name_func;
        const char* file = gen_it->file;
        int line = gen_it->line;

        std::string test_suite_name;
        if (!instantiation_name.empty())
          test_suite_name = instantiation_name + "/";
        test_suite_name += test_info->test_suite_base_name;

        size_t i = 0;
        std::set<std::string> test_param_names;
        for (typename ParamGenerator<ParamType>::iterator param_it =
                 generator.begin();
             param_it != generator.end(); ++param_it, ++i) {
          generated_instantiations = true;

          Message test_name_stream;

          std::string param_name =
              name_func(TestParamInfo<ParamType>(*param_it, i));

          GTEST_CHECK_(IsValidParamName(param_name))
              << "Parameterized test name '" << param_name
              << "' is invalid, in " << file << " line " << line << std::endl;

          GTEST_CHECK_(test_param_names.count(param_name) == 0)
              << "Duplicate parameterized test name '" << param_name << "', in "
              << file << " line " << line << std::endl;

          test_param_names.insert(param_name);

          if (!test_info->test_base_name.empty()) {
            test_name_stream << test_info->test_base_name << "/";
          }
          test_name_stream << param_name;
          MakeAndRegisterTestInfo(
              test_suite_name.c_str(), test_name_stream.GetString().c_str(),
              nullptr,  // No type parameter.
              PrintToString(*param_it).c_str(), test_info->code_location,
              GetTestSuiteTypeId(),
              SuiteApiResolver<TestSuite>::GetSetUpCaseOrSuite(file, line),
              SuiteApiResolver<TestSuite>::GetTearDownCaseOrSuite(file, line),
              test_info->test_meta_factory->CreateTestFactory(*param_it));
        }  // for param_it
      }    // for gen_it
    }      // for test_it

    if (!generated_instantiations) {
      // There are no generaotrs, or they all generate nothing ...
      InsertSyntheticTestCase(GetTestSuiteName(), code_location_,
                              !tests_.empty());
    }
  }  // RegisterTests

 private:
  // LocalTestInfo structure keeps information about a single test registered
  // with TEST_P macro.
  struct TestInfo {
    TestInfo(const char* a_test_suite_base_name, const char* a_test_base_name,
             TestMetaFactoryBase<ParamType>* a_test_meta_factory,
             CodeLocation a_code_location)
        : test_suite_base_name(a_test_suite_base_name),
          test_base_name(a_test_base_name),
          test_meta_factory(a_test_meta_factory),
          code_location(a_code_location) {}

    const std::string test_suite_base_name;
    const std::string test_base_name;
    const std::unique_ptr<TestMetaFactoryBase<ParamType>> test_meta_factory;
    const CodeLocation code_location;
  };
  using TestInfoContainer = ::std::vector<std::shared_ptr<TestInfo>>;
  // Records data received from INSTANTIATE_TEST_SUITE_P macros:
  //  <Instantiation name, Sequence generator creation function,
  //     Name generator function, Source file, Source line>
  struct InstantiationInfo {
    InstantiationInfo(const std::string& name_in,
                      GeneratorCreationFunc* generator_in,
                      ParamNameGeneratorFunc* name_func_in, const char* file_in,
                      int line_in)
        : name(name_in),
          generator(generator_in),
          name_func(name_func_in),
          file(file_in),
          line(line_in) {}

    std::string name;
    GeneratorCreationFunc* generator;
    ParamNameGeneratorFunc* name_func;
    const char* file;
    int line;
  };
  typedef ::std::vector<InstantiationInfo> InstantiationContainer;
  
  static std::string validParamChars = "_-:/";

  static bool IsValidParamName(const std::string& name) {
    // Check for empty string
    if (name.empty()) return false;

    // Check for invalid characters
    for (std::string::size_type index = 0; index < name.size(); ++index) {
<<<<<<< HEAD
      if (!isalnum(name[index]) && validParamChars.find(name[index]) == std::string::npos)
        return false;
=======
      if (!IsAlNum(name[index]) && name[index] != '_') return false;
>>>>>>> 0320f517
    }

    return true;
  }

  const std::string test_suite_name_;
  CodeLocation code_location_;
  TestInfoContainer tests_;
  InstantiationContainer instantiations_;

  ParameterizedTestSuiteInfo(const ParameterizedTestSuiteInfo&) = delete;
  ParameterizedTestSuiteInfo& operator=(const ParameterizedTestSuiteInfo&) =
      delete;
};  // class ParameterizedTestSuiteInfo

//  Legacy API is deprecated but still available
#ifndef GTEST_REMOVE_LEGACY_TEST_CASEAPI_
template <class TestCase>
using ParameterizedTestCaseInfo = ParameterizedTestSuiteInfo<TestCase>;
#endif  //  GTEST_REMOVE_LEGACY_TEST_CASEAPI_

// INTERNAL IMPLEMENTATION - DO NOT USE IN USER CODE.
//
// ParameterizedTestSuiteRegistry contains a map of
// ParameterizedTestSuiteInfoBase classes accessed by test suite names. TEST_P
// and INSTANTIATE_TEST_SUITE_P macros use it to locate their corresponding
// ParameterizedTestSuiteInfo descriptors.
class ParameterizedTestSuiteRegistry {
 public:
  ParameterizedTestSuiteRegistry() {}
  ~ParameterizedTestSuiteRegistry() {
    for (auto& test_suite_info : test_suite_infos_) {
      delete test_suite_info;
    }
  }

  // Looks up or creates and returns a structure containing information about
  // tests and instantiations of a particular test suite.
  template <class TestSuite>
  ParameterizedTestSuiteInfo<TestSuite>* GetTestSuitePatternHolder(
      const char* test_suite_name, CodeLocation code_location) {
    ParameterizedTestSuiteInfo<TestSuite>* typed_test_info = nullptr;
    for (auto& test_suite_info : test_suite_infos_) {
      if (test_suite_info->GetTestSuiteName() == test_suite_name) {
        if (test_suite_info->GetTestSuiteTypeId() != GetTypeId<TestSuite>()) {
          // Complain about incorrect usage of Google Test facilities
          // and terminate the program since we cannot guaranty correct
          // test suite setup and tear-down in this case.
          ReportInvalidTestSuiteType(test_suite_name, code_location);
          posix::Abort();
        } else {
          // At this point we are sure that the object we found is of the same
          // type we are looking for, so we downcast it to that type
          // without further checks.
          typed_test_info = CheckedDowncastToActualType<
              ParameterizedTestSuiteInfo<TestSuite>>(test_suite_info);
        }
        break;
      }
    }
    if (typed_test_info == nullptr) {
      typed_test_info = new ParameterizedTestSuiteInfo<TestSuite>(
          test_suite_name, code_location);
      test_suite_infos_.push_back(typed_test_info);
    }
    return typed_test_info;
  }
  void RegisterTests() {
    for (auto& test_suite_info : test_suite_infos_) {
      test_suite_info->RegisterTests();
    }
  }
//  Legacy API is deprecated but still available
#ifndef GTEST_REMOVE_LEGACY_TEST_CASEAPI_
  template <class TestCase>
  ParameterizedTestCaseInfo<TestCase>* GetTestCasePatternHolder(
      const char* test_case_name, CodeLocation code_location) {
    return GetTestSuitePatternHolder<TestCase>(test_case_name, code_location);
  }

#endif  //  GTEST_REMOVE_LEGACY_TEST_CASEAPI_

 private:
  using TestSuiteInfoContainer = ::std::vector<ParameterizedTestSuiteInfoBase*>;

  TestSuiteInfoContainer test_suite_infos_;

  ParameterizedTestSuiteRegistry(const ParameterizedTestSuiteRegistry&) =
      delete;
  ParameterizedTestSuiteRegistry& operator=(
      const ParameterizedTestSuiteRegistry&) = delete;
};

// Keep track of what type-parameterized test suite are defined and
// where as well as which are intatiated. This allows susequently
// identifying suits that are defined but never used.
class TypeParameterizedTestSuiteRegistry {
 public:
  // Add a suite definition
  void RegisterTestSuite(const char* test_suite_name,
                         CodeLocation code_location);

  // Add an instantiation of a suit.
  void RegisterInstantiation(const char* test_suite_name);

  // For each suit repored as defined but not reported as instantiation,
  // emit a test that reports that fact (configurably, as an error).
  void CheckForInstantiations();

 private:
  struct TypeParameterizedTestSuiteInfo {
    explicit TypeParameterizedTestSuiteInfo(CodeLocation c)
        : code_location(c), instantiated(false) {}

    CodeLocation code_location;
    bool instantiated;
  };

  std::map<std::string, TypeParameterizedTestSuiteInfo> suites_;
};

}  // namespace internal

// Forward declarations of ValuesIn(), which is implemented in
// include/gtest/gtest-param-test.h.
template <class Container>
internal::ParamGenerator<typename Container::value_type> ValuesIn(
    const Container& container);

namespace internal {
// Used in the Values() function to provide polymorphic capabilities.

#ifdef _MSC_VER
#pragma warning(push)
#pragma warning(disable : 4100)
#endif

template <typename... Ts>
class ValueArray {
 public:
  explicit ValueArray(Ts... v) : v_(FlatTupleConstructTag{}, std::move(v)...) {}

  template <typename T>
  operator ParamGenerator<T>() const {  // NOLINT
    return ValuesIn(MakeVector<T>(MakeIndexSequence<sizeof...(Ts)>()));
  }

 private:
  template <typename T, size_t... I>
  std::vector<T> MakeVector(IndexSequence<I...>) const {
    return std::vector<T>{static_cast<T>(v_.template Get<I>())...};
  }

  FlatTuple<Ts...> v_;
};

#ifdef _MSC_VER
#pragma warning(pop)
#endif

template <typename... T>
class CartesianProductGenerator
    : public ParamGeneratorInterface<::std::tuple<T...>> {
 public:
  typedef ::std::tuple<T...> ParamType;

  CartesianProductGenerator(const std::tuple<ParamGenerator<T>...>& g)
      : generators_(g) {}
  ~CartesianProductGenerator() override {}

  ParamIteratorInterface<ParamType>* Begin() const override {
    return new Iterator(this, generators_, false);
  }
  ParamIteratorInterface<ParamType>* End() const override {
    return new Iterator(this, generators_, true);
  }

 private:
  template <class I>
  class IteratorImpl;
  template <size_t... I>
  class IteratorImpl<IndexSequence<I...>>
      : public ParamIteratorInterface<ParamType> {
   public:
    IteratorImpl(const ParamGeneratorInterface<ParamType>* base,
                 const std::tuple<ParamGenerator<T>...>& generators,
                 bool is_end)
        : base_(base),
          begin_(std::get<I>(generators).begin()...),
          end_(std::get<I>(generators).end()...),
          current_(is_end ? end_ : begin_) {
      ComputeCurrentValue();
    }
    ~IteratorImpl() override {}

    const ParamGeneratorInterface<ParamType>* BaseGenerator() const override {
      return base_;
    }
    // Advance should not be called on beyond-of-range iterators
    // so no component iterators must be beyond end of range, either.
    void Advance() override {
      assert(!AtEnd());
      // Advance the last iterator.
      ++std::get<sizeof...(T) - 1>(current_);
      // if that reaches end, propagate that up.
      AdvanceIfEnd<sizeof...(T) - 1>();
      ComputeCurrentValue();
    }
    ParamIteratorInterface<ParamType>* Clone() const override {
      return new IteratorImpl(*this);
    }

    const ParamType* Current() const override { return current_value_.get(); }

    bool Equals(const ParamIteratorInterface<ParamType>& other) const override {
      // Having the same base generator guarantees that the other
      // iterator is of the same type and we can downcast.
      GTEST_CHECK_(BaseGenerator() == other.BaseGenerator())
          << "The program attempted to compare iterators "
          << "from different generators." << std::endl;
      const IteratorImpl* typed_other =
          CheckedDowncastToActualType<const IteratorImpl>(&other);

      // We must report iterators equal if they both point beyond their
      // respective ranges. That can happen in a variety of fashions,
      // so we have to consult AtEnd().
      if (AtEnd() && typed_other->AtEnd()) return true;

      bool same = true;
      bool dummy[] = {
          (same = same && std::get<I>(current_) ==
                              std::get<I>(typed_other->current_))...};
      (void)dummy;
      return same;
    }

   private:
    template <size_t ThisI>
    void AdvanceIfEnd() {
      if (std::get<ThisI>(current_) != std::get<ThisI>(end_)) return;

      bool last = ThisI == 0;
      if (last) {
        // We are done. Nothing else to propagate.
        return;
      }

      constexpr size_t NextI = ThisI - (ThisI != 0);
      std::get<ThisI>(current_) = std::get<ThisI>(begin_);
      ++std::get<NextI>(current_);
      AdvanceIfEnd<NextI>();
    }

    void ComputeCurrentValue() {
      if (!AtEnd())
        current_value_ = std::make_shared<ParamType>(*std::get<I>(current_)...);
    }
    bool AtEnd() const {
      bool at_end = false;
      bool dummy[] = {
          (at_end = at_end || std::get<I>(current_) == std::get<I>(end_))...};
      (void)dummy;
      return at_end;
    }

    const ParamGeneratorInterface<ParamType>* const base_;
    std::tuple<typename ParamGenerator<T>::iterator...> begin_;
    std::tuple<typename ParamGenerator<T>::iterator...> end_;
    std::tuple<typename ParamGenerator<T>::iterator...> current_;
    std::shared_ptr<ParamType> current_value_;
  };

  using Iterator = IteratorImpl<typename MakeIndexSequence<sizeof...(T)>::type>;

  std::tuple<ParamGenerator<T>...> generators_;
};

template <class... Gen>
class CartesianProductHolder {
 public:
  CartesianProductHolder(const Gen&... g) : generators_(g...) {}
  template <typename... T>
  operator ParamGenerator<::std::tuple<T...>>() const {
    return ParamGenerator<::std::tuple<T...>>(
        new CartesianProductGenerator<T...>(generators_));
  }

 private:
  std::tuple<Gen...> generators_;
};

}  // namespace internal
}  // namespace testing

#endif  // GOOGLETEST_INCLUDE_GTEST_INTERNAL_GTEST_PARAM_UTIL_H_<|MERGE_RESOLUTION|>--- conflicted
+++ resolved
@@ -660,12 +660,8 @@
 
     // Check for invalid characters
     for (std::string::size_type index = 0; index < name.size(); ++index) {
-<<<<<<< HEAD
       if (!isalnum(name[index]) && validParamChars.find(name[index]) == std::string::npos)
         return false;
-=======
-      if (!IsAlNum(name[index]) && name[index] != '_') return false;
->>>>>>> 0320f517
     }
 
     return true;
