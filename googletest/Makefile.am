# Automake file

ACLOCAL_AMFLAGS = -I m4

# Nonstandard package files for distribution
EXTRA_DIST = \
  CHANGES \
  CONTRIBUTORS \
  LICENSE \
  include/gtest/gtest-param-test.h.pump \
  include/gtest/internal/gtest-param-util-generated.h.pump \
  include/gtest/internal/gtest-tuple.h.pump \
  include/gtest/internal/gtest-type-util.h.pump \
  make/Makefile \
  scripts/fuse_gtest_files.py \
  scripts/gen_gtest_pred_impl.py \
  scripts/pump.py \
  scripts/test/Makefile

# gtest source files that we don't compile directly.  They are
# #included by gtest-all.cc.
GTEST_SRC = \
  src/gtest-death-test.cc \
  src/gtest-filepath.cc \
  src/gtest-internal-inl.h \
  src/gtest-port.cc \
  src/gtest-printers.cc \
  src/gtest-test-part.cc \
  src/gtest-typed-test.cc \
  src/gtest.cc

EXTRA_DIST += $(GTEST_SRC)

# Sample files that we don't compile.
EXTRA_DIST += \
  samples/prime_tables.h \
  samples/sample1_unittest.cc \
  samples/sample2_unittest.cc \
  samples/sample3_unittest.cc \
  samples/sample4_unittest.cc \
  samples/sample5_unittest.cc \
  samples/sample6_unittest.cc \
  samples/sample7_unittest.cc \
  samples/sample8_unittest.cc \
  samples/sample9_unittest.cc

# C++ test files that we don't compile directly.
EXTRA_DIST += \
  test/gtest-death-test_ex_test.cc \
  test/gtest-death-test_test.cc \
  test/gtest-filepath_test.cc \
  test/gtest-linked_ptr_test.cc \
  test/gtest-listener_test.cc \
  test/gtest-message_test.cc \
  test/gtest-options_test.cc \
  test/googletest-param-test2-test.cc \
  test/googletest-param-test2-test.cc \
  test/googletest-param-test-test.cc \
  test/googletest-param-test-test.cc \
  test/gtest-param-test_test.h \
  test/gtest-port_test.cc \
  test/gtest_premature_exit_test.cc \
  test/gtest-printers_test.cc \
  test/gtest-test-part_test.cc \
  test/googletest-tuple-test.cc \
  test/gtest-typed-test2_test.cc \
  test/gtest-typed-test_test.cc \
  test/gtest-typed-test_test.h \
  test/gtest-unittest-api_test.cc \
  test/googletest-break-on-failure-unittest_.cc \
  test/googletest-catch-exceptions-test_.cc \
  test/googletest-color-test_.cc \
  test/googletest-env-var-test_.cc \
  test/gtest_environment_test.cc \
  test/googletest-filter-unittest_.cc \
  test/gtest_help_test_.cc \
<<<<<<< HEAD
  test/gtest_list_tests_unittest_.cc \
  test/gtest_list_output_unittest_.cc \
=======
  test/googletest-list-tests-unittest_.cc \
>>>>>>> d1c1aac7
  test/gtest_main_unittest.cc \
  test/gtest_no_test_unittest.cc \
  test/googletest-output-test_.cc \
  test/gtest_pred_impl_unittest.cc \
  test/gtest_prod_test.cc \
  test/gtest_repeat_test.cc \
  test/googletest-shuffle-test_.cc \
  test/gtest_sole_header_test.cc \
  test/gtest_stress_test.cc \
  test/gtest_throw_on_failure_ex_test.cc \
  test/googletest-throw-on-failure-test_.cc \
  test/googletest-uninitialized-test_.cc \
  test/gtest_unittest.cc \
  test/gtest_unittest.cc \
  test/gtest_xml_outfile1_test_.cc \
  test/gtest_xml_outfile2_test_.cc \
  test/gtest_xml_output_unittest_.cc \
  test/production.cc \
  test/production.h

# Python tests that we don't run.
EXTRA_DIST += \
  test/googletest-break-on-failure-unittest.py \
  test/googletest-catch-exceptions-test.py \
  test/googletest-color-test.py \
  test/googletest-env-var-test.py \
  test/googletest-filter-unittest.py \
  test/gtest_help_test.py \
<<<<<<< HEAD
  test/gtest_list_tests_unittest.py \
  test/gtest_list_output_unittest.py \
  test/gtest_output_test.py \
  test/gtest_output_test_golden_lin.txt \
  test/gtest_shuffle_test.py \
=======
  test/googletest-list-tests-unittest.py \
  test/googletest-output-test.py \
  test/googletest-output-test_golden_lin.txt \
  test/googletest-shuffle-test.py \
>>>>>>> d1c1aac7
  test/gtest_test_utils.py \
  test/googletest-throw-on-failure-test.py \
  test/googletest-uninitialized-test.py \
  test/gtest_xml_outfiles_test.py \
  test/gtest_xml_output_unittest.py \
  test/gtest_xml_test_utils.py

# CMake script
EXTRA_DIST += \
  CMakeLists.txt \
  cmake/internal_utils.cmake

# MSVC project files
EXTRA_DIST += \
  msvc/2010/gtest-md.sln \
  msvc/2010/gtest-md.vcxproj \
  msvc/2010/gtest.sln \
  msvc/2010/gtest.vcxproj \
  msvc/2010/gtest_main-md.vcxproj \
  msvc/2010/gtest_main.vcxproj \
  msvc/2010/gtest_prod_test-md.vcxproj \
  msvc/2010/gtest_prod_test.vcxproj \
  msvc/2010/gtest_unittest-md.vcxproj \
  msvc/2010/gtest_unittest.vcxproj

# xcode project files
EXTRA_DIST += \
  xcode/Config/DebugProject.xcconfig \
  xcode/Config/FrameworkTarget.xcconfig \
  xcode/Config/General.xcconfig \
  xcode/Config/ReleaseProject.xcconfig \
  xcode/Config/StaticLibraryTarget.xcconfig \
  xcode/Config/TestTarget.xcconfig \
  xcode/Resources/Info.plist \
  xcode/Scripts/runtests.sh \
  xcode/Scripts/versiongenerate.py \
  xcode/gtest.xcodeproj/project.pbxproj

# xcode sample files
EXTRA_DIST += \
  xcode/Samples/FrameworkSample/Info.plist \
  xcode/Samples/FrameworkSample/WidgetFramework.xcodeproj/project.pbxproj \
  xcode/Samples/FrameworkSample/runtests.sh \
  xcode/Samples/FrameworkSample/widget.cc \
  xcode/Samples/FrameworkSample/widget.h \
  xcode/Samples/FrameworkSample/widget_test.cc

# C++Builder project files
EXTRA_DIST += \
  codegear/gtest.cbproj \
  codegear/gtest.groupproj \
  codegear/gtest_all.cc \
  codegear/gtest_link.cc \
  codegear/gtest_main.cbproj \
  codegear/gtest_unittest.cbproj

# Distribute and install M4 macro
m4datadir = $(datadir)/aclocal
m4data_DATA = m4/gtest.m4
EXTRA_DIST += $(m4data_DATA)

# We define the global AM_CPPFLAGS as everything we compile includes from these
# directories.
AM_CPPFLAGS = -I$(srcdir) -I$(srcdir)/include

# Modifies compiler and linker flags for pthreads compatibility.
if HAVE_PTHREADS
  AM_CXXFLAGS = @PTHREAD_CFLAGS@ -DGTEST_HAS_PTHREAD=1
  AM_LIBS = @PTHREAD_LIBS@
else
  AM_CXXFLAGS = -DGTEST_HAS_PTHREAD=0
endif

# Build rules for libraries.
lib_LTLIBRARIES = lib/libgtest.la lib/libgtest_main.la

lib_libgtest_la_SOURCES = src/gtest-all.cc

pkginclude_HEADERS = \
  include/gtest/gtest-death-test.h \
  include/gtest/gtest-message.h \
  include/gtest/gtest-param-test.h \
  include/gtest/gtest-printers.h \
  include/gtest/gtest-spi.h \
  include/gtest/gtest-test-part.h \
  include/gtest/gtest-typed-test.h \
  include/gtest/gtest.h \
  include/gtest/gtest_pred_impl.h \
  include/gtest/gtest_prod.h

pkginclude_internaldir = $(pkgincludedir)/internal
pkginclude_internal_HEADERS = \
  include/gtest/internal/gtest-death-test-internal.h \
  include/gtest/internal/gtest-filepath.h \
  include/gtest/internal/gtest-internal.h \
  include/gtest/internal/gtest-linked_ptr.h \
  include/gtest/internal/gtest-param-util-generated.h \
  include/gtest/internal/gtest-param-util.h \
  include/gtest/internal/gtest-port.h \
  include/gtest/internal/gtest-port-arch.h \
  include/gtest/internal/gtest-string.h \
  include/gtest/internal/gtest-tuple.h \
  include/gtest/internal/gtest-type-util.h \
  include/gtest/internal/custom/gtest.h \
  include/gtest/internal/custom/gtest-port.h \
  include/gtest/internal/custom/gtest-printers.h

lib_libgtest_main_la_SOURCES = src/gtest_main.cc
lib_libgtest_main_la_LIBADD = lib/libgtest.la

# Build rules for samples and tests. Automake's naming for some of
# these variables isn't terribly obvious, so this is a brief
# reference:
#
# TESTS -- Programs run automatically by "make check"
# check_PROGRAMS -- Programs built by "make check" but not necessarily run

TESTS=
TESTS_ENVIRONMENT = GTEST_SOURCE_DIR="$(srcdir)/test" \
                    GTEST_BUILD_DIR="$(top_builddir)/test"
check_PROGRAMS=

# A simple sample on using gtest.
TESTS += samples/sample1_unittest \
    samples/sample2_unittest \
    samples/sample3_unittest \
    samples/sample4_unittest \
    samples/sample5_unittest \
    samples/sample6_unittest \
    samples/sample7_unittest \
    samples/sample8_unittest \
    samples/sample9_unittest \
    samples/sample10_unittest
check_PROGRAMS += samples/sample1_unittest \
    samples/sample2_unittest \
    samples/sample3_unittest \
    samples/sample4_unittest \
    samples/sample5_unittest \
    samples/sample6_unittest \
    samples/sample7_unittest \
    samples/sample8_unittest \
    samples/sample9_unittest \
    samples/sample10_unittest

samples_sample1_unittest_SOURCES = samples/sample1_unittest.cc samples/sample1.cc
samples_sample1_unittest_LDADD = lib/libgtest_main.la \
                                 lib/libgtest.la
samples_sample2_unittest_SOURCES = samples/sample2_unittest.cc samples/sample2.cc
samples_sample2_unittest_LDADD = lib/libgtest_main.la \
                                 lib/libgtest.la
samples_sample3_unittest_SOURCES = samples/sample3_unittest.cc
samples_sample3_unittest_LDADD = lib/libgtest_main.la \
                                 lib/libgtest.la
samples_sample4_unittest_SOURCES = samples/sample4_unittest.cc samples/sample4.cc
samples_sample4_unittest_LDADD = lib/libgtest_main.la \
                                 lib/libgtest.la
samples_sample5_unittest_SOURCES = samples/sample5_unittest.cc samples/sample1.cc
samples_sample5_unittest_LDADD = lib/libgtest_main.la \
                                 lib/libgtest.la
samples_sample6_unittest_SOURCES = samples/sample6_unittest.cc
samples_sample6_unittest_LDADD = lib/libgtest_main.la \
                                 lib/libgtest.la
samples_sample7_unittest_SOURCES = samples/sample7_unittest.cc
samples_sample7_unittest_LDADD = lib/libgtest_main.la \
                                 lib/libgtest.la
samples_sample8_unittest_SOURCES = samples/sample8_unittest.cc
samples_sample8_unittest_LDADD = lib/libgtest_main.la \
                                 lib/libgtest.la

# Also verify that libgtest works by itself.
samples_sample9_unittest_SOURCES = samples/sample9_unittest.cc
samples_sample9_unittest_LDADD = lib/libgtest.la
samples_sample10_unittest_SOURCES = samples/sample10_unittest.cc
samples_sample10_unittest_LDADD = lib/libgtest.la

# This tests most constructs of gtest and verifies that libgtest_main
# and libgtest work.
TESTS += test/gtest_all_test
check_PROGRAMS += test/gtest_all_test
test_gtest_all_test_SOURCES = test/gtest_all_test.cc
test_gtest_all_test_LDADD = lib/libgtest_main.la \
                            lib/libgtest.la

# Tests that fused gtest files compile and work.
FUSED_GTEST_SRC = \
  fused-src/gtest/gtest-all.cc \
  fused-src/gtest/gtest.h \
  fused-src/gtest/gtest_main.cc

if HAVE_PYTHON
TESTS += test/fused_gtest_test
check_PROGRAMS += test/fused_gtest_test
test_fused_gtest_test_SOURCES = $(FUSED_GTEST_SRC) \
                                samples/sample1.cc samples/sample1_unittest.cc
test_fused_gtest_test_CPPFLAGS = -I"$(srcdir)/fused-src"

# Build rules for putting fused Google Test files into the distribution
# package. The user can also create those files by manually running
# scripts/fuse_gtest_files.py.
$(test_fused_gtest_test_SOURCES): fused-gtest

fused-gtest: $(pkginclude_HEADERS) $(pkginclude_internal_HEADERS) \
             $(GTEST_SRC) src/gtest-all.cc src/gtest_main.cc \
             scripts/fuse_gtest_files.py
	mkdir -p "$(srcdir)/fused-src"
	chmod -R u+w "$(srcdir)/fused-src"
	rm -f "$(srcdir)/fused-src/gtest/gtest-all.cc"
	rm -f "$(srcdir)/fused-src/gtest/gtest.h"
	"$(srcdir)/scripts/fuse_gtest_files.py" "$(srcdir)/fused-src"
	cp -f "$(srcdir)/src/gtest_main.cc" "$(srcdir)/fused-src/gtest/"

maintainer-clean-local:
	rm -rf "$(srcdir)/fused-src"
endif

# Death tests may produce core dumps in the build directory. In case
# this happens, clean them to keep distcleancheck happy.
CLEANFILES = core

# Disables 'make install' as installing a compiled version of Google
# Test can lead to undefined behavior due to violation of the
# One-Definition Rule.

install-exec-local:
	echo "'make install' is dangerous and not supported. Instead, see README for how to integrate Google Test into your build system."
	false

install-data-local:
	echo "'make install' is dangerous and not supported. Instead, see README for how to integrate Google Test into your build system."
	false<|MERGE_RESOLUTION|>--- conflicted
+++ resolved
@@ -74,12 +74,8 @@
   test/gtest_environment_test.cc \
   test/googletest-filter-unittest_.cc \
   test/gtest_help_test_.cc \
-<<<<<<< HEAD
-  test/gtest_list_tests_unittest_.cc \
+  test/googletest-list-tests-unittest_.cc \
   test/gtest_list_output_unittest_.cc \
-=======
-  test/googletest-list-tests-unittest_.cc \
->>>>>>> d1c1aac7
   test/gtest_main_unittest.cc \
   test/gtest_no_test_unittest.cc \
   test/googletest-output-test_.cc \
@@ -108,18 +104,11 @@
   test/googletest-env-var-test.py \
   test/googletest-filter-unittest.py \
   test/gtest_help_test.py \
-<<<<<<< HEAD
-  test/gtest_list_tests_unittest.py \
+  test/googletest-list-tests-unittest.py \
   test/gtest_list_output_unittest.py \
-  test/gtest_output_test.py \
-  test/gtest_output_test_golden_lin.txt \
-  test/gtest_shuffle_test.py \
-=======
-  test/googletest-list-tests-unittest.py \
   test/googletest-output-test.py \
   test/googletest-output-test_golden_lin.txt \
   test/googletest-shuffle-test.py \
->>>>>>> d1c1aac7
   test/gtest_test_utils.py \
   test/googletest-throw-on-failure-test.py \
   test/googletest-uninitialized-test.py \
