// Copyright 2005, Google Inc.
// All rights reserved.
//
// Redistribution and use in source and binary forms, with or without
// modification, are permitted provided that the following conditions are
// met:
//
//     * Redistributions of source code must retain the above copyright
// notice, this list of conditions and the following disclaimer.
//     * Redistributions in binary form must reproduce the above
// copyright notice, this list of conditions and the following disclaimer
// in the documentation and/or other materials provided with the
// distribution.
//     * Neither the name of Google Inc. nor the names of its
// contributors may be used to endorse or promote products derived from
// this software without specific prior written permission.
//
// THIS SOFTWARE IS PROVIDED BY THE COPYRIGHT HOLDERS AND CONTRIBUTORS
// "AS IS" AND ANY EXPRESS OR IMPLIED WARRANTIES, INCLUDING, BUT NOT
// LIMITED TO, THE IMPLIED WARRANTIES OF MERCHANTABILITY AND FITNESS FOR
// A PARTICULAR PURPOSE ARE DISCLAIMED. IN NO EVENT SHALL THE COPYRIGHT
// OWNER OR CONTRIBUTORS BE LIABLE FOR ANY DIRECT, INDIRECT, INCIDENTAL,
// SPECIAL, EXEMPLARY, OR CONSEQUENTIAL DAMAGES (INCLUDING, BUT NOT
// LIMITED TO, PROCUREMENT OF SUBSTITUTE GOODS OR SERVICES; LOSS OF USE,
// DATA, OR PROFITS; OR BUSINESS INTERRUPTION) HOWEVER CAUSED AND ON ANY
// THEORY OF LIABILITY, WHETHER IN CONTRACT, STRICT LIABILITY, OR TORT
// (INCLUDING NEGLIGENCE OR OTHERWISE) ARISING IN ANY WAY OUT OF THE USE
// OF THIS SOFTWARE, EVEN IF ADVISED OF THE POSSIBILITY OF SUCH DAMAGE.


#include "sample4.h"
#include "gtest/gtest.h"

namespace {
// Tests the Increment() method.

TEST(Counter, Increment) {
  Counter c;

  // Test that counter 0 returns 0
  EXPECT_EQ(0, c.Decrement());

<<<<<<< HEAD

=======
>>>>>>> 11b91b04
  // EXPECT_EQ() evaluates its arguments exactly once, so they
  // can have side effects.

  EXPECT_EQ(0, c.Increment());
  EXPECT_EQ(1, c.Increment());
  EXPECT_EQ(2, c.Increment());

  EXPECT_EQ(3, c.Decrement());
<<<<<<< HEAD

=======
>>>>>>> 11b91b04
}

}  // namespace<|MERGE_RESOLUTION|>--- conflicted
+++ resolved
@@ -40,10 +40,6 @@
   // Test that counter 0 returns 0
   EXPECT_EQ(0, c.Decrement());
 
-<<<<<<< HEAD
-
-=======
->>>>>>> 11b91b04
   // EXPECT_EQ() evaluates its arguments exactly once, so they
   // can have side effects.
 
@@ -52,10 +48,6 @@
   EXPECT_EQ(2, c.Increment());
 
   EXPECT_EQ(3, c.Decrement());
-<<<<<<< HEAD
-
-=======
->>>>>>> 11b91b04
 }
 
 }  // namespace