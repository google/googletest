

Now that you have read [Primer](Primer.md) and learned how to write tests
using Google Test, it's time to learn some new tricks. This document
will show you more assertions as well as how to construct complex
failure messages, propagate fatal failures, reuse and speed up your
test fixtures, and use various flags with your tests.

# More Assertions #

This section covers some less frequently used, but still significant,
assertions.

## Explicit Success and Failure ##

These three assertions do not actually test a value or expression. Instead,
they generate a success or failure directly. Like the macros that actually
perform a test, you may stream a custom failure message into them.

| `SUCCEED();` |
|:-------------|

Generates a success. This does NOT make the overall test succeed. A test is
considered successful only if none of its assertions fail during its execution.

Note: `SUCCEED()` is purely documentary and currently doesn't generate any
user-visible output. However, we may add `SUCCEED()` messages to Google Test's
output in the future.

| `FAIL();`  | `ADD_FAILURE();` | `ADD_FAILURE_AT("`_file\_path_`", `_line\_number_`);` |
|:-----------|:-----------------|:------------------------------------------------------|

`FAIL()` generates a fatal failure, while `ADD_FAILURE()` and `ADD_FAILURE_AT()` generate a nonfatal
failure. These are useful when control flow, rather than a Boolean expression,
determines the test's success or failure. For example, you might want to write
something like:

```
switch(expression) {
  case 1: ... some checks ...
  case 2: ... some other checks
  ...
  default: FAIL() << "We shouldn't get here.";
}
```

Note: you can only use `FAIL()` in functions that return `void`. See the [Assertion Placement section](#assertion-placement) for more information.

_Availability_: Linux, Windows, Mac.

## Exception Assertions ##

These are for verifying that a piece of code throws (or does not
throw) an exception of the given type:

| **Fatal assertion** | **Nonfatal assertion** | **Verifies** |
|:--------------------|:-----------------------|:-------------|
| `ASSERT_THROW(`_statement_, _exception\_type_`);`  | `EXPECT_THROW(`_statement_, _exception\_type_`);`  | _statement_ throws an exception of the given type  |
| `ASSERT_ANY_THROW(`_statement_`);`                | `EXPECT_ANY_THROW(`_statement_`);`                | _statement_ throws an exception of any type        |
| `ASSERT_NO_THROW(`_statement_`);`                 | `EXPECT_NO_THROW(`_statement_`);`                 | _statement_ doesn't throw any exception            |

Examples:

```
ASSERT_THROW(Foo(5), bar_exception);

EXPECT_NO_THROW({
  int n = 5;
  Bar(&n);
});
```

_Availability_: Linux, Windows, Mac; since version 1.1.0.

## Predicate Assertions for Better Error Messages ##

Even though Google Test has a rich set of assertions, they can never be
complete, as it's impossible (nor a good idea) to anticipate all the scenarios
a user might run into. Therefore, sometimes a user has to use `EXPECT_TRUE()`
to check a complex expression, for lack of a better macro. This has the problem
of not showing you the values of the parts of the expression, making it hard to
understand what went wrong. As a workaround, some users choose to construct the
failure message by themselves, streaming it into `EXPECT_TRUE()`. However, this
is awkward especially when the expression has side-effects or is expensive to
evaluate.

Google Test gives you three different options to solve this problem:

### Using an Existing Boolean Function ###

If you already have a function or a functor that returns `bool` (or a type
that can be implicitly converted to `bool`), you can use it in a _predicate
assertion_ to get the function arguments printed for free:

| **Fatal assertion** | **Nonfatal assertion** | **Verifies** |
|:--------------------|:-----------------------|:-------------|
| `ASSERT_PRED1(`_pred1, val1_`);`       | `EXPECT_PRED1(`_pred1, val1_`);` | _pred1(val1)_ returns true |
| `ASSERT_PRED2(`_pred2, val1, val2_`);` | `EXPECT_PRED2(`_pred2, val1, val2_`);` |  _pred2(val1, val2)_ returns true |
|  ...                | ...                    | ...          |

In the above, _predn_ is an _n_-ary predicate function or functor, where
_val1_, _val2_, ..., and _valn_ are its arguments. The assertion succeeds
if the predicate returns `true` when applied to the given arguments, and fails
otherwise. When the assertion fails, it prints the value of each argument. In
either case, the arguments are evaluated exactly once.

Here's an example. Given

```
// Returns true iff m and n have no common divisors except 1.
bool MutuallyPrime(int m, int n) { ... }
const int a = 3;
const int b = 4;
const int c = 10;
```

the assertion `EXPECT_PRED2(MutuallyPrime, a, b);` will succeed, while the
assertion `EXPECT_PRED2(MutuallyPrime, b, c);` will fail with the message

<pre>
!MutuallyPrime(b, c) is false, where<br>
b is 4<br>
c is 10<br>
</pre>

**Notes:**

  1. If you see a compiler error "no matching function to call" when using `ASSERT_PRED*` or `EXPECT_PRED*`, please see [this FAQ](FAQ.md#the-compiler-complains-no-matching-function-to-call-when-i-use-assert_predn-how-do-i-fix-it) for how to resolve it.
  1. Currently we only provide predicate assertions of arity <= 5. If you need a higher-arity assertion, let us know.

_Availability_: Linux, Windows, Mac.

### Using a Function That Returns an AssertionResult ###

While `EXPECT_PRED*()` and friends are handy for a quick job, the
syntax is not satisfactory: you have to use different macros for
different arities, and it feels more like Lisp than C++.  The
`::testing::AssertionResult` class solves this problem.

An `AssertionResult` object represents the result of an assertion
(whether it's a success or a failure, and an associated message).  You
can create an `AssertionResult` using one of these factory
functions:

```
namespace testing {

// Returns an AssertionResult object to indicate that an assertion has
// succeeded.
AssertionResult AssertionSuccess();

// Returns an AssertionResult object to indicate that an assertion has
// failed.
AssertionResult AssertionFailure();

}
```

You can then use the `<<` operator to stream messages to the
`AssertionResult` object.

To provide more readable messages in Boolean assertions
(e.g. `EXPECT_TRUE()`), write a predicate function that returns
`AssertionResult` instead of `bool`. For example, if you define
`IsEven()` as:

```
::testing::AssertionResult IsEven(int n) {
  if ((n % 2) == 0)
    return ::testing::AssertionSuccess();
  else
    return ::testing::AssertionFailure() << n << " is odd";
}
```

instead of:

```
bool IsEven(int n) {
  return (n % 2) == 0;
}
```

the failed assertion `EXPECT_TRUE(IsEven(Fib(4)))` will print:

<pre>
Value of: IsEven(Fib(4))<br>
Actual: false (*3 is odd*)<br>
Expected: true<br>
</pre>

instead of a more opaque

<pre>
Value of: IsEven(Fib(4))<br>
Actual: false<br>
Expected: true<br>
</pre>

If you want informative messages in `EXPECT_FALSE` and `ASSERT_FALSE`
as well, and are fine with making the predicate slower in the success
case, you can supply a success message:

```
::testing::AssertionResult IsEven(int n) {
  if ((n % 2) == 0)
    return ::testing::AssertionSuccess() << n << " is even";
  else
    return ::testing::AssertionFailure() << n << " is odd";
}
```

Then the statement `EXPECT_FALSE(IsEven(Fib(6)))` will print

<pre>
Value of: IsEven(Fib(6))<br>
Actual: true (8 is even)<br>
Expected: false<br>
</pre>

_Availability_: Linux, Windows, Mac; since version 1.4.1.

### Using a Predicate-Formatter ###

If you find the default message generated by `(ASSERT|EXPECT)_PRED*` and
`(ASSERT|EXPECT)_(TRUE|FALSE)` unsatisfactory, or some arguments to your
predicate do not support streaming to `ostream`, you can instead use the
following _predicate-formatter assertions_ to _fully_ customize how the
message is formatted:

| **Fatal assertion** | **Nonfatal assertion** | **Verifies** |
|:--------------------|:-----------------------|:-------------|
| `ASSERT_PRED_FORMAT1(`_pred\_format1, val1_`);`        | `EXPECT_PRED_FORMAT1(`_pred\_format1, val1_`);` | _pred\_format1(val1)_ is successful |
| `ASSERT_PRED_FORMAT2(`_pred\_format2, val1, val2_`);` | `EXPECT_PRED_FORMAT2(`_pred\_format2, val1, val2_`);` | _pred\_format2(val1, val2)_ is successful |
| `...`               | `...`                  | `...`        |

The difference between this and the previous two groups of macros is that instead of
a predicate, `(ASSERT|EXPECT)_PRED_FORMAT*` take a _predicate-formatter_
(_pred\_formatn_), which is a function or functor with the signature:

`::testing::AssertionResult PredicateFormattern(const char* `_expr1_`, const char* `_expr2_`, ... const char* `_exprn_`, T1 `_val1_`, T2 `_val2_`, ... Tn `_valn_`);`

where _val1_, _val2_, ..., and _valn_ are the values of the predicate
arguments, and _expr1_, _expr2_, ..., and _exprn_ are the corresponding
expressions as they appear in the source code. The types `T1`, `T2`, ..., and
`Tn` can be either value types or reference types. For example, if an
argument has type `Foo`, you can declare it as either `Foo` or `const Foo&`,
whichever is appropriate.

A predicate-formatter returns a `::testing::AssertionResult` object to indicate
whether the assertion has succeeded or not. The only way to create such an
object is to call one of these factory functions:

As an example, let's improve the failure message in the previous example, which uses `EXPECT_PRED2()`:

```
// Returns the smallest prime common divisor of m and n,
// or 1 when m and n are mutually prime.
int SmallestPrimeCommonDivisor(int m, int n) { ... }

// A predicate-formatter for asserting that two integers are mutually prime.
::testing::AssertionResult AssertMutuallyPrime(const char* m_expr,
                                               const char* n_expr,
                                               int m,
                                               int n) {
  if (MutuallyPrime(m, n))
    return ::testing::AssertionSuccess();

  return ::testing::AssertionFailure()
      << m_expr << " and " << n_expr << " (" << m << " and " << n
      << ") are not mutually prime, " << "as they have a common divisor "
      << SmallestPrimeCommonDivisor(m, n);
}
```

With this predicate-formatter, we can use

```
EXPECT_PRED_FORMAT2(AssertMutuallyPrime, b, c);
```

to generate the message

<pre>
b and c (4 and 10) are not mutually prime, as they have a common divisor 2.<br>
</pre>

As you may have realized, many of the assertions we introduced earlier are
special cases of `(EXPECT|ASSERT)_PRED_FORMAT*`. In fact, most of them are
indeed defined using `(EXPECT|ASSERT)_PRED_FORMAT*`.

_Availability_: Linux, Windows, Mac.


## Floating-Point Comparison ##

Comparing floating-point numbers is tricky. Due to round-off errors, it is
very unlikely that two floating-points will match exactly. Therefore,
`ASSERT_EQ` 's naive comparison usually doesn't work. And since floating-points
can have a wide value range, no single fixed error bound works. It's better to
compare by a fixed relative error bound, except for values close to 0 due to
the loss of precision there.

In general, for floating-point comparison to make sense, the user needs to
carefully choose the error bound. If they don't want or care to, comparing in
terms of Units in the Last Place (ULPs) is a good default, and Google Test
provides assertions to do this. Full details about ULPs are quite long; if you
want to learn more, see
[this article on float comparison](https://randomascii.wordpress.com/2012/02/25/comparing-floating-point-numbers-2012-edition/).

### Floating-Point Macros ###

| **Fatal assertion** | **Nonfatal assertion** | **Verifies** |
|:--------------------|:-----------------------|:-------------|
| `ASSERT_FLOAT_EQ(`_val1, val2_`);`  | `EXPECT_FLOAT_EQ(`_val1, val2_`);` | the two `float` values are almost equal |
| `ASSERT_DOUBLE_EQ(`_val1, val2_`);` | `EXPECT_DOUBLE_EQ(`_val1, val2_`);` | the two `double` values are almost equal |

By "almost equal", we mean the two values are within 4 ULP's from each
other.

The following assertions allow you to choose the acceptable error bound:

| **Fatal assertion** | **Nonfatal assertion** | **Verifies** |
|:--------------------|:-----------------------|:-------------|
| `ASSERT_NEAR(`_val1, val2, abs\_error_`);` | `EXPECT_NEAR`_(val1, val2, abs\_error_`);` | the difference between _val1_ and _val2_ doesn't exceed the given absolute error |

_Availability_: Linux, Windows, Mac.

### Floating-Point Predicate-Format Functions ###

Some floating-point operations are useful, but not that often used. In order
to avoid an explosion of new macros, we provide them as predicate-format
functions that can be used in predicate assertion macros (e.g.
`EXPECT_PRED_FORMAT2`, etc).

```
EXPECT_PRED_FORMAT2(::testing::FloatLE, val1, val2);
EXPECT_PRED_FORMAT2(::testing::DoubleLE, val1, val2);
```

Verifies that _val1_ is less than, or almost equal to, _val2_. You can
replace `EXPECT_PRED_FORMAT2` in the above table with `ASSERT_PRED_FORMAT2`.

_Availability_: Linux, Windows, Mac.

## Windows HRESULT assertions ##

These assertions test for `HRESULT` success or failure.

| **Fatal assertion** | **Nonfatal assertion** | **Verifies** |
|:--------------------|:-----------------------|:-------------|
| `ASSERT_HRESULT_SUCCEEDED(`_expression_`);` | `EXPECT_HRESULT_SUCCEEDED(`_expression_`);` | _expression_ is a success `HRESULT` |
| `ASSERT_HRESULT_FAILED(`_expression_`);`    | `EXPECT_HRESULT_FAILED(`_expression_`);`    | _expression_ is a failure `HRESULT` |

The generated output contains the human-readable error message
associated with the `HRESULT` code returned by _expression_.

You might use them like this:

```
CComPtr shell;
ASSERT_HRESULT_SUCCEEDED(shell.CoCreateInstance(L"Shell.Application"));
CComVariant empty;
ASSERT_HRESULT_SUCCEEDED(shell->ShellExecute(CComBSTR(url), empty, empty, empty, empty));
```

_Availability_: Windows.

## Type Assertions ##

You can call the function
```
::testing::StaticAssertTypeEq<T1, T2>();
```
to assert that types `T1` and `T2` are the same.  The function does
nothing if the assertion is satisfied.  If the types are different,
the function call will fail to compile, and the compiler error message
will likely (depending on the compiler) show you the actual values of
`T1` and `T2`.  This is mainly useful inside template code.

_Caveat:_ When used inside a member function of a class template or a
function template, `StaticAssertTypeEq<T1, T2>()` is effective _only if_
the function is instantiated.  For example, given:
```
template <typename T> class Foo {
 public:
  void Bar() { ::testing::StaticAssertTypeEq<int, T>(); }
};
```
the code:
```
void Test1() { Foo<bool> foo; }
```
will _not_ generate a compiler error, as `Foo<bool>::Bar()` is never
actually instantiated.  Instead, you need:
```
void Test2() { Foo<bool> foo; foo.Bar(); }
```
to cause a compiler error.

_Availability:_ Linux, Windows, Mac; since version 1.3.0.

## Assertion Placement ##

You can use assertions in any C++ function. In particular, it doesn't
have to be a method of the test fixture class. The one constraint is
that assertions that generate a fatal failure (`FAIL*` and `ASSERT_*`)
can only be used in void-returning functions. This is a consequence of
Google Test not using exceptions. By placing it in a non-void function
you'll get a confusing compile error like
`"error: void value not ignored as it ought to be"`.

If you need to use assertions in a function that returns non-void, one option
is to make the function return the value in an out parameter instead. For
example, you can rewrite `T2 Foo(T1 x)` to `void Foo(T1 x, T2* result)`. You
need to make sure that `*result` contains some sensible value even when the
function returns prematurely. As the function now returns `void`, you can use
any assertion inside of it.

If changing the function's type is not an option, you should just use
assertions that generate non-fatal failures, such as `ADD_FAILURE*` and
`EXPECT_*`.

_Note_: Constructors and destructors are not considered void-returning
functions, according to the C++ language specification, and so you may not use
fatal assertions in them. You'll get a compilation error if you try. A simple
workaround is to transfer the entire body of the constructor or destructor to a
private void-returning method. However, you should be aware that a fatal
assertion failure in a constructor does not terminate the current test, as your
intuition might suggest; it merely returns from the constructor early, possibly
leaving your object in a partially-constructed state. Likewise, a fatal
assertion failure in a destructor may leave your object in a
partially-destructed state. Use assertions carefully in these situations!

# Teaching Google Test How to Print Your Values #

When a test assertion such as `EXPECT_EQ` fails, Google Test prints the
argument values to help you debug.  It does this using a
user-extensible value printer.

This printer knows how to print built-in C++ types, native arrays, STL
containers, and any type that supports the `<<` operator.  For other
types, it prints the raw bytes in the value and hopes that you
can figure it out.

As mentioned earlier, the printer is _extensible_.  That means
you can teach it to do a better job at printing your particular type
than to dump the bytes.  To do that, define `<<` for your type:

```
#include <iostream>

namespace foo {

class Bar { ... };  // We want Google Test to be able to print instances of this.

// It's important that the << operator is defined in the SAME
// namespace that defines Bar.  C++'s look-up rules rely on that.
::std::ostream& operator<<(::std::ostream& os, const Bar& bar) {
  return os << bar.DebugString();  // whatever needed to print bar to os
}

}  // namespace foo
```

Sometimes, this might not be an option: your team may consider it bad
style to have a `<<` operator for `Bar`, or `Bar` may already have a
`<<` operator that doesn't do what you want (and you cannot change
it).  If so, you can instead define a `PrintTo()` function like this:

```
#include <iostream>

namespace foo {

class Bar { ... };

// It's important that PrintTo() is defined in the SAME
// namespace that defines Bar.  C++'s look-up rules rely on that.
void PrintTo(const Bar& bar, ::std::ostream* os) {
  *os << bar.DebugString();  // whatever needed to print bar to os
}

}  // namespace foo
```

If you have defined both `<<` and `PrintTo()`, the latter will be used
when Google Test is concerned.  This allows you to customize how the value
appears in Google Test's output without affecting code that relies on the
behavior of its `<<` operator.

If you want to print a value `x` using Google Test's value printer
yourself, just call `::testing::PrintToString(`_x_`)`, which
returns an `std::string`:

```
vector<pair<Bar, int> > bar_ints = GetBarIntVector();

EXPECT_TRUE(IsCorrectBarIntVector(bar_ints))
    << "bar_ints = " << ::testing::PrintToString(bar_ints);
```

# Death Tests #

In many applications, there are assertions that can cause application failure
if a condition is not met. These sanity checks, which ensure that the program
is in a known good state, are there to fail at the earliest possible time after
some program state is corrupted. If the assertion checks the wrong condition,
then the program may proceed in an erroneous state, which could lead to memory
corruption, security holes, or worse. Hence it is vitally important to test
that such assertion statements work as expected.

Since these precondition checks cause the processes to die, we call such tests
_death tests_. More generally, any test that checks that a program terminates
(except by throwing an exception) in an expected fashion is also a death test.

Note that if a piece of code throws an exception, we don't consider it "death"
for the purpose of death tests, as the caller of the code could catch the exception
and avoid the crash. If you want to verify exceptions thrown by your code,
see [Exception Assertions](#exception-assertions).

If you want to test `EXPECT_*()/ASSERT_*()` failures in your test code, see [Catching Failures](#catching-failures).

## How to Write a Death Test ##

Google Test has the following macros to support death tests:

| **Fatal assertion** | **Nonfatal assertion** | **Verifies** |
|:--------------------|:-----------------------|:-------------|
| `ASSERT_DEATH(`_statement, regex_`);` | `EXPECT_DEATH(`_statement, regex_`);` | _statement_ crashes with the given error |
| `ASSERT_DEATH_IF_SUPPORTED(`_statement, regex_`);` | `EXPECT_DEATH_IF_SUPPORTED(`_statement, regex_`);` | if death tests are supported, verifies that _statement_ crashes with the given error; otherwise verifies nothing |
| `ASSERT_EXIT(`_statement, predicate, regex_`);` | `EXPECT_EXIT(`_statement, predicate, regex_`);` |_statement_ exits with the given error and its exit code matches _predicate_ |

where _statement_ is a statement that is expected to cause the process to
die, _predicate_ is a function or function object that evaluates an integer
exit status, and _regex_ is a regular expression that the stderr output of
_statement_ is expected to match. Note that _statement_ can be _any valid
statement_ (including _compound statement_) and doesn't have to be an
expression.

As usual, the `ASSERT` variants abort the current test function, while the
`EXPECT` variants do not.

**Note:** We use the word "crash" here to mean that the process
terminates with a _non-zero_ exit status code.  There are two
possibilities: either the process has called `exit()` or `_exit()`
with a non-zero value, or it may be killed by a signal.

This means that if _statement_ terminates the process with a 0 exit
code, it is _not_ considered a crash by `EXPECT_DEATH`.  Use
`EXPECT_EXIT` instead if this is the case, or if you want to restrict
the exit code more precisely.

A predicate here must accept an `int` and return a `bool`. The death test
succeeds only if the predicate returns `true`. Google Test defines a few
predicates that handle the most common cases:

```
::testing::ExitedWithCode(exit_code)
```

This expression is `true` if the program exited normally with the given exit
code.

```
::testing::KilledBySignal(signal_number)  // Not available on Windows.
```

This expression is `true` if the program was killed by the given signal.

The `*_DEATH` macros are convenient wrappers for `*_EXIT` that use a predicate
that verifies the process' exit code is non-zero.

Note that a death test only cares about three things:

  1. does _statement_ abort or exit the process?
  1. (in the case of `ASSERT_EXIT` and `EXPECT_EXIT`) does the exit status satisfy _predicate_?  Or (in the case of `ASSERT_DEATH` and `EXPECT_DEATH`) is the exit status non-zero?  And
  1. does the stderr output match _regex_?

In particular, if _statement_ generates an `ASSERT_*` or `EXPECT_*` failure, it will **not** cause the death test to fail, as Google Test assertions don't abort the process.

To write a death test, simply use one of the above macros inside your test
function. For example,

```
TEST(MyDeathTest, Foo) {
  // This death test uses a compound statement.
  ASSERT_DEATH({ int n = 5; Foo(&n); }, "Error on line .* of Foo()");
}
TEST(MyDeathTest, NormalExit) {
  EXPECT_EXIT(NormalExit(), ::testing::ExitedWithCode(0), "Success");
}
TEST(MyDeathTest, KillMyself) {
  EXPECT_EXIT(KillMyself(), ::testing::KilledBySignal(SIGKILL), "Sending myself unblockable signal");
}
```

verifies that:

  * calling `Foo(5)` causes the process to die with the given error message,
  * calling `NormalExit()` causes the process to print `"Success"` to stderr and exit with exit code 0, and
  * calling `KillMyself()` kills the process with signal `SIGKILL`.

The test function body may contain other assertions and statements as well, if
necessary.

_Important:_ We strongly recommend you to follow the convention of naming your
test suite (not test) `*DeathTest` when it contains a death test, as
demonstrated in the above example. The `Death Tests And Threads` section below
explains why.

If a test fixture class is shared by normal tests and death tests, you
can use typedef to introduce an alias for the fixture class and avoid
duplicating its code:
```
class FooTest : public ::testing::Test { ... };

typedef FooTest FooDeathTest;

TEST_F(FooTest, DoesThis) {
  // normal test
}

TEST_F(FooDeathTest, DoesThat) {
  // death test
}
```

_Availability:_ Linux, Windows (requires MSVC 8.0 or above), Cygwin, and Mac (the latter three are supported since v1.3.0).  `(ASSERT|EXPECT)_DEATH_IF_SUPPORTED` are new in v1.4.0.

## Regular Expression Syntax ##

On POSIX systems (e.g. Linux, Cygwin, and Mac), Google Test uses the
[POSIX extended regular expression](http://www.opengroup.org/onlinepubs/009695399/basedefs/xbd_chap09.html#tag_09_04)
syntax in death tests. To learn about this syntax, you may want to read this [Wikipedia entry](http://en.wikipedia.org/wiki/Regular_expression#POSIX_Extended_Regular_Expressions).

On Windows, Google Test uses its own simple regular expression
implementation. It lacks many features you can find in POSIX extended
regular expressions.  For example, we don't support union (`"x|y"`),
grouping (`"(xy)"`), brackets (`"[xy]"`), and repetition count
(`"x{5,7}"`), among others. Below is what we do support (Letter `A` denotes a
literal character, period (`.`), or a single `\\` escape sequence; `x`
and `y` denote regular expressions.):

| `c` | matches any literal character `c` |
|:----|:----------------------------------|
| `\\d` | matches any decimal digit         |
| `\\D` | matches any character that's not a decimal digit |
| `\\f` | matches `\f`                      |
| `\\n` | matches `\n`                      |
| `\\r` | matches `\r`                      |
| `\\s` | matches any ASCII whitespace, including `\n` |
| `\\S` | matches any character that's not a whitespace |
| `\\t` | matches `\t`                      |
| `\\v` | matches `\v`                      |
| `\\w` | matches any letter, `_`, or decimal digit |
| `\\W` | matches any character that `\\w` doesn't match |
| `\\c` | matches any literal character `c`, which must be a punctuation |
| `\\.` | matches the `.` character         |
| `.` | matches any single character except `\n` |
| `A?` | matches 0 or 1 occurrences of `A` |
| `A*` | matches 0 or many occurrences of `A` |
| `A+` | matches 1 or many occurrences of `A` |
| `^` | matches the beginning of a string (not that of each line) |
| `$` | matches the end of a string (not that of each line) |
| `xy` | matches `x` followed by `y`       |

To help you determine which capability is available on your system,
Google Test defines macro `GTEST_USES_POSIX_RE=1` when it uses POSIX
extended regular expressions, or `GTEST_USES_SIMPLE_RE=1` when it uses
the simple version.  If you want your death tests to work in both
cases, you can either `#if` on these macros or use the more limited
syntax only.

## How It Works ##

Under the hood, `ASSERT_EXIT()` spawns a new process and executes the
death test statement in that process. The details of how precisely
that happens depend on the platform and the variable
`::testing::GTEST_FLAG(death_test_style)` (which is initialized from the
command-line flag `--gtest_death_test_style`).

  * On POSIX systems, `fork()` (or `clone()` on Linux) is used to spawn the child, after which:
    * If the variable's value is `"fast"`, the death test statement is immediately executed.
    * If the variable's value is `"threadsafe"`, the child process re-executes the unit test binary just as it was originally invoked, but with some extra flags to cause just the single death test under consideration to be run.
  * On Windows, the child is spawned using the `CreateProcess()` API, and re-executes the binary to cause just the single death test under consideration to be run - much like the `threadsafe` mode on POSIX.

Other values for the variable are illegal and will cause the death test to
fail. Currently, the flag's default value is `"fast"`. However, we reserve the
right to change it in the future. Therefore, your tests should not depend on
this.

In either case, the parent process waits for the child process to complete, and checks that

  1. the child's exit status satisfies the predicate, and
  1. the child's stderr matches the regular expression.

If the death test statement runs to completion without dying, the child
process will nonetheless terminate, and the assertion fails.

## Death Tests And Threads ##

The reason for the two death test styles has to do with thread safety. Due to
well-known problems with forking in the presence of threads, death tests should
be run in a single-threaded context. Sometimes, however, it isn't feasible to
arrange that kind of environment. For example, statically-initialized modules
may start threads before main is ever reached. Once threads have been created,
it may be difficult or impossible to clean them up.

Google Test has three features intended to raise awareness of threading issues.

  1. A warning is emitted if multiple threads are running when a death test is encountered.
  1. Test suites with a name ending in "DeathTest" are run before all other tests.
  1. It uses `clone()` instead of `fork()` to spawn the child process on Linux (`clone()` is not available on Cygwin and Mac), as `fork()` is more likely to cause the child to hang when the parent process has multiple threads.

It's perfectly fine to create threads inside a death test statement; they are
executed in a separate process and cannot affect the parent.

## Death Test Styles ##

The "threadsafe" death test style was introduced in order to help mitigate the
risks of testing in a possibly multithreaded environment. It trades increased
test execution time (potentially dramatically so) for improved thread safety.
We suggest using the faster, default "fast" style unless your test has specific
problems with it.

You can choose a particular style of death tests by setting the flag
programmatically:

```
::testing::FLAGS_gtest_death_test_style = "threadsafe";
```

You can do this in `main()` to set the style for all death tests in the
binary, or in individual tests. Recall that flags are saved before running each
test and restored afterwards, so you need not do that yourself. For example:

```
TEST(MyDeathTest, TestOne) {
  ::testing::FLAGS_gtest_death_test_style = "threadsafe";
  // This test is run in the "threadsafe" style:
  ASSERT_DEATH(ThisShouldDie(), "");
}

TEST(MyDeathTest, TestTwo) {
  // This test is run in the "fast" style:
  ASSERT_DEATH(ThisShouldDie(), "");
}

int main(int argc, char** argv) {
  ::testing::InitGoogleTest(&argc, argv);
  ::testing::FLAGS_gtest_death_test_style = "fast";
  return RUN_ALL_TESTS();
}
```

## Caveats ##

The _statement_ argument of `ASSERT_EXIT()` can be any valid C++ statement.
If it leaves the current function via a `return` statement or by throwing an exception,
the death test is considered to have failed.  Some Google Test macros may return
from the current function (e.g. `ASSERT_TRUE()`), so be sure to avoid them in _statement_.

Since _statement_ runs in the child process, any in-memory side effect (e.g.
modifying a variable, releasing memory, etc) it causes will _not_ be observable
in the parent process. In particular, if you release memory in a death test,
your program will fail the heap check as the parent process will never see the
memory reclaimed. To solve this problem, you can

  1. try not to free memory in a death test;
  1. free the memory again in the parent process; or
  1. do not use the heap checker in your program.

Due to an implementation detail, you cannot place multiple death test
assertions on the same line; otherwise, compilation will fail with an unobvious
error message.

Despite the improved thread safety afforded by the "threadsafe" style of death
test, thread problems such as deadlock are still possible in the presence of
handlers registered with `pthread_atfork(3)`.

# Using Assertions in Sub-routines #

## Adding Traces to Assertions ##

If a test sub-routine is called from several places, when an assertion
inside it fails, it can be hard to tell which invocation of the
sub-routine the failure is from.  You can alleviate this problem using
extra logging or custom failure messages, but that usually clutters up
your tests. A better solution is to use the `SCOPED_TRACE` macro:

| `SCOPED_TRACE(`_message_`);` |
|:-----------------------------|

where _message_ can be anything streamable to `std::ostream`. This
macro will cause the current file name, line number, and the given
message to be added in every failure message. The effect will be
undone when the control leaves the current lexical scope.

For example,

```
10: void Sub1(int n) {
11:   EXPECT_EQ(1, Bar(n));
12:   EXPECT_EQ(2, Bar(n + 1));
13: }
14:
15: TEST(FooTest, Bar) {
16:   {
17:     SCOPED_TRACE("A");  // This trace point will be included in
18:                         // every failure in this scope.
19:     Sub1(1);
20:   }
21:   // Now it won't.
22:   Sub1(9);
23: }
```

could result in messages like these:

```
path/to/foo_test.cc:11: Failure
Value of: Bar(n)
Expected: 1
  Actual: 2
   Trace:
path/to/foo_test.cc:17: A

path/to/foo_test.cc:12: Failure
Value of: Bar(n + 1)
Expected: 2
  Actual: 3
```

Without the trace, it would've been difficult to know which invocation
of `Sub1()` the two failures come from respectively. (You could add an
extra message to each assertion in `Sub1()` to indicate the value of
`n`, but that's tedious.)

Some tips on using `SCOPED_TRACE`:

  1. With a suitable message, it's often enough to use `SCOPED_TRACE` at the beginning of a sub-routine, instead of at each call site.
  1. When calling sub-routines inside a loop, make the loop iterator part of the message in `SCOPED_TRACE` such that you can know which iteration the failure is from.
  1. Sometimes the line number of the trace point is enough for identifying the particular invocation of a sub-routine. In this case, you don't have to choose a unique message for `SCOPED_TRACE`. You can simply use `""`.
  1. You can use `SCOPED_TRACE` in an inner scope when there is one in the outer scope. In this case, all active trace points will be included in the failure messages, in reverse order they are encountered.
  1. The trace dump is clickable in Emacs' compilation buffer - hit return on a line number and you'll be taken to that line in the source file!

_Availability:_ Linux, Windows, Mac.

## Propagating Fatal Failures ##

A common pitfall when using `ASSERT_*` and `FAIL*` is not understanding that
when they fail they only abort the _current function_, not the entire test. For
example, the following test will segfault:
```
void Subroutine() {
  // Generates a fatal failure and aborts the current function.
  ASSERT_EQ(1, 2);
  // The following won't be executed.
  ...
}

TEST(FooTest, Bar) {
  Subroutine();
  // The intended behavior is for the fatal failure
  // in Subroutine() to abort the entire test.
  // The actual behavior: the function goes on after Subroutine() returns.
  int* p = NULL;
  *p = 3; // Segfault!
}
```

Since we don't use exceptions, it is technically impossible to
implement the intended behavior here.  To alleviate this, Google Test
provides two solutions.  You could use either the
`(ASSERT|EXPECT)_NO_FATAL_FAILURE` assertions or the
`HasFatalFailure()` function.  They are described in the following two
subsections.

### Asserting on Subroutines ###

As shown above, if your test calls a subroutine that has an `ASSERT_*`
failure in it, the test will continue after the subroutine
returns. This may not be what you want.

Often people want fatal failures to propagate like exceptions.  For
that Google Test offers the following macros:

| **Fatal assertion** | **Nonfatal assertion** | **Verifies** |
|:--------------------|:-----------------------|:-------------|
| `ASSERT_NO_FATAL_FAILURE(`_statement_`);` | `EXPECT_NO_FATAL_FAILURE(`_statement_`);` | _statement_ doesn't generate any new fatal failures in the current thread. |

Only failures in the thread that executes the assertion are checked to
determine the result of this type of assertions.  If _statement_
creates new threads, failures in these threads are ignored.

Examples:

```
ASSERT_NO_FATAL_FAILURE(Foo());

int i;
EXPECT_NO_FATAL_FAILURE({
  i = Bar();
});
```

_Availability:_ Linux, Windows, Mac. Assertions from multiple threads
are currently not supported.

### Checking for Failures in the Current Test ###

`HasFatalFailure()` in the `::testing::Test` class returns `true` if an
assertion in the current test has suffered a fatal failure. This
allows functions to catch fatal failures in a sub-routine and return
early.

```
class Test {
 public:
  ...
  static bool HasFatalFailure();
};
```

The typical usage, which basically simulates the behavior of a thrown
exception, is:

```
TEST(FooTest, Bar) {
  Subroutine();
  // Aborts if Subroutine() had a fatal failure.
  if (HasFatalFailure())
    return;
  // The following won't be executed.
  ...
}
```

If `HasFatalFailure()` is used outside of `TEST()` , `TEST_F()` , or a test
fixture, you must add the `::testing::Test::` prefix, as in:

```
if (::testing::Test::HasFatalFailure())
  return;
```

Similarly, `HasNonfatalFailure()` returns `true` if the current test
has at least one non-fatal failure, and `HasFailure()` returns `true`
if the current test has at least one failure of either kind.

_Availability:_ Linux, Windows, Mac.  `HasNonfatalFailure()` and
`HasFailure()` are available since version 1.4.0.

# Logging Additional Information #

In your test code, you can call `RecordProperty("key", value)` to log
additional information, where `value` can be either a string or an `int`. The _last_ value recorded for a key will be emitted to the XML output
if you specify one. For example, the test

```
TEST_F(WidgetUsageTest, MinAndMaxWidgets) {
  RecordProperty("MaximumWidgets", ComputeMaxUsage());
  RecordProperty("MinimumWidgets", ComputeMinUsage());
}
```

will output XML like this:

```
...
  <testcase name="MinAndMaxWidgets" status="run" time="6" classname="WidgetUsageTest"
            MaximumWidgets="12"
            MinimumWidgets="9" />
...
```

_Note_:
  * `RecordProperty()` is a static member of the `Test` class. Therefore it needs to be prefixed with `::testing::Test::` if used outside of the `TEST` body and the test fixture class.
  * `key` must be a valid XML attribute name, and cannot conflict with the ones already used by Google Test (`name`, `status`, `time`, `classname`, `type_param`, and `value_param`).
  * Calling `RecordProperty()` outside of the lifespan of a test is allowed. If it's called outside of a test but between a test suite's `SetUpTestSuite()` and `TearDownTestSuite()` methods, it will be attributed to the XML element for the test suite. If it's called outside of all test suites (e.g. in a test environment), it will be attributed to the top-level XML element.

_Availability_: Linux, Windows, Mac.

# Sharing Resources Between Tests in the Same Test Suite #



Google Test creates a new test fixture object for each test in order to make
tests independent and easier to debug. However, sometimes tests use resources
that are expensive to set up, making the one-copy-per-test model prohibitively
expensive.

If the tests don't change the resource, there's no harm in them sharing a
single resource copy. So, in addition to per-test set-up/tear-down, Google Test
also supports per-test-suite set-up/tear-down. To use it:

  1. In your test fixture class (say `FooTest` ), define as `static` some member variables to hold the shared resources.
  1. In the same test fixture class, define a `static void SetUpTestSuite()` function (remember not to spell it as **`SetupTestSuite`** with a lower-case `u`!) to set up the shared resources and a `static void TearDownTestSuite()` function to tear them down.

That's it! Google Test automatically calls `SetUpTestSuite()` before running the
_first test_ in the `FooTest` test suite (i.e. before creating the first
`FooTest` object), and calls `TearDownTestSuite()` after running the _last test_
in it (i.e. after deleting the last `FooTest` object). In between, the tests
can use the shared resources.

Remember that the test order is undefined, so your code can't depend on a test
preceding or following another. Also, the tests must either not modify the
state of any shared resource, or, if they do modify the state, they must
restore the state to its original value before passing control to the next
test.

Here's an example of per-test-suite set-up and tear-down:
```
class FooTest : public ::testing::Test {
 protected:
  // Per-test-suite set-up.
  // Called before the first test in this test suite.
  // Can be omitted if not needed.
  static void SetUpTestSuite() {
    shared_resource_ = new ...;
  }

  // Per-test-suite tear-down.
  // Called after the last test in this test suite.
  // Can be omitted if not needed.
  static void TearDownTestSuite() {
    delete shared_resource_;
    shared_resource_ = NULL;
  }

  // You can define per-test set-up and tear-down logic as usual.
  virtual void SetUp() { ... }
  virtual void TearDown() { ... }

  // Some expensive resource shared by all tests.
  static T* shared_resource_;
};

T* FooTest::shared_resource_ = NULL;

TEST_F(FooTest, Test1) {
  ... you can refer to shared_resource here ...
}
TEST_F(FooTest, Test2) {
  ... you can refer to shared_resource here ...
}
```

_Availability:_ Linux, Windows, Mac.

# Global Set-Up and Tear-Down #

Just as you can do set-up and tear-down at the test level and the test suite
level, you can also do it at the test program level. Here's how.

First, you subclass the `::testing::Environment` class to define a test
environment, which knows how to set-up and tear-down:

```
class Environment {
 public:
  virtual ~Environment() {}
  // Override this to define how to set up the environment.
  virtual void SetUp() {}
  // Override this to define how to tear down the environment.
  virtual void TearDown() {}
};
```

Then, you register an instance of your environment class with Google Test by
calling the `::testing::AddGlobalTestEnvironment()` function:

```
Environment* AddGlobalTestEnvironment(Environment* env);
```

Now, when `RUN_ALL_TESTS()` is called, it first calls the `SetUp()` method of
the environment object, then runs the tests if there was no fatal failures, and
finally calls `TearDown()` of the environment object.

It's OK to register multiple environment objects. In this case, their `SetUp()`
will be called in the order they are registered, and their `TearDown()` will be
called in the reverse order.

Note that Google Test takes ownership of the registered environment objects.
Therefore **do not delete them** by yourself.

You should call `AddGlobalTestEnvironment()` before `RUN_ALL_TESTS()` is
called, probably in `main()`. If you use `gtest_main`, you need to      call
this before `main()` starts for it to take effect. One way to do this is to
define a global variable like this:

```
::testing::Environment* const foo_env = ::testing::AddGlobalTestEnvironment(new FooEnvironment);
```

However, we strongly recommend you to write your own `main()` and call
`AddGlobalTestEnvironment()` there, as relying on initialization of global
variables makes the code harder to read and may cause problems when you
register multiple environments from different translation units and the
environments have dependencies among them (remember that the compiler doesn't
guarantee the order in which global variables from different translation units
are initialized).

_Availability:_ Linux, Windows, Mac.


# Value Parameterized Tests #

_Value-parameterized tests_ allow you to test your code with different
parameters without writing multiple copies of the same test.

Suppose you write a test for your code and then realize that your code is affected by a presence of a Boolean command line flag.

```
TEST(MyCodeTest, TestFoo) {
  // A code to test foo().
}
```

Usually people factor their test code into a function with a Boolean parameter in such situations. The function sets the flag, then executes the testing code.

```
void TestFooHelper(bool flag_value) {
  flag = flag_value;
  // A code to test foo().
}

TEST(MyCodeTest, TestFoo) {
  TestFooHelper(false);
  TestFooHelper(true);
}
```

But this setup has serious drawbacks. First, when a test assertion fails in your tests, it becomes unclear what value of the parameter caused it to fail. You can stream a clarifying message into your `EXPECT`/`ASSERT` statements, but it you'll have to do it with all of them. Second, you have to add one such helper function per test. What if you have ten tests? Twenty? A hundred?

Value-parameterized tests will let you write your test only once and then easily instantiate and run it with an arbitrary number of parameter values.

Here are some other situations when value-parameterized tests come handy:

  * You want to test different implementations of an OO interface.
  * You want to test your code over various inputs (a.k.a. data-driven testing). This feature is easy to abuse, so please exercise your good sense when doing it!

## How to Write Value-Parameterized Tests ##

To write value-parameterized tests, first you should define a fixture
class.  It must be derived from both `::testing::Test` and
`::testing::WithParamInterface<T>` (the latter is a pure interface),
where `T` is the type of your parameter values.  For convenience, you
can just derive the fixture class from `::testing::TestWithParam<T>`,
which itself is derived from both `::testing::Test` and
`::testing::WithParamInterface<T>`. `T` can be any copyable type. If
it's a raw pointer, you are responsible for managing the lifespan of
the pointed values.

```
class FooTest : public ::testing::TestWithParam<const char*> {
  // You can implement all the usual fixture class members here.
  // To access the test parameter, call GetParam() from class
  // TestWithParam<T>.
};

// Or, when you want to add parameters to a pre-existing fixture class:
class BaseTest : public ::testing::Test {
  ...
};
class BarTest : public BaseTest,
                public ::testing::WithParamInterface<const char*> {
  ...
};
```

Then, use the `TEST_P` macro to define as many test patterns using
this fixture as you want.  The `_P` suffix is for "parameterized" or
"pattern", whichever you prefer to think.

```
TEST_P(FooTest, DoesBlah) {
  // Inside a test, access the test parameter with the GetParam() method
  // of the TestWithParam<T> class:
  EXPECT_TRUE(foo.Blah(GetParam()));
  ...
}

TEST_P(FooTest, HasBlahBlah) {
  ...
}
```

Finally, you can use `INSTANTIATE_TEST_SUITE_P` to instantiate the test
suite with any set of parameters you want. Google Test defines a number of
functions for generating test parameters. They return what we call
(surprise!) _parameter generators_. Here is a summary of them,
which are all in the `testing` namespace:

| `Range(begin, end[, step])` | Yields values `{begin, begin+step, begin+step+step, ...}`. The values do not include `end`. `step` defaults to 1. |
|:----------------------------|:------------------------------------------------------------------------------------------------------------------|
| `Values(v1, v2, ..., vN)`   | Yields values `{v1, v2, ..., vN}`.                                                                                |
| `ValuesIn(container)` and `ValuesIn(begin, end)` | Yields values from a C-style array, an STL-style container, or an iterator range `[begin, end)`. `container`, `begin`, and `end` can be expressions whose values are determined at run time.  |
| `Bool()`                    | Yields sequence `{false, true}`.                                                                                  |
| `Combine(g1, g2, ..., gN)`  | Yields all combinations (the Cartesian product for the math savvy) of the values generated by the `N` generators. This is only available if your system provides the `<tr1/tuple>` header. If you are sure your system does, and Google Test disagrees, you can override it by defining `GTEST_HAS_TR1_TUPLE=1`. See comments in [include/gtest/internal/gtest-port.h](../include/gtest/internal/gtest-port.h) for more information. |

For more details, see the comments at the definitions of these functions in the [source code](../include/gtest/gtest-param-test.h).

The following statement will instantiate tests from the `FooTest` test suite
each with parameter values `"meeny"`, `"miny"`, and `"moe"`.

```
INSTANTIATE_TEST_SUITE_P(InstantiationName,
                         FooTest,
                         ::testing::Values("meeny", "miny", "moe"));
```

To distinguish different instances of the pattern (yes, you can
instantiate it more than once), the first argument to
`INSTANTIATE_TEST_SUITE_P` is a prefix that will be added to the actual
test suite name. Remember to pick unique prefixes for different
instantiations. The tests from the instantiation above will have these
names:

  * `InstantiationName/FooTest.DoesBlah/0` for `"meeny"`
  * `InstantiationName/FooTest.DoesBlah/1` for `"miny"`
  * `InstantiationName/FooTest.DoesBlah/2` for `"moe"`
  * `InstantiationName/FooTest.HasBlahBlah/0` for `"meeny"`
  * `InstantiationName/FooTest.HasBlahBlah/1` for `"miny"`
  * `InstantiationName/FooTest.HasBlahBlah/2` for `"moe"`

You can use these names in [--gtest\_filter](#running-a-subset-of-the-tests).

This statement will instantiate all tests from `FooTest` again, each
with parameter values `"cat"` and `"dog"`:

```
const char* pets[] = {"cat", "dog"};
INSTANTIATE_TEST_SUITE_P(AnotherInstantiationName, FooTest,
                        ::testing::ValuesIn(pets));
```

The tests from the instantiation above will have these names:

  * `AnotherInstantiationName/FooTest.DoesBlah/0` for `"cat"`
  * `AnotherInstantiationName/FooTest.DoesBlah/1` for `"dog"`
  * `AnotherInstantiationName/FooTest.HasBlahBlah/0` for `"cat"`
  * `AnotherInstantiationName/FooTest.HasBlahBlah/1` for `"dog"`

Please note that `INSTANTIATE_TEST_SUITE_P` will instantiate _all_
tests in the given test suite, whether their definitions come before or
_after_ the `INSTANTIATE_TEST_SUITE_P` statement.

You can see
[these](../samples/sample7_unittest.cc)
[files](../samples/sample8_unittest.cc) for more examples.

_Availability_: Linux, Windows (requires MSVC 8.0 or above), Mac; since version 1.2.0.

## Creating Value-Parameterized Abstract Tests ##

In the above, we define and instantiate `FooTest` in the same source
file. Sometimes you may want to define value-parameterized tests in a
library and let other people instantiate them later. This pattern is
known as <i>abstract tests</i>. As an example of its application, when you
are designing an interface you can write a standard suite of abstract
tests (perhaps using a factory function as the test parameter) that
all implementations of the interface are expected to pass. When
someone implements the interface, he can instantiate your suite to get
all the interface-conformance tests for free.

To define abstract tests, you should organize your code like this:

  1. Put the definition of the parameterized test fixture class (e.g. `FooTest`) in a header file, say `foo_param_test.h`. Think of this as _declaring_ your abstract tests.
  1. Put the `TEST_P` definitions in `foo_param_test.cc`, which includes `foo_param_test.h`. Think of this as _implementing_ your abstract tests.

Once they are defined, you can instantiate them by including
`foo_param_test.h`, invoking `INSTANTIATE_TEST_SUITE_P()`, and linking
with `foo_param_test.cc`. You can instantiate the same abstract test
suite multiple times, possibly in different source files.

# Typed Tests #

Suppose you have multiple implementations of the same interface and
want to make sure that all of them satisfy some common requirements.
Or, you may have defined several types that are supposed to conform to
the same "concept" and you want to verify it.  In both cases, you want
the same test logic repeated for different types.

While you can write one `TEST` or `TEST_F` for each type you want to
test (and you may even factor the test logic into a function template
that you invoke from the `TEST`), it's tedious and doesn't scale:
if you want _m_ tests over _n_ types, you'll end up writing _m\*n_
`TEST`s.

_Typed tests_ allow you to repeat the same test logic over a list of
types.  You only need to write the test logic once, although you must
know the type list when writing typed tests.  Here's how you do it:

First, define a fixture class template.  It should be parameterized
by a type.  Remember to derive it from `::testing::Test`:

```
template <typename T>
class FooTest : public ::testing::Test {
 public:
  ...
  typedef std::list<T> List;
  static T shared_;
  T value_;
};
```

Next, associate a list of types with the test suite, which will be
repeated for each type in the list:

```
typedef ::testing::Types<char, int, unsigned int> MyTypes;
TYPED_TEST_SUITE(FooTest, MyTypes);
```

The `typedef` is necessary for the `TYPED_TEST_SUITE` macro to parse
correctly.  Otherwise the compiler will think that each comma in the
type list introduces a new macro argument.

Then, use `TYPED_TEST()` instead of `TEST_F()` to define a typed test
for this test suite.  You can repeat this as many times as you want:

```
TYPED_TEST(FooTest, DoesBlah) {
  // Inside a test, refer to the special name TypeParam to get the type
  // parameter.  Since we are inside a derived class template, C++ requires
  // us to visit the members of FooTest via 'this'.
  TypeParam n = this->value_;

  // To visit static members of the fixture, add the 'TestFixture::'
  // prefix.
  n += TestFixture::shared_;

  // To refer to typedefs in the fixture, add the 'typename TestFixture::'
  // prefix.  The 'typename' is required to satisfy the compiler.
  typename TestFixture::List values;
  values.push_back(n);
  ...
}

TYPED_TEST(FooTest, HasPropertyA) { ... }
```

You can see [`samples/sample6_unittest.cc`](../samples/sample6_unittest.cc) for a complete example.

_Availability:_ Linux, Windows (requires MSVC 8.0 or above), Mac;
since version 1.1.0.

# Type-Parameterized Tests #

_Type-parameterized tests_ are like typed tests, except that they
don't require you to know the list of types ahead of time.  Instead,
you can define the test logic first and instantiate it with different
type lists later.  You can even instantiate it more than once in the
same program.

If you are designing an interface or concept, you can define a suite
of type-parameterized tests to verify properties that any valid
implementation of the interface/concept should have.  Then, the author
of each implementation can just instantiate the test suite with his
type to verify that it conforms to the requirements, without having to
write similar tests repeatedly.  Here's an example:

First, define a fixture class template, as we did with typed tests:

```
template <typename T>
class FooTest : public ::testing::Test {
  ...
};
```

Next, declare that you will define a type-parameterized test suite:

```
TYPED_TEST_SUITE_P(FooTest);
```

The `_P` suffix is for "parameterized" or "pattern", whichever you
prefer to think.

Then, use `TYPED_TEST_P()` to define a type-parameterized test.  You
can repeat this as many times as you want:

```
TYPED_TEST_P(FooTest, DoesBlah) {
  // Inside a test, refer to TypeParam to get the type parameter.
  TypeParam n = 0;
  ...
}

TYPED_TEST_P(FooTest, HasPropertyA) { ... }
```

Now the tricky part: you need to register all test patterns using the
`REGISTER_TYPED_TEST_SUITE_P` macro before you can instantiate them.
The first argument of the macro is the test suite name; the rest are
the names of the tests in this test suite:

```
REGISTER_TYPED_TEST_SUITE_P(FooTest,
                            DoesBlah, HasPropertyA);
```

Finally, you are free to instantiate the pattern with the types you
want.  If you put the above code in a header file, you can `#include`
it in multiple C++ source files and instantiate it multiple times.

```
typedef ::testing::Types<char, int, unsigned int> MyTypes;
INSTANTIATE_TYPED_TEST_SUITE_P(My, FooTest, MyTypes);
```

To distinguish different instances of the pattern, the first argument
to the `INSTANTIATE_TYPED_TEST_SUITE_P` macro is a prefix that will be
added to the actual test suite name.  Remember to pick unique prefixes
for different instances.

In the special case where the type list contains only one type, you
can write that type directly without `::testing::Types<...>`, like this:

```
INSTANTIATE_TYPED_TEST_SUITE_P(My, FooTest, int);
```

You can see [`samples/sample6_unittest.cc`](../samples/sample6_unittest.cc) for a complete example.

_Availability:_ Linux, Windows (requires MSVC 8.0 or above), Mac;
since version 1.1.0.

# Testing Private Code #

If you change your software's internal implementation, your tests should not
break as long as the change is not observable by users. Therefore, per the
_black-box testing principle_, most of the time you should test your code
through its public interfaces.

If you still find yourself needing to test internal implementation code,
consider if there's a better design that wouldn't require you to do so. If you
absolutely have to test non-public interface code though, you can. There are
two cases to consider:

  * Static functions (_not_ the same as static member functions!) or unnamed namespaces, and
  * Private or protected class members.

## Static Functions ##

Both static functions and definitions/declarations in an unnamed namespace are
only visible within the same translation unit. To test them, you can `#include`
the entire `.cc` file being tested in your `*_test.cc` file. (`#include`ing `.cc`
files is not a good way to reuse code - you should not do this in production
code!)

However, a better approach is to move the private code into the
`foo::internal` namespace, where `foo` is the namespace your project normally
uses, and put the private declarations in a `*-internal.h` file. Your
production `.cc` files and your tests are allowed to include this internal
header, but your clients are not. This way, you can fully test your internal
implementation without leaking it to your clients.

## Private Class Members ##

Private class members are only accessible from within the class or by friends.
To access a class' private members, you can declare your test fixture as a
friend to the class and define accessors in your fixture. Tests using the
fixture can then access the private members of your production class via the
accessors in the fixture. Note that even though your fixture is a friend to
your production class, your tests are not automatically friends to it, as they
are technically defined in sub-classes of the fixture.

Another way to test private members is to refactor them into an implementation
class, which is then declared in a `*-internal.h` file. Your clients aren't
allowed to include this header but your tests can. Such is called the Pimpl
(Private Implementation) idiom.

Or, you can declare an individual test as a friend of your class by adding this
line in the class body:

```
FRIEND_TEST(TestSuiteName, TestName);
```

For example,
```
// foo.h
#include "gtest/gtest_prod.h"

// Defines FRIEND_TEST.
class Foo {
  ...
 private:
  FRIEND_TEST(FooTest, BarReturnsZeroOnNull);
  int Bar(void* x);
};

// foo_test.cc
...
TEST(FooTest, BarReturnsZeroOnNull) {
  Foo foo;
  EXPECT_EQ(0, foo.Bar(NULL));
  // Uses Foo's private member Bar().
}
```

Pay special attention when your class is defined in a namespace, as you should
define your test fixtures and tests in the same namespace if you want them to
be friends of your class. For example, if the code to be tested looks like:

```
namespace my_namespace {

class Foo {
  friend class FooTest;
  FRIEND_TEST(FooTest, Bar);
  FRIEND_TEST(FooTest, Baz);
  ...
  definition of the class Foo
  ...
};

}  // namespace my_namespace
```

Your test code should be something like:

```
namespace my_namespace {
class FooTest : public ::testing::Test {
 protected:
  ...
};

TEST_F(FooTest, Bar) { ... }
TEST_F(FooTest, Baz) { ... }

}  // namespace my_namespace
```

# Catching Failures #

If you are building a testing utility on top of Google Test, you'll
want to test your utility.  What framework would you use to test it?
Google Test, of course.

The challenge is to verify that your testing utility reports failures
correctly.  In frameworks that report a failure by throwing an
exception, you could catch the exception and assert on it.  But Google
Test doesn't use exceptions, so how do we test that a piece of code
generates an expected failure?

`"gtest/gtest-spi.h"` contains some constructs to do this.  After
`#include`ing this header, you can use

| `EXPECT_FATAL_FAILURE(`_statement, substring_`);` |
|:--------------------------------------------------|

to assert that _statement_ generates a fatal (e.g. `ASSERT_*`) failure
whose message contains the given _substring_, or use

| `EXPECT_NONFATAL_FAILURE(`_statement, substring_`);` |
|:-----------------------------------------------------|

if you are expecting a non-fatal (e.g. `EXPECT_*`) failure.

For technical reasons, there are some caveats:

  1. You cannot stream a failure message to either macro.
  1. _statement_ in `EXPECT_FATAL_FAILURE()` cannot reference local non-static variables or non-static members of `this` object.
  1. _statement_ in `EXPECT_FATAL_FAILURE()` cannot return a value.

_Note:_ Google Test is designed with threads in mind. Once the
synchronization primitives in `"gtest/internal/gtest-port.h"` have
been implemented, Google Test will become thread-safe, meaning that
you can then use assertions in multiple threads concurrently. Before
that, however, Google Test only supports single-threaded usage. Once
thread-safe, `EXPECT_FATAL_FAILURE()` and `EXPECT_NONFATAL_FAILURE()`
will capture failures in the current thread only. If _statement_
creates new threads, failures in these threads will be ignored. If
you want to capture failures from all threads instead, you should use
the following macros:

| `EXPECT_FATAL_FAILURE_ON_ALL_THREADS(`_statement, substring_`);` |
|:-----------------------------------------------------------------|
| `EXPECT_NONFATAL_FAILURE_ON_ALL_THREADS(`_statement, substring_`);` |

# Getting the Current Test's Name #

Sometimes a function may need to know the name of the currently running test.
For example, you may be using the `SetUp()` method of your test fixture to set
the golden file name based on which test is running. The `::testing::TestInfo`
class has this information:

```
namespace testing {

class TestInfo {
 public:
  // Returns the test suite name and the test name, respectively.
  //
  // Do NOT delete or free the return value - it's managed by the
  // TestInfo class.
  const char* test_suite_name() const;
  const char* name() const;
};

}  // namespace testing
```


> To obtain a `TestInfo` object for the currently running test, call
`current_test_info()` on the `UnitTest` singleton object:

```
// Gets information about the currently running test.
// Do NOT delete the returned object - it's managed by the UnitTest class.
const ::testing::TestInfo* const test_info =
  ::testing::UnitTest::GetInstance()->current_test_info();
printf("We are in test %s of test suite %s.\n",
       test_info->name(), test_info->test_suite_name());
```

`current_test_info()` returns a null pointer if no test is running. In
<<<<<<< HEAD
particular, you cannot find the test suite name in `TestSuiteSetUp()`,
`TestSuiteTearDown()` (where you know the test suite name implicitly), or
=======
particular, you cannot find the test case name in `SetUpTestCase()`,
`TearDownTestCase()` (where you know the test case name implicitly), or
>>>>>>> 5d431c65
functions called from them.

_Availability:_ Linux, Windows, Mac.

# Extending Google Test by Handling Test Events #

Google Test provides an <b>event listener API</b> to let you receive
notifications about the progress of a test program and test
failures. The events you can listen to include the start and end of
the test program, a test suite, or a test method, among others. You may
use this API to augment or replace the standard console output,
replace the XML output, or provide a completely different form of
output, such as a GUI or a database. You can also use test events as
checkpoints to implement a resource leak checker, for example.

_Availability:_ Linux, Windows, Mac; since v1.4.0.

## Defining Event Listeners ##

To define a event listener, you subclass either
[testing::TestEventListener](../include/gtest/gtest.h#L991)
or [testing::EmptyTestEventListener](../include/gtest/gtest.h#L1044).
The former is an (abstract) interface, where <i>each pure virtual method<br>
can be overridden to handle a test event</i> (For example, when a test
starts, the `OnTestStart()` method will be called.). The latter provides
an empty implementation of all methods in the interface, such that a
subclass only needs to override the methods it cares about.

When an event is fired, its context is passed to the handler function
as an argument. The following argument types are used:
  * [UnitTest](../include/gtest/gtest.h#L1258) reflects the state of the entire test program,
  * [TestSuite](../include/gtest/gtest.h#L810) has information about a test suite, which can contain one or more tests,
  * [TestInfo](../include/gtest/gtest.h#L658) contains the state of a test, and
  * [TestPartResult](../include/gtest/gtest-test-part.h#L43) represents the result of a test assertion.

An event handler function can examine the argument it receives to find
out interesting information about the event and the test program's
state.  Here's an example:

```
  class MinimalistPrinter : public ::testing::EmptyTestEventListener {
    // Called before a test starts.
    virtual void OnTestStart(const ::testing::TestInfo& test_info) {
      printf("*** Test %s.%s starting.\n",
             test_info.test_suite_name(), test_info.name());
    }

    // Called after a failed assertion or a SUCCEED() invocation.
    virtual void OnTestPartResult(
        const ::testing::TestPartResult& test_part_result) {
      printf("%s in %s:%d\n%s\n",
             test_part_result.failed() ? "*** Failure" : "Success",
             test_part_result.file_name(),
             test_part_result.line_number(),
             test_part_result.summary());
    }

    // Called after a test ends.
    virtual void OnTestEnd(const ::testing::TestInfo& test_info) {
      printf("*** Test %s.%s ending.\n",
             test_info.test_suite_name(), test_info.name());
    }
  };
```

## Using Event Listeners ##

To use the event listener you have defined, add an instance of it to
the Google Test event listener list (represented by class
[TestEventListeners](../include/gtest/gtest.h#L1180) - 
note the 's' at the end of the name) in your
`main()` function, before calling `RUN_ALL_TESTS()`:
```
int main(int argc, char** argv) {
  ::testing::InitGoogleTest(&argc, argv);
  // Gets hold of the event listener list.
  ::testing::TestEventListeners& listeners =
      ::testing::UnitTest::GetInstance()->listeners();
  // Adds a listener to the end.  Google Test takes the ownership.
  listeners.Append(new MinimalistPrinter);
  return RUN_ALL_TESTS();
}
```

There's only one problem: the default test result printer is still in
effect, so its output will mingle with the output from your minimalist
printer. To suppress the default printer, just release it from the
event listener list and delete it. You can do so by adding one line:
```
  ...
  delete listeners.Release(listeners.default_result_printer());
  listeners.Append(new MinimalistPrinter);
  return RUN_ALL_TESTS();
```

Now, sit back and enjoy a completely different output from your
tests. For more details, you can read this
[sample](../samples/sample9_unittest.cc).

You may append more than one listener to the list. When an `On*Start()`
or `OnTestPartResult()` event is fired, the listeners will receive it in
the order they appear in the list (since new listeners are added to
the end of the list, the default text printer and the default XML
generator will receive the event first). An `On*End()` event will be
received by the listeners in the _reverse_ order. This allows output by
listeners added later to be framed by output from listeners added
earlier.

## Generating Failures in Listeners ##

You may use failure-raising macros (`EXPECT_*()`, `ASSERT_*()`,
`FAIL()`, etc) when processing an event. There are some restrictions:

  1. You cannot generate any failure in `OnTestPartResult()` (otherwise it will cause `OnTestPartResult()` to be called recursively).
  1. A listener that handles `OnTestPartResult()` is not allowed to generate any failure.

When you add listeners to the listener list, you should put listeners
that handle `OnTestPartResult()` _before_ listeners that can generate
failures. This ensures that failures generated by the latter are
attributed to the right test by the former.

We have a sample of failure-raising listener
[here](../samples/sample10_unittest.cc).

# Running Test Programs: Advanced Options #

Google Test test programs are ordinary executables. Once built, you can run
them directly and affect their behavior via the following environment variables
and/or command line flags. For the flags to work, your programs must call
`::testing::InitGoogleTest()` before calling `RUN_ALL_TESTS()`.

To see a list of supported flags and their usage, please run your test
program with the `--help` flag.  You can also use `-h`, `-?`, or `/?`
for short.  This feature is added in version 1.3.0.

If an option is specified both by an environment variable and by a
flag, the latter takes precedence.  Most of the options can also be
set/read in code: to access the value of command line flag
`--gtest_foo`, write `::testing::GTEST_FLAG(foo)`.  A common pattern is
to set the value of a flag before calling `::testing::InitGoogleTest()`
to change the default value of the flag:
```
int main(int argc, char** argv) {
  // Disables elapsed time by default.
  ::testing::GTEST_FLAG(print_time) = false;

  // This allows the user to override the flag on the command line.
  ::testing::InitGoogleTest(&argc, argv);

  return RUN_ALL_TESTS();
}
```

## Selecting Tests ##

This section shows various options for choosing which tests to run.

### Listing Test Names ###

Sometimes it is necessary to list the available tests in a program before
running them so that a filter may be applied if needed. Including the flag
`--gtest_list_tests` overrides all other flags and lists tests in the following
format:
```
TestSuite1.
  TestName1
  TestName2
TestSuite2.
  TestName
```

None of the tests listed are actually run if the flag is provided. There is no
corresponding environment variable for this flag.

_Availability:_ Linux, Windows, Mac.

### Running a Subset of the Tests ###

By default, a Google Test program runs all tests the user has defined.
Sometimes, you want to run only a subset of the tests (e.g. for debugging or
quickly verifying a change). If you set the `GTEST_FILTER` environment variable
or the `--gtest_filter` flag to a filter string, Google Test will only run the
tests whose full names (in the form of `TestSuiteName.TestName`) match the
filter.

The format of a filter is a '`:`'-separated list of wildcard patterns (called
the positive patterns) optionally followed by a '`-`' and another
'`:`'-separated pattern list (called the negative patterns). A test matches the
filter if and only if it matches any of the positive patterns but does not
match any of the negative patterns.

A pattern may contain `'*'` (matches any string) or `'?'` (matches any single
character). For convenience, the filter `'*-NegativePatterns'` can be also
written as `'-NegativePatterns'`.

For example:

  * `./foo_test` Has no flag, and thus runs all its tests.
  * `./foo_test --gtest_filter=*` Also runs everything, due to the single match-everything `*` value.
  * `./foo_test --gtest_filter=FooTest.*` Runs everything in test suite `FooTest`.
  * `./foo_test --gtest_filter=*Null*:*Constructor*` Runs any test whose full name contains either `"Null"` or `"Constructor"`.
  * `./foo_test --gtest_filter=-*DeathTest.*` Runs all non-death tests.
  * `./foo_test --gtest_filter=FooTest.*-FooTest.Bar` Runs everything in test suite `FooTest` except `FooTest.Bar`.

_Availability:_ Linux, Windows, Mac.

### Temporarily Disabling Tests ###

If you have a broken test that you cannot fix right away, you can add the
`DISABLED_` prefix to its name. This will exclude it from execution. This is
better than commenting out the code or using `#if 0`, as disabled tests are
still compiled (and thus won't rot).

If you need to disable all tests in a test suite, you can either add `DISABLED_`
to the front of the name of each test, or alternatively add it to the front of
the test suite name.

For example, the following tests won't be run by Google Test, even though they
will still be compiled:

```
// Tests that Foo does Abc.
TEST(FooTest, DISABLED_DoesAbc) { ... }

class DISABLED_BarTest : public ::testing::Test { ... };

// Tests that Bar does Xyz.
TEST_F(DISABLED_BarTest, DoesXyz) { ... }
```

_Note:_ This feature should only be used for temporary pain-relief. You still
have to fix the disabled tests at a later date. As a reminder, Google Test will
print a banner warning you if a test program contains any disabled tests.

_Tip:_ You can easily count the number of disabled tests you have
using `grep`. This number can be used as a metric for improving your
test quality.

_Availability:_ Linux, Windows, Mac.

### Temporarily Enabling Disabled Tests ###

To include [disabled tests](#temporarily-disabling-tests) in test
execution, just invoke the test program with the
`--gtest_also_run_disabled_tests` flag or set the
`GTEST_ALSO_RUN_DISABLED_TESTS` environment variable to a value other
than `0`.  You can combine this with the
[--gtest\_filter](#running-a-subset-of-the-tests) flag to further select
which disabled tests to run.

_Availability:_ Linux, Windows, Mac; since version 1.3.0.

## Repeating the Tests ##

Once in a while you'll run into a test whose result is hit-or-miss. Perhaps it
will fail only 1% of the time, making it rather hard to reproduce the bug under
a debugger. This can be a major source of frustration.

The `--gtest_repeat` flag allows you to repeat all (or selected) test methods
in a program many times. Hopefully, a flaky test will eventually fail and give
you a chance to debug. Here's how to use it:

| `$ foo_test --gtest_repeat=1000` | Repeat foo\_test 1000 times and don't stop at failures. |
|:---------------------------------|:--------------------------------------------------------|
| `$ foo_test --gtest_repeat=-1`   | A negative count means repeating forever.               |
| `$ foo_test --gtest_repeat=1000 --gtest_break_on_failure` | Repeat foo\_test 1000 times, stopping at the first failure. This is especially useful when running under a debugger: when the testfails, it will drop into the debugger and you can then inspect variables and stacks. |
| `$ foo_test --gtest_repeat=1000 --gtest_filter=FooBar` | Repeat the tests whose name matches the filter 1000 times. |

If your test program contains global set-up/tear-down code registered
using `AddGlobalTestEnvironment()`, it will be repeated in each
iteration as well, as the flakiness may be in it. You can also specify
the repeat count by setting the `GTEST_REPEAT` environment variable.

_Availability:_ Linux, Windows, Mac.

## Shuffling the Tests ##

You can specify the `--gtest_shuffle` flag (or set the `GTEST_SHUFFLE`
environment variable to `1`) to run the tests in a program in a random
order. This helps to reveal bad dependencies between tests.

By default, Google Test uses a random seed calculated from the current
time. Therefore you'll get a different order every time. The console
output includes the random seed value, such that you can reproduce an
order-related test failure later. To specify the random seed
explicitly, use the `--gtest_random_seed=SEED` flag (or set the
`GTEST_RANDOM_SEED` environment variable), where `SEED` is an integer
between 0 and 99999. The seed value 0 is special: it tells Google Test
to do the default behavior of calculating the seed from the current
time.

If you combine this with `--gtest_repeat=N`, Google Test will pick a
different random seed and re-shuffle the tests in each iteration.

_Availability:_ Linux, Windows, Mac; since v1.4.0.

## Controlling Test Output ##

This section teaches how to tweak the way test results are reported.

### Colored Terminal Output ###

Google Test can use colors in its terminal output to make it easier to spot
the separation between tests, and whether tests passed.

You can set the GTEST\_COLOR environment variable or set the `--gtest_color`
command line flag to `yes`, `no`, or `auto` (the default) to enable colors,
disable colors, or let Google Test decide. When the value is `auto`, Google
Test will use colors if and only if the output goes to a terminal and (on
non-Windows platforms) the `TERM` environment variable is set to `xterm` or
`xterm-color`.

_Availability:_ Linux, Windows, Mac.

### Suppressing the Elapsed Time ###

By default, Google Test prints the time it takes to run each test.  To
suppress that, run the test program with the `--gtest_print_time=0`
command line flag.  Setting the `GTEST_PRINT_TIME` environment
variable to `0` has the same effect.

_Availability:_ Linux, Windows, Mac.  (In Google Test 1.3.0 and lower,
the default behavior is that the elapsed time is **not** printed.)

### Generating an XML Report ###

Google Test can emit a detailed XML report to a file in addition to its normal
textual output. The report contains the duration of each test, and thus can
help you identify slow tests.

To generate the XML report, set the `GTEST_OUTPUT` environment variable or the
`--gtest_output` flag to the string `"xml:_path_to_output_file_"`, which will
create the file at the given location. You can also just use the string
`"xml"`, in which case the output can be found in the `test_detail.xml` file in
the current directory.

If you specify a directory (for example, `"xml:output/directory/"` on Linux or
`"xml:output\directory\"` on Windows), Google Test will create the XML file in
that directory, named after the test executable (e.g. `foo_test.xml` for test
program `foo_test` or `foo_test.exe`). If the file already exists (perhaps left
over from a previous run), Google Test will pick a different name (e.g.
`foo_test_1.xml`) to avoid overwriting it.

The report uses the format described here.  It is based on the
`junitreport` Ant task and can be parsed by popular continuous build
systems like [Hudson](https://www.eclipse.org/hudson/) and
[Jenkins](https://jenkins.io/). Since that format was originally
intended for Java, a little interpretation is required
to make it apply to Google Test tests, as shown here:

```
<testsuites name="AllTests" ...>
  <testsuite name="test_suite_name" ...>
    <testcase name="test_name" ...>
      <failure message="..."/>
      <failure message="..."/>
      <failure message="..."/>
    </testcase>
  </testsuite>
</testsuites>
```

  * The root `<testsuites>` element corresponds to the entire test program.
  * `<testsuite>` elements correspond to Google Test test suites.
  * `<testcase>` elements correspond to Google Test test functions.

For instance, the following program

```
TEST(MathTest, Addition) { ... }
TEST(MathTest, Subtraction) { ... }
TEST(LogicTest, NonContradiction) { ... }
```

could generate this report:

```
<?xml version="1.0" encoding="UTF-8"?>
<testsuites tests="3" failures="1" errors="0" time="35" name="AllTests">
  <testsuite name="MathTest" tests="2" failures="1" errors="0" time="15">
    <testcase name="Addition" status="run" time="7" classname="">
      <failure message="Value of: add(1, 1)&#x0A; Actual: 3&#x0A;Expected: 2" type=""/>
      <failure message="Value of: add(1, -1)&#x0A; Actual: 1&#x0A;Expected: 0" type=""/>
    </testcase>
    <testcase name="Subtraction" status="run" time="5" classname="">
    </testcase>
  </testsuite>
  <testsuite name="LogicTest" tests="1" failures="0" errors="0" time="5">
    <testcase name="NonContradiction" status="run" time="5" classname="">
    </testcase>
  </testsuite>
</testsuites>
```

Things to note:

  * The `tests` attribute of a `<testsuites>` or `<testsuite>` element tells how many test functions the Google Test program or test suite contains, while the `failures` attribute tells how many of them failed.
  * The `time` attribute expresses the duration of the test, test suite, or entire test program in milliseconds.
  * Each `<failure>` element corresponds to a single failed Google Test assertion.
  * Some JUnit concepts don't apply to Google Test, yet we have to conform to the DTD. Therefore you'll see some dummy elements and attributes in the report. You can safely ignore these parts.

_Availability:_ Linux, Windows, Mac.

## Controlling How Failures Are Reported ##

### Turning Assertion Failures into Break-Points ###

When running test programs under a debugger, it's very convenient if the
debugger can catch an assertion failure and automatically drop into interactive
mode. Google Test's _break-on-failure_ mode supports this behavior.

To enable it, set the `GTEST_BREAK_ON_FAILURE` environment variable to a value
other than `0` . Alternatively, you can use the `--gtest_break_on_failure`
command line flag.

_Availability:_ Linux, Windows, Mac.

### Disabling Catching Test-Thrown Exceptions ###

Google Test can be used either with or without exceptions enabled.  If
a test throws a C++ exception or (on Windows) a structured exception
(SEH), by default Google Test catches it, reports it as a test
failure, and continues with the next test method.  This maximizes the
coverage of a test run.  Also, on Windows an uncaught exception will
cause a pop-up window, so catching the exceptions allows you to run
the tests automatically.

When debugging the test failures, however, you may instead want the
exceptions to be handled by the debugger, such that you can examine
the call stack when an exception is thrown.  To achieve that, set the
`GTEST_CATCH_EXCEPTIONS` environment variable to `0`, or use the
`--gtest_catch_exceptions=0` flag when running the tests.

**Availability**: Linux, Windows, Mac.

### Letting Another Testing Framework Drive ###

If you work on a project that has already been using another testing
framework and is not ready to completely switch to Google Test yet,
you can get much of Google Test's benefit by using its assertions in
your existing tests.  Just change your `main()` function to look
like:

```
#include "gtest/gtest.h"

int main(int argc, char** argv) {
  ::testing::GTEST_FLAG(throw_on_failure) = true;
  // Important: Google Test must be initialized.
  ::testing::InitGoogleTest(&argc, argv);

  ... whatever your existing testing framework requires ...
}
```

With that, you can use Google Test assertions in addition to the
native assertions your testing framework provides, for example:

```
void TestFooDoesBar() {
  Foo foo;
  EXPECT_LE(foo.Bar(1), 100);     // A Google Test assertion.
  CPPUNIT_ASSERT(foo.IsEmpty());  // A native assertion.
}
```

If a Google Test assertion fails, it will print an error message and
throw an exception, which will be treated as a failure by your host
testing framework.  If you compile your code with exceptions disabled,
a failed Google Test assertion will instead exit your program with a
non-zero code, which will also signal a test failure to your test
runner.

If you don't write `::testing::GTEST_FLAG(throw_on_failure) = true;` in
your `main()`, you can alternatively enable this feature by specifying
the `--gtest_throw_on_failure` flag on the command-line or setting the
`GTEST_THROW_ON_FAILURE` environment variable to a non-zero value.

Death tests are _not_ supported when other test framework is used to organize tests.

_Availability:_ Linux, Windows, Mac; since v1.3.0.

## Distributing Test Functions to Multiple Machines ##

If you have more than one machine you can use to run a test program,
you might want to run the test functions in parallel and get the
result faster.  We call this technique _sharding_, where each machine
is called a _shard_.

Google Test is compatible with test sharding.  To take advantage of
this feature, your test runner (not part of Google Test) needs to do
the following:

  1. Allocate a number of machines (shards) to run the tests.
  1. On each shard, set the `GTEST_TOTAL_SHARDS` environment variable to the total number of shards.  It must be the same for all shards.
  1. On each shard, set the `GTEST_SHARD_INDEX` environment variable to the index of the shard.  Different shards must be assigned different indices, which must be in the range `[0, GTEST_TOTAL_SHARDS - 1]`.
  1. Run the same test program on all shards.  When Google Test sees the above two environment variables, it will select a subset of the test functions to run.  Across all shards, each test function in the program will be run exactly once.
  1. Wait for all shards to finish, then collect and report the results.

Your project may have tests that were written without Google Test and
thus don't understand this protocol.  In order for your test runner to
figure out which test supports sharding, it can set the environment
variable `GTEST_SHARD_STATUS_FILE` to a non-existent file path.  If a
test program supports sharding, it will create this file to
acknowledge the fact (the actual contents of the file are not
important at this time; although we may stick some useful information
in it in the future.); otherwise it will not create it.

Here's an example to make it clear.  Suppose you have a test program
`foo_test` that contains the following 5 test functions:
```
TEST(A, V)
TEST(A, W)
TEST(B, X)
TEST(B, Y)
TEST(B, Z)
```
and you have 3 machines at your disposal.  To run the test functions in
parallel, you would set `GTEST_TOTAL_SHARDS` to 3 on all machines, and
set `GTEST_SHARD_INDEX` to 0, 1, and 2 on the machines respectively.
Then you would run the same `foo_test` on each machine.

Google Test reserves the right to change how the work is distributed
across the shards, but here's one possible scenario:

  * Machine #0 runs `A.V` and `B.X`.
  * Machine #1 runs `A.W` and `B.Y`.
  * Machine #2 runs `B.Z`.

_Availability:_ Linux, Windows, Mac; since version 1.3.0.

# Fusing Google Test Source Files #

Google Test's implementation consists of ~30 files (excluding its own
tests).  Sometimes you may want them to be packaged up in two files (a
`.h` and a `.cc`) instead, such that you can easily copy them to a new
machine and start hacking there.  For this we provide an experimental
Python script `fuse_gtest_files.py` in the `scripts/` directory (since release 1.3.0).
Assuming you have Python 2.4 or above installed on your machine, just
go to that directory and run
```
python fuse_gtest_files.py OUTPUT_DIR
```

and you should see an `OUTPUT_DIR` directory being created with files
`gtest/gtest.h` and `gtest/gtest-all.cc` in it.  These files contain
everything you need to use Google Test.  Just copy them to anywhere
you want and you are ready to write tests.  You can use the
[scripts/test/Makefile](../scripts/test/Makefile)
file as an example on how to compile your tests against them.

# Where to Go from Here #

Congratulations! You've now learned more advanced Google Test tools and are
ready to tackle more complex testing tasks. If you want to dive even deeper, you
can read the [Frequently-Asked Questions](FAQ.md).<|MERGE_RESOLUTION|>--- conflicted
+++ resolved
@@ -1623,13 +1623,8 @@
 ```
 
 `current_test_info()` returns a null pointer if no test is running. In
-<<<<<<< HEAD
-particular, you cannot find the test suite name in `TestSuiteSetUp()`,
-`TestSuiteTearDown()` (where you know the test suite name implicitly), or
-=======
-particular, you cannot find the test case name in `SetUpTestCase()`,
-`TearDownTestCase()` (where you know the test case name implicitly), or
->>>>>>> 5d431c65
+particular, you cannot find the test suite name in `SetUpTestSuite()`,
+`TearDownTestSuite()` (where you know the test suite name implicitly), or
 functions called from them.
 
 _Availability:_ Linux, Windows, Mac.
