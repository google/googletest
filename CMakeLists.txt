--- conflicted
+++ resolved
@@ -10,13 +10,8 @@
 project(googletest-distribution)
 set(GOOGLETEST_VERSION 1.10.0)
 
-<<<<<<< HEAD
-if (CMAKE_VERSION VERSION_GREATER_EQUAL "3.1")
+if (CMAKE_VERSION VERSION_GREATER "3.0.2")
   if(NOT CYGWIN AND NOT MSYS AND NOT ${CMAKE_SYSTEM_NAME} STREQUAL QNX)
-=======
-if (CMAKE_VERSION VERSION_GREATER "3.0.2")
-  if(NOT CYGWIN AND NOT MSYS)
->>>>>>> e3f0319d
     set(CMAKE_CXX_EXTENSIONS OFF)
   endif()
 endif()
