--- conflicted
+++ resolved
@@ -1,15 +1,12 @@
 # Ignore CI build directory
 build/
 xcuserdata
-<<<<<<< HEAD
 # QtCreator user specific settings
 CMakeLists.txt.user
-=======
 cmake-build-debug/
 .idea/
 bazel-bin
 bazel-genfiles
 bazel-googletest
 bazel-out
-bazel-testlogs
->>>>>>> 673c975a
+bazel-testlogs