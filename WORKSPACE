workspace(name = "com_google_googletest")

load("@bazel_tools//tools/build_defs/repo:http.bzl", "http_archive")

# Abseil
http_archive(
<<<<<<< HEAD
      name = "com_google_absl",
      urls = ["https://github.com/abseil/abseil-cpp/archive/d9aa92d7fb324314f9df487ac23d32a25650b742.zip"],  # 2019-08-13T18:21:13Z
      strip_prefix = "abseil-cpp-d9aa92d7fb324314f9df487ac23d32a25650b742",
      sha256 = "caf4c323eb6211397df96dd5ff96e46c7e5dd77c74d3daed2181f87868159eca",
=======
    name = "com_google_absl",
    strip_prefix = "abseil-cpp-master",
    urls = ["https://github.com/abseil/abseil-cpp/archive/master.zip"],
)

http_archive(
    name = "rules_cc",
    strip_prefix = "rules_cc-master",
    urls = ["https://github.com/bazelbuild/rules_cc/archive/master.zip"],
)

http_archive(
    name = "rules_python",
    strip_prefix = "rules_python-master",
    urls = ["https://github.com/bazelbuild/rules_python/archive/master.zip"],
>>>>>>> 800c9b30
)<|MERGE_RESOLUTION|>--- conflicted
+++ resolved
@@ -4,15 +4,10 @@
 
 # Abseil
 http_archive(
-<<<<<<< HEAD
       name = "com_google_absl",
       urls = ["https://github.com/abseil/abseil-cpp/archive/d9aa92d7fb324314f9df487ac23d32a25650b742.zip"],  # 2019-08-13T18:21:13Z
       strip_prefix = "abseil-cpp-d9aa92d7fb324314f9df487ac23d32a25650b742",
       sha256 = "caf4c323eb6211397df96dd5ff96e46c7e5dd77c74d3daed2181f87868159eca",
-=======
-    name = "com_google_absl",
-    strip_prefix = "abseil-cpp-master",
-    urls = ["https://github.com/abseil/abseil-cpp/archive/master.zip"],
 )
 
 http_archive(
@@ -25,5 +20,4 @@
     name = "rules_python",
     strip_prefix = "rules_python-master",
     urls = ["https://github.com/bazelbuild/rules_python/archive/master.zip"],
->>>>>>> 800c9b30
-)+)
