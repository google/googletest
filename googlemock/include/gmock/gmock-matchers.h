// Copyright 2007, Google Inc.
// All rights reserved.
//
// Redistribution and use in source and binary forms, with or without
// modification, are permitted provided that the following conditions are
// met:
//
//     * Redistributions of source code must retain the above copyright
// notice, this list of conditions and the following disclaimer.
//     * Redistributions in binary form must reproduce the above
// copyright notice, this list of conditions and the following disclaimer
// in the documentation and/or other materials provided with the
// distribution.
//     * Neither the name of Google Inc. nor the names of its
// contributors may be used to endorse or promote products derived from
// this software without specific prior written permission.
//
// THIS SOFTWARE IS PROVIDED BY THE COPYRIGHT HOLDERS AND CONTRIBUTORS
// "AS IS" AND ANY EXPRESS OR IMPLIED WARRANTIES, INCLUDING, BUT NOT
// LIMITED TO, THE IMPLIED WARRANTIES OF MERCHANTABILITY AND FITNESS FOR
// A PARTICULAR PURPOSE ARE DISCLAIMED. IN NO EVENT SHALL THE COPYRIGHT
// OWNER OR CONTRIBUTORS BE LIABLE FOR ANY DIRECT, INDIRECT, INCIDENTAL,
// SPECIAL, EXEMPLARY, OR CONSEQUENTIAL DAMAGES (INCLUDING, BUT NOT
// LIMITED TO, PROCUREMENT OF SUBSTITUTE GOODS OR SERVICES; LOSS OF USE,
// DATA, OR PROFITS; OR BUSINESS INTERRUPTION) HOWEVER CAUSED AND ON ANY
// THEORY OF LIABILITY, WHETHER IN CONTRACT, STRICT LIABILITY, OR TORT
// (INCLUDING NEGLIGENCE OR OTHERWISE) ARISING IN ANY WAY OUT OF THE USE
// OF THIS SOFTWARE, EVEN IF ADVISED OF THE POSSIBILITY OF SUCH DAMAGE.


// Google Mock - a framework for writing C++ mock classes.
//
// This file implements some commonly used argument matchers.  More
// matchers can be defined by the user implementing the
// MatcherInterface<T> interface if necessary.
//
// See googletest/include/gtest/gtest-matchers.h for the definition of class
// Matcher, class MatcherInterface, and others.

// GOOGLETEST_CM0002 DO NOT DELETE

#ifndef GMOCK_INCLUDE_GMOCK_GMOCK_MATCHERS_H_
#define GMOCK_INCLUDE_GMOCK_GMOCK_MATCHERS_H_

#include <math.h>
#include <algorithm>
#include <initializer_list>
#include <iterator>
#include <limits>
#include <memory>
#include <ostream>  // NOLINT
#include <sstream>
#include <string>
#include <type_traits>
#include <utility>
#include <vector>
#include "gmock/internal/gmock-internal-utils.h"
#include "gmock/internal/gmock-port.h"
#include "gtest/gtest.h"

// MSVC warning C5046 is new as of VS2017 version 15.8.
#if defined(_MSC_VER) && _MSC_VER >= 1915
#define GMOCK_MAYBE_5046_ 5046
#else
#define GMOCK_MAYBE_5046_
#endif

GTEST_DISABLE_MSC_WARNINGS_PUSH_(
    4251 GMOCK_MAYBE_5046_ /* class A needs to have dll-interface to be used by
                              clients of class B */
    /* Symbol involving type with internal linkage not defined */)

namespace testing {

// To implement a matcher Foo for type T, define:
//   1. a class FooMatcherImpl that implements the
//      MatcherInterface<T> interface, and
//   2. a factory function that creates a Matcher<T> object from a
//      FooMatcherImpl*.
//
// The two-level delegation design makes it possible to allow a user
// to write "v" instead of "Eq(v)" where a Matcher is expected, which
// is impossible if we pass matchers by pointers.  It also eases
// ownership management as Matcher objects can now be copied like
// plain values.

// A match result listener that stores the explanation in a string.
class StringMatchResultListener : public MatchResultListener {
 public:
  StringMatchResultListener() : MatchResultListener(&ss_) {}

  // Returns the explanation accumulated so far.
  std::string str() const { return ss_.str(); }

  // Clears the explanation accumulated so far.
  void Clear() { ss_.str(""); }

 private:
  ::std::stringstream ss_;

  GTEST_DISALLOW_COPY_AND_ASSIGN_(StringMatchResultListener);
};

// Anything inside the 'internal' namespace IS INTERNAL IMPLEMENTATION
// and MUST NOT BE USED IN USER CODE!!!
namespace internal {

// The MatcherCastImpl class template is a helper for implementing
// MatcherCast().  We need this helper in order to partially
// specialize the implementation of MatcherCast() (C++ allows
// class/struct templates to be partially specialized, but not
// function templates.).

// This general version is used when MatcherCast()'s argument is a
// polymorphic matcher (i.e. something that can be converted to a
// Matcher but is not one yet; for example, Eq(value)) or a value (for
// example, "hello").
template <typename T, typename M>
class MatcherCastImpl {
 public:
  static Matcher<T> Cast(const M& polymorphic_matcher_or_value) {
    // M can be a polymorphic matcher, in which case we want to use
    // its conversion operator to create Matcher<T>.  Or it can be a value
    // that should be passed to the Matcher<T>'s constructor.
    //
    // We can't call Matcher<T>(polymorphic_matcher_or_value) when M is a
    // polymorphic matcher because it'll be ambiguous if T has an implicit
    // constructor from M (this usually happens when T has an implicit
    // constructor from any type).
    //
    // It won't work to unconditionally implict_cast
    // polymorphic_matcher_or_value to Matcher<T> because it won't trigger
    // a user-defined conversion from M to T if one exists (assuming M is
    // a value).
    return CastImpl(polymorphic_matcher_or_value,
                    bool_constant<std::is_convertible<M, Matcher<T>>::value>(),
                    bool_constant<std::is_convertible<M, T>::value>());
  }

 private:
  template <bool Ignore>
  static Matcher<T> CastImpl(const M& polymorphic_matcher_or_value,
                             bool_constant<true> /* convertible_to_matcher */,
                             bool_constant<Ignore>) {
    // M is implicitly convertible to Matcher<T>, which means that either
    // M is a polymorphic matcher or Matcher<T> has an implicit constructor
    // from M.  In both cases using the implicit conversion will produce a
    // matcher.
    //
    // Even if T has an implicit constructor from M, it won't be called because
    // creating Matcher<T> would require a chain of two user-defined conversions
    // (first to create T from M and then to create Matcher<T> from T).
    return polymorphic_matcher_or_value;
  }

  // M can't be implicitly converted to Matcher<T>, so M isn't a polymorphic
  // matcher. It's a value of a type implicitly convertible to T. Use direct
  // initialization to create a matcher.
  static Matcher<T> CastImpl(const M& value,
                             bool_constant<false> /* convertible_to_matcher */,
                             bool_constant<true> /* convertible_to_T */) {
    return Matcher<T>(ImplicitCast_<T>(value));
  }

  // M can't be implicitly converted to either Matcher<T> or T. Attempt to use
  // polymorphic matcher Eq(value) in this case.
  //
  // Note that we first attempt to perform an implicit cast on the value and
  // only fall back to the polymorphic Eq() matcher afterwards because the
  // latter calls bool operator==(const Lhs& lhs, const Rhs& rhs) in the end
  // which might be undefined even when Rhs is implicitly convertible to Lhs
  // (e.g. std::pair<const int, int> vs. std::pair<int, int>).
  //
  // We don't define this method inline as we need the declaration of Eq().
  static Matcher<T> CastImpl(const M& value,
                             bool_constant<false> /* convertible_to_matcher */,
                             bool_constant<false> /* convertible_to_T */);
};

// This more specialized version is used when MatcherCast()'s argument
// is already a Matcher.  This only compiles when type T can be
// statically converted to type U.
template <typename T, typename U>
class MatcherCastImpl<T, Matcher<U> > {
 public:
  static Matcher<T> Cast(const Matcher<U>& source_matcher) {
    return Matcher<T>(new Impl(source_matcher));
  }

 private:
  class Impl : public MatcherInterface<T> {
   public:
    explicit Impl(const Matcher<U>& source_matcher)
        : source_matcher_(source_matcher) {}

    // We delegate the matching logic to the source matcher.
    bool MatchAndExplain(T x, MatchResultListener* listener) const override {
      using FromType = typename std::remove_cv<typename std::remove_pointer<
          typename std::remove_reference<T>::type>::type>::type;
      using ToType = typename std::remove_cv<typename std::remove_pointer<
          typename std::remove_reference<U>::type>::type>::type;
      // Do not allow implicitly converting base*/& to derived*/&.
      static_assert(
          // Do not trigger if only one of them is a pointer. That implies a
          // regular conversion and not a down_cast.
          (std::is_pointer<typename std::remove_reference<T>::type>::value !=
           std::is_pointer<typename std::remove_reference<U>::type>::value) ||
              std::is_same<FromType, ToType>::value ||
              !std::is_base_of<FromType, ToType>::value,
          "Can't implicitly convert from <base> to <derived>");

      return source_matcher_.MatchAndExplain(static_cast<U>(x), listener);
    }

    void DescribeTo(::std::ostream* os) const override {
      source_matcher_.DescribeTo(os);
    }

    void DescribeNegationTo(::std::ostream* os) const override {
      source_matcher_.DescribeNegationTo(os);
    }

   private:
    const Matcher<U> source_matcher_;

    GTEST_DISALLOW_ASSIGN_(Impl);
  };
};

// This even more specialized version is used for efficiently casting
// a matcher to its own type.
template <typename T>
class MatcherCastImpl<T, Matcher<T> > {
 public:
  static Matcher<T> Cast(const Matcher<T>& matcher) { return matcher; }
};

}  // namespace internal

// In order to be safe and clear, casting between different matcher
// types is done explicitly via MatcherCast<T>(m), which takes a
// matcher m and returns a Matcher<T>.  It compiles only when T can be
// statically converted to the argument type of m.
template <typename T, typename M>
inline Matcher<T> MatcherCast(const M& matcher) {
  return internal::MatcherCastImpl<T, M>::Cast(matcher);
}

// Implements SafeMatcherCast().
//
// FIXME: The intermediate SafeMatcherCastImpl class was introduced as a
// workaround for a compiler bug, and can now be removed.
template <typename T>
class SafeMatcherCastImpl {
 public:
  // This overload handles polymorphic matchers and values only since
  // monomorphic matchers are handled by the next one.
  template <typename M>
  static inline Matcher<T> Cast(const M& polymorphic_matcher_or_value) {
    return internal::MatcherCastImpl<T, M>::Cast(polymorphic_matcher_or_value);
  }

  // This overload handles monomorphic matchers.
  //
  // In general, if type T can be implicitly converted to type U, we can
  // safely convert a Matcher<U> to a Matcher<T> (i.e. Matcher is
  // contravariant): just keep a copy of the original Matcher<U>, convert the
  // argument from type T to U, and then pass it to the underlying Matcher<U>.
  // The only exception is when U is a reference and T is not, as the
  // underlying Matcher<U> may be interested in the argument's address, which
  // is not preserved in the conversion from T to U.
  template <typename U>
  static inline Matcher<T> Cast(const Matcher<U>& matcher) {
    // Enforce that T can be implicitly converted to U.
    GTEST_COMPILE_ASSERT_((std::is_convertible<T, U>::value),
                          "T must be implicitly convertible to U");
    // Enforce that we are not converting a non-reference type T to a reference
    // type U.
    GTEST_COMPILE_ASSERT_(
        std::is_reference<T>::value || !std::is_reference<U>::value,
        cannot_convert_non_reference_arg_to_reference);
    // In case both T and U are arithmetic types, enforce that the
    // conversion is not lossy.
    typedef GTEST_REMOVE_REFERENCE_AND_CONST_(T) RawT;
    typedef GTEST_REMOVE_REFERENCE_AND_CONST_(U) RawU;
    const bool kTIsOther = GMOCK_KIND_OF_(RawT) == internal::kOther;
    const bool kUIsOther = GMOCK_KIND_OF_(RawU) == internal::kOther;
    GTEST_COMPILE_ASSERT_(
        kTIsOther || kUIsOther ||
        (internal::LosslessArithmeticConvertible<RawT, RawU>::value),
        conversion_of_arithmetic_types_must_be_lossless);
    return MatcherCast<T>(matcher);
  }
};

template <typename T, typename M>
inline Matcher<T> SafeMatcherCast(const M& polymorphic_matcher) {
  return SafeMatcherCastImpl<T>::Cast(polymorphic_matcher);
}

// A<T>() returns a matcher that matches any value of type T.
template <typename T>
Matcher<T> A();

// Anything inside the 'internal' namespace IS INTERNAL IMPLEMENTATION
// and MUST NOT BE USED IN USER CODE!!!
namespace internal {

// If the explanation is not empty, prints it to the ostream.
inline void PrintIfNotEmpty(const std::string& explanation,
                            ::std::ostream* os) {
  if (explanation != "" && os != nullptr) {
    *os << ", " << explanation;
  }
}

// Returns true if the given type name is easy to read by a human.
// This is used to decide whether printing the type of a value might
// be helpful.
inline bool IsReadableTypeName(const std::string& type_name) {
  // We consider a type name readable if it's short or doesn't contain
  // a template or function type.
  return (type_name.length() <= 20 ||
          type_name.find_first_of("<(") == std::string::npos);
}

// Matches the value against the given matcher, prints the value and explains
// the match result to the listener. Returns the match result.
// 'listener' must not be NULL.
// Value cannot be passed by const reference, because some matchers take a
// non-const argument.
template <typename Value, typename T>
bool MatchPrintAndExplain(Value& value, const Matcher<T>& matcher,
                          MatchResultListener* listener) {
  if (!listener->IsInterested()) {
    // If the listener is not interested, we do not need to construct the
    // inner explanation.
    return matcher.Matches(value);
  }

  StringMatchResultListener inner_listener;
  const bool match = matcher.MatchAndExplain(value, &inner_listener);

  UniversalPrint(value, listener->stream());
#if GTEST_HAS_RTTI
  const std::string& type_name = GetTypeName<Value>();
  if (IsReadableTypeName(type_name))
    *listener->stream() << " (of type " << type_name << ")";
#endif
  PrintIfNotEmpty(inner_listener.str(), listener->stream());

  return match;
}

// An internal helper class for doing compile-time loop on a tuple's
// fields.
template <size_t N>
class TuplePrefix {
 public:
  // TuplePrefix<N>::Matches(matcher_tuple, value_tuple) returns true
  // if the first N fields of matcher_tuple matches the first N
  // fields of value_tuple, respectively.
  template <typename MatcherTuple, typename ValueTuple>
  static bool Matches(const MatcherTuple& matcher_tuple,
                      const ValueTuple& value_tuple) {
    return TuplePrefix<N - 1>::Matches(matcher_tuple, value_tuple) &&
           std::get<N - 1>(matcher_tuple).Matches(std::get<N - 1>(value_tuple));
  }

  // TuplePrefix<N>::ExplainMatchFailuresTo(matchers, values, os)
  // describes failures in matching the first N fields of matchers
  // against the first N fields of values.  If there is no failure,
  // nothing will be streamed to os.
  template <typename MatcherTuple, typename ValueTuple>
  static void ExplainMatchFailuresTo(const MatcherTuple& matchers,
                                     const ValueTuple& values,
                                     ::std::ostream* os) {
    // First, describes failures in the first N - 1 fields.
    TuplePrefix<N - 1>::ExplainMatchFailuresTo(matchers, values, os);

    // Then describes the failure (if any) in the (N - 1)-th (0-based)
    // field.
    typename std::tuple_element<N - 1, MatcherTuple>::type matcher =
        std::get<N - 1>(matchers);
    typedef typename std::tuple_element<N - 1, ValueTuple>::type Value;
    const Value& value = std::get<N - 1>(values);
    StringMatchResultListener listener;
    if (!matcher.MatchAndExplain(value, &listener)) {
      *os << "  Expected arg #" << N - 1 << ": ";
      std::get<N - 1>(matchers).DescribeTo(os);
      *os << "\n           Actual: ";
      // We remove the reference in type Value to prevent the
      // universal printer from printing the address of value, which
      // isn't interesting to the user most of the time.  The
      // matcher's MatchAndExplain() method handles the case when
      // the address is interesting.
      internal::UniversalPrint(value, os);
      PrintIfNotEmpty(listener.str(), os);
      *os << "\n";
    }
  }
};

// The base case.
template <>
class TuplePrefix<0> {
 public:
  template <typename MatcherTuple, typename ValueTuple>
  static bool Matches(const MatcherTuple& /* matcher_tuple */,
                      const ValueTuple& /* value_tuple */) {
    return true;
  }

  template <typename MatcherTuple, typename ValueTuple>
  static void ExplainMatchFailuresTo(const MatcherTuple& /* matchers */,
                                     const ValueTuple& /* values */,
                                     ::std::ostream* /* os */) {}
};

// TupleMatches(matcher_tuple, value_tuple) returns true if all
// matchers in matcher_tuple match the corresponding fields in
// value_tuple.  It is a compiler error if matcher_tuple and
// value_tuple have different number of fields or incompatible field
// types.
template <typename MatcherTuple, typename ValueTuple>
bool TupleMatches(const MatcherTuple& matcher_tuple,
                  const ValueTuple& value_tuple) {
  // Makes sure that matcher_tuple and value_tuple have the same
  // number of fields.
  GTEST_COMPILE_ASSERT_(std::tuple_size<MatcherTuple>::value ==
                            std::tuple_size<ValueTuple>::value,
                        matcher_and_value_have_different_numbers_of_fields);
  return TuplePrefix<std::tuple_size<ValueTuple>::value>::Matches(matcher_tuple,
                                                                  value_tuple);
}

// Describes failures in matching matchers against values.  If there
// is no failure, nothing will be streamed to os.
template <typename MatcherTuple, typename ValueTuple>
void ExplainMatchFailureTupleTo(const MatcherTuple& matchers,
                                const ValueTuple& values,
                                ::std::ostream* os) {
  TuplePrefix<std::tuple_size<MatcherTuple>::value>::ExplainMatchFailuresTo(
      matchers, values, os);
}

// TransformTupleValues and its helper.
//
// TransformTupleValuesHelper hides the internal machinery that
// TransformTupleValues uses to implement a tuple traversal.
template <typename Tuple, typename Func, typename OutIter>
class TransformTupleValuesHelper {
 private:
  typedef ::std::tuple_size<Tuple> TupleSize;

 public:
  // For each member of tuple 't', taken in order, evaluates '*out++ = f(t)'.
  // Returns the final value of 'out' in case the caller needs it.
  static OutIter Run(Func f, const Tuple& t, OutIter out) {
    return IterateOverTuple<Tuple, TupleSize::value>()(f, t, out);
  }

 private:
  template <typename Tup, size_t kRemainingSize>
  struct IterateOverTuple {
    OutIter operator() (Func f, const Tup& t, OutIter out) const {
      *out++ = f(::std::get<TupleSize::value - kRemainingSize>(t));
      return IterateOverTuple<Tup, kRemainingSize - 1>()(f, t, out);
    }
  };
  template <typename Tup>
  struct IterateOverTuple<Tup, 0> {
    OutIter operator() (Func /* f */, const Tup& /* t */, OutIter out) const {
      return out;
    }
  };
};

// Successively invokes 'f(element)' on each element of the tuple 't',
// appending each result to the 'out' iterator. Returns the final value
// of 'out'.
template <typename Tuple, typename Func, typename OutIter>
OutIter TransformTupleValues(Func f, const Tuple& t, OutIter out) {
  return TransformTupleValuesHelper<Tuple, Func, OutIter>::Run(f, t, out);
}

// Implements A<T>().
template <typename T>
class AnyMatcherImpl : public MatcherInterface<const T&> {
 public:
  bool MatchAndExplain(const T& /* x */,
                       MatchResultListener* /* listener */) const override {
    return true;
  }
  void DescribeTo(::std::ostream* os) const override { *os << "is anything"; }
  void DescribeNegationTo(::std::ostream* os) const override {
    // This is mostly for completeness' safe, as it's not very useful
    // to write Not(A<bool>()).  However we cannot completely rule out
    // such a possibility, and it doesn't hurt to be prepared.
    *os << "never matches";
  }
};

// Implements _, a matcher that matches any value of any
// type.  This is a polymorphic matcher, so we need a template type
// conversion operator to make it appearing as a Matcher<T> for any
// type T.
class AnythingMatcher {
 public:
  template <typename T>
  operator Matcher<T>() const { return A<T>(); }
};

// Implements the polymorphic IsNull() matcher, which matches any raw or smart
// pointer that is NULL.
class IsNullMatcher {
 public:
  template <typename Pointer>
  bool MatchAndExplain(const Pointer& p,
                       MatchResultListener* /* listener */) const {
    return p == nullptr;
  }

  void DescribeTo(::std::ostream* os) const { *os << "is NULL"; }
  void DescribeNegationTo(::std::ostream* os) const {
    *os << "isn't NULL";
  }
};

// Implements the polymorphic NotNull() matcher, which matches any raw or smart
// pointer that is not NULL.
class NotNullMatcher {
 public:
  template <typename Pointer>
  bool MatchAndExplain(const Pointer& p,
                       MatchResultListener* /* listener */) const {
    return p != nullptr;
  }

  void DescribeTo(::std::ostream* os) const { *os << "isn't NULL"; }
  void DescribeNegationTo(::std::ostream* os) const {
    *os << "is NULL";
  }
};

// Ref(variable) matches any argument that is a reference to
// 'variable'.  This matcher is polymorphic as it can match any
// super type of the type of 'variable'.
//
// The RefMatcher template class implements Ref(variable).  It can
// only be instantiated with a reference type.  This prevents a user
// from mistakenly using Ref(x) to match a non-reference function
// argument.  For example, the following will righteously cause a
// compiler error:
//
//   int n;
//   Matcher<int> m1 = Ref(n);   // This won't compile.
//   Matcher<int&> m2 = Ref(n);  // This will compile.
template <typename T>
class RefMatcher;

template <typename T>
class RefMatcher<T&> {
  // Google Mock is a generic framework and thus needs to support
  // mocking any function types, including those that take non-const
  // reference arguments.  Therefore the template parameter T (and
  // Super below) can be instantiated to either a const type or a
  // non-const type.
 public:
  // RefMatcher() takes a T& instead of const T&, as we want the
  // compiler to catch using Ref(const_value) as a matcher for a
  // non-const reference.
  explicit RefMatcher(T& x) : object_(x) {}  // NOLINT

  template <typename Super>
  operator Matcher<Super&>() const {
    // By passing object_ (type T&) to Impl(), which expects a Super&,
    // we make sure that Super is a super type of T.  In particular,
    // this catches using Ref(const_value) as a matcher for a
    // non-const reference, as you cannot implicitly convert a const
    // reference to a non-const reference.
    return MakeMatcher(new Impl<Super>(object_));
  }

 private:
  template <typename Super>
  class Impl : public MatcherInterface<Super&> {
   public:
    explicit Impl(Super& x) : object_(x) {}  // NOLINT

    // MatchAndExplain() takes a Super& (as opposed to const Super&)
    // in order to match the interface MatcherInterface<Super&>.
    bool MatchAndExplain(Super& x,
                         MatchResultListener* listener) const override {
      *listener << "which is located @" << static_cast<const void*>(&x);
      return &x == &object_;
    }

    void DescribeTo(::std::ostream* os) const override {
      *os << "references the variable ";
      UniversalPrinter<Super&>::Print(object_, os);
    }

    void DescribeNegationTo(::std::ostream* os) const override {
      *os << "does not reference the variable ";
      UniversalPrinter<Super&>::Print(object_, os);
    }

   private:
    const Super& object_;

    GTEST_DISALLOW_ASSIGN_(Impl);
  };

  T& object_;

  GTEST_DISALLOW_ASSIGN_(RefMatcher);
};

// Polymorphic helper functions for narrow and wide string matchers.
inline bool CaseInsensitiveCStringEquals(const char* lhs, const char* rhs) {
  return String::CaseInsensitiveCStringEquals(lhs, rhs);
}

inline bool CaseInsensitiveCStringEquals(const wchar_t* lhs,
                                         const wchar_t* rhs) {
  return String::CaseInsensitiveWideCStringEquals(lhs, rhs);
}

// String comparison for narrow or wide strings that can have embedded NUL
// characters.
template <typename StringType>
bool CaseInsensitiveStringEquals(const StringType& s1,
                                 const StringType& s2) {
  // Are the heads equal?
  if (!CaseInsensitiveCStringEquals(s1.c_str(), s2.c_str())) {
    return false;
  }

  // Skip the equal heads.
  const typename StringType::value_type nul = 0;
  const size_t i1 = s1.find(nul), i2 = s2.find(nul);

  // Are we at the end of either s1 or s2?
  if (i1 == StringType::npos || i2 == StringType::npos) {
    return i1 == i2;
  }

  // Are the tails equal?
  return CaseInsensitiveStringEquals(s1.substr(i1 + 1), s2.substr(i2 + 1));
}

// String matchers.

// Implements equality-based string matchers like StrEq, StrCaseNe, and etc.
template <typename StringType>
class StrEqualityMatcher {
 public:
  StrEqualityMatcher(const StringType& str, bool expect_eq,
                     bool case_sensitive)
      : string_(str), expect_eq_(expect_eq), case_sensitive_(case_sensitive) {}

#if GTEST_HAS_ABSL
  bool MatchAndExplain(const absl::string_view& s,
                       MatchResultListener* listener) const {
    // This should fail to compile if absl::string_view is used with wide
    // strings.
    const StringType& str = std::string(s);
    return MatchAndExplain(str, listener);
  }
#endif  // GTEST_HAS_ABSL

  // Accepts pointer types, particularly:
  //   const char*
  //   char*
  //   const wchar_t*
  //   wchar_t*
  template <typename CharType>
  bool MatchAndExplain(CharType* s, MatchResultListener* listener) const {
    if (s == nullptr) {
      return !expect_eq_;
    }
    return MatchAndExplain(StringType(s), listener);
  }

  // Matches anything that can convert to StringType.
  //
  // This is a template, not just a plain function with const StringType&,
  // because absl::string_view has some interfering non-explicit constructors.
  template <typename MatcheeStringType>
  bool MatchAndExplain(const MatcheeStringType& s,
                       MatchResultListener* /* listener */) const {
    const StringType& s2(s);
    const bool eq = case_sensitive_ ? s2 == string_ :
        CaseInsensitiveStringEquals(s2, string_);
    return expect_eq_ == eq;
  }

  void DescribeTo(::std::ostream* os) const {
    DescribeToHelper(expect_eq_, os);
  }

  void DescribeNegationTo(::std::ostream* os) const {
    DescribeToHelper(!expect_eq_, os);
  }

 private:
  void DescribeToHelper(bool expect_eq, ::std::ostream* os) const {
    *os << (expect_eq ? "is " : "isn't ");
    *os << "equal to ";
    if (!case_sensitive_) {
      *os << "(ignoring case) ";
    }
    UniversalPrint(string_, os);
  }

  const StringType string_;
  const bool expect_eq_;
  const bool case_sensitive_;

  GTEST_DISALLOW_ASSIGN_(StrEqualityMatcher);
};

// Implements the polymorphic HasSubstr(substring) matcher, which
// can be used as a Matcher<T> as long as T can be converted to a
// string.
template <typename StringType>
class HasSubstrMatcher {
 public:
  explicit HasSubstrMatcher(const StringType& substring)
      : substring_(substring) {}

#if GTEST_HAS_ABSL
  bool MatchAndExplain(const absl::string_view& s,
                       MatchResultListener* listener) const {
    // This should fail to compile if absl::string_view is used with wide
    // strings.
    const StringType& str = std::string(s);
    return MatchAndExplain(str, listener);
  }
#endif  // GTEST_HAS_ABSL

  // Accepts pointer types, particularly:
  //   const char*
  //   char*
  //   const wchar_t*
  //   wchar_t*
  template <typename CharType>
  bool MatchAndExplain(CharType* s, MatchResultListener* listener) const {
    return s != nullptr && MatchAndExplain(StringType(s), listener);
  }

  // Matches anything that can convert to StringType.
  //
  // This is a template, not just a plain function with const StringType&,
  // because absl::string_view has some interfering non-explicit constructors.
  template <typename MatcheeStringType>
  bool MatchAndExplain(const MatcheeStringType& s,
                       MatchResultListener* /* listener */) const {
    const StringType& s2(s);
    return s2.find(substring_) != StringType::npos;
  }

  // Describes what this matcher matches.
  void DescribeTo(::std::ostream* os) const {
    *os << "has substring ";
    UniversalPrint(substring_, os);
  }

  void DescribeNegationTo(::std::ostream* os) const {
    *os << "has no substring ";
    UniversalPrint(substring_, os);
  }

 private:
  const StringType substring_;

  GTEST_DISALLOW_ASSIGN_(HasSubstrMatcher);
};

// Implements the polymorphic StartsWith(substring) matcher, which
// can be used as a Matcher<T> as long as T can be converted to a
// string.
template <typename StringType>
class StartsWithMatcher {
 public:
  explicit StartsWithMatcher(const StringType& prefix) : prefix_(prefix) {
  }

#if GTEST_HAS_ABSL
  bool MatchAndExplain(const absl::string_view& s,
                       MatchResultListener* listener) const {
    // This should fail to compile if absl::string_view is used with wide
    // strings.
    const StringType& str = std::string(s);
    return MatchAndExplain(str, listener);
  }
#endif  // GTEST_HAS_ABSL

  // Accepts pointer types, particularly:
  //   const char*
  //   char*
  //   const wchar_t*
  //   wchar_t*
  template <typename CharType>
  bool MatchAndExplain(CharType* s, MatchResultListener* listener) const {
    return s != nullptr && MatchAndExplain(StringType(s), listener);
  }

  // Matches anything that can convert to StringType.
  //
  // This is a template, not just a plain function with const StringType&,
  // because absl::string_view has some interfering non-explicit constructors.
  template <typename MatcheeStringType>
  bool MatchAndExplain(const MatcheeStringType& s,
                       MatchResultListener* /* listener */) const {
    const StringType& s2(s);
    return s2.length() >= prefix_.length() &&
        s2.substr(0, prefix_.length()) == prefix_;
  }

  void DescribeTo(::std::ostream* os) const {
    *os << "starts with ";
    UniversalPrint(prefix_, os);
  }

  void DescribeNegationTo(::std::ostream* os) const {
    *os << "doesn't start with ";
    UniversalPrint(prefix_, os);
  }

 private:
  const StringType prefix_;

  GTEST_DISALLOW_ASSIGN_(StartsWithMatcher);
};

// Implements the polymorphic EndsWith(substring) matcher, which
// can be used as a Matcher<T> as long as T can be converted to a
// string.
template <typename StringType>
class EndsWithMatcher {
 public:
  explicit EndsWithMatcher(const StringType& suffix) : suffix_(suffix) {}

#if GTEST_HAS_ABSL
  bool MatchAndExplain(const absl::string_view& s,
                       MatchResultListener* listener) const {
    // This should fail to compile if absl::string_view is used with wide
    // strings.
    const StringType& str = std::string(s);
    return MatchAndExplain(str, listener);
  }
#endif  // GTEST_HAS_ABSL

  // Accepts pointer types, particularly:
  //   const char*
  //   char*
  //   const wchar_t*
  //   wchar_t*
  template <typename CharType>
  bool MatchAndExplain(CharType* s, MatchResultListener* listener) const {
    return s != nullptr && MatchAndExplain(StringType(s), listener);
  }

  // Matches anything that can convert to StringType.
  //
  // This is a template, not just a plain function with const StringType&,
  // because absl::string_view has some interfering non-explicit constructors.
  template <typename MatcheeStringType>
  bool MatchAndExplain(const MatcheeStringType& s,
                       MatchResultListener* /* listener */) const {
    const StringType& s2(s);
    return s2.length() >= suffix_.length() &&
        s2.substr(s2.length() - suffix_.length()) == suffix_;
  }

  void DescribeTo(::std::ostream* os) const {
    *os << "ends with ";
    UniversalPrint(suffix_, os);
  }

  void DescribeNegationTo(::std::ostream* os) const {
    *os << "doesn't end with ";
    UniversalPrint(suffix_, os);
  }

 private:
  const StringType suffix_;

  GTEST_DISALLOW_ASSIGN_(EndsWithMatcher);
};

// Implements a matcher that compares the two fields of a 2-tuple
// using one of the ==, <=, <, etc, operators.  The two fields being
// compared don't have to have the same type.
//
// The matcher defined here is polymorphic (for example, Eq() can be
// used to match a std::tuple<int, short>, a std::tuple<const long&, double>,
// etc).  Therefore we use a template type conversion operator in the
// implementation.
template <typename D, typename Op>
class PairMatchBase {
 public:
  template <typename T1, typename T2>
  operator Matcher<::std::tuple<T1, T2>>() const {
    return Matcher<::std::tuple<T1, T2>>(new Impl<const ::std::tuple<T1, T2>&>);
  }
  template <typename T1, typename T2>
  operator Matcher<const ::std::tuple<T1, T2>&>() const {
    return MakeMatcher(new Impl<const ::std::tuple<T1, T2>&>);
  }

 private:
  static ::std::ostream& GetDesc(::std::ostream& os) {  // NOLINT
    return os << D::Desc();
  }

  template <typename Tuple>
  class Impl : public MatcherInterface<Tuple> {
   public:
    bool MatchAndExplain(Tuple args,
                         MatchResultListener* /* listener */) const override {
      return Op()(::std::get<0>(args), ::std::get<1>(args));
    }
    void DescribeTo(::std::ostream* os) const override {
      *os << "are " << GetDesc;
    }
    void DescribeNegationTo(::std::ostream* os) const override {
      *os << "aren't " << GetDesc;
    }
  };
};

class Eq2Matcher : public PairMatchBase<Eq2Matcher, AnyEq> {
 public:
  static const char* Desc() { return "an equal pair"; }
};
class Ne2Matcher : public PairMatchBase<Ne2Matcher, AnyNe> {
 public:
  static const char* Desc() { return "an unequal pair"; }
};
class Lt2Matcher : public PairMatchBase<Lt2Matcher, AnyLt> {
 public:
  static const char* Desc() { return "a pair where the first < the second"; }
};
class Gt2Matcher : public PairMatchBase<Gt2Matcher, AnyGt> {
 public:
  static const char* Desc() { return "a pair where the first > the second"; }
};
class Le2Matcher : public PairMatchBase<Le2Matcher, AnyLe> {
 public:
  static const char* Desc() { return "a pair where the first <= the second"; }
};
class Ge2Matcher : public PairMatchBase<Ge2Matcher, AnyGe> {
 public:
  static const char* Desc() { return "a pair where the first >= the second"; }
};

// Implements the Not(...) matcher for a particular argument type T.
// We do not nest it inside the NotMatcher class template, as that
// will prevent different instantiations of NotMatcher from sharing
// the same NotMatcherImpl<T> class.
template <typename T>
class NotMatcherImpl : public MatcherInterface<const T&> {
 public:
  explicit NotMatcherImpl(const Matcher<T>& matcher)
      : matcher_(matcher) {}

  bool MatchAndExplain(const T& x,
                       MatchResultListener* listener) const override {
    return !matcher_.MatchAndExplain(x, listener);
  }

  void DescribeTo(::std::ostream* os) const override {
    matcher_.DescribeNegationTo(os);
  }

  void DescribeNegationTo(::std::ostream* os) const override {
    matcher_.DescribeTo(os);
  }

 private:
  const Matcher<T> matcher_;

  GTEST_DISALLOW_ASSIGN_(NotMatcherImpl);
};

// Implements the Not(m) matcher, which matches a value that doesn't
// match matcher m.
template <typename InnerMatcher>
class NotMatcher {
 public:
  explicit NotMatcher(InnerMatcher matcher) : matcher_(matcher) {}

  // This template type conversion operator allows Not(m) to be used
  // to match any type m can match.
  template <typename T>
  operator Matcher<T>() const {
    return Matcher<T>(new NotMatcherImpl<T>(SafeMatcherCast<T>(matcher_)));
  }

 private:
  InnerMatcher matcher_;

  GTEST_DISALLOW_ASSIGN_(NotMatcher);
};

// Implements the AllOf(m1, m2) matcher for a particular argument type
// T. We do not nest it inside the BothOfMatcher class template, as
// that will prevent different instantiations of BothOfMatcher from
// sharing the same BothOfMatcherImpl<T> class.
template <typename T>
class AllOfMatcherImpl : public MatcherInterface<const T&> {
 public:
  explicit AllOfMatcherImpl(std::vector<Matcher<T> > matchers)
      : matchers_(std::move(matchers)) {}

  void DescribeTo(::std::ostream* os) const override {
    *os << "(";
    for (size_t i = 0; i < matchers_.size(); ++i) {
      if (i != 0) *os << ") and (";
      matchers_[i].DescribeTo(os);
    }
    *os << ")";
  }

  void DescribeNegationTo(::std::ostream* os) const override {
    *os << "(";
    for (size_t i = 0; i < matchers_.size(); ++i) {
      if (i != 0) *os << ") or (";
      matchers_[i].DescribeNegationTo(os);
    }
    *os << ")";
  }

  bool MatchAndExplain(const T& x,
                       MatchResultListener* listener) const override {
    // If either matcher1_ or matcher2_ doesn't match x, we only need
    // to explain why one of them fails.
    std::string all_match_result;

    for (size_t i = 0; i < matchers_.size(); ++i) {
      StringMatchResultListener slistener;
      if (matchers_[i].MatchAndExplain(x, &slistener)) {
        if (all_match_result.empty()) {
          all_match_result = slistener.str();
        } else {
          std::string result = slistener.str();
          if (!result.empty()) {
            all_match_result += ", and ";
            all_match_result += result;
          }
        }
      } else {
        *listener << slistener.str();
        return false;
      }
    }

    // Otherwise we need to explain why *both* of them match.
    *listener << all_match_result;
    return true;
  }

 private:
  const std::vector<Matcher<T> > matchers_;

  GTEST_DISALLOW_ASSIGN_(AllOfMatcherImpl);
};

// VariadicMatcher is used for the variadic implementation of
// AllOf(m_1, m_2, ...) and AnyOf(m_1, m_2, ...).
// CombiningMatcher<T> is used to recursively combine the provided matchers
// (of type Args...).
template <template <typename T> class CombiningMatcher, typename... Args>
class VariadicMatcher {
 public:
  VariadicMatcher(const Args&... matchers)  // NOLINT
      : matchers_(matchers...) {
    static_assert(sizeof...(Args) > 0, "Must have at least one matcher.");
  }

  // This template type conversion operator allows an
  // VariadicMatcher<Matcher1, Matcher2...> object to match any type that
  // all of the provided matchers (Matcher1, Matcher2, ...) can match.
  template <typename T>
  operator Matcher<T>() const {
    std::vector<Matcher<T> > values;
    CreateVariadicMatcher<T>(&values, std::integral_constant<size_t, 0>());
    return Matcher<T>(new CombiningMatcher<T>(std::move(values)));
  }

 private:
  template <typename T, size_t I>
  void CreateVariadicMatcher(std::vector<Matcher<T> >* values,
                             std::integral_constant<size_t, I>) const {
    values->push_back(SafeMatcherCast<T>(std::get<I>(matchers_)));
    CreateVariadicMatcher<T>(values, std::integral_constant<size_t, I + 1>());
  }

  template <typename T>
  void CreateVariadicMatcher(
      std::vector<Matcher<T> >*,
      std::integral_constant<size_t, sizeof...(Args)>) const {}

  std::tuple<Args...> matchers_;

  GTEST_DISALLOW_ASSIGN_(VariadicMatcher);
};

template <typename... Args>
using AllOfMatcher = VariadicMatcher<AllOfMatcherImpl, Args...>;

// Implements the AnyOf(m1, m2) matcher for a particular argument type
// T.  We do not nest it inside the AnyOfMatcher class template, as
// that will prevent different instantiations of AnyOfMatcher from
// sharing the same EitherOfMatcherImpl<T> class.
template <typename T>
class AnyOfMatcherImpl : public MatcherInterface<const T&> {
 public:
  explicit AnyOfMatcherImpl(std::vector<Matcher<T> > matchers)
      : matchers_(std::move(matchers)) {}

  void DescribeTo(::std::ostream* os) const override {
    *os << "(";
    for (size_t i = 0; i < matchers_.size(); ++i) {
      if (i != 0) *os << ") or (";
      matchers_[i].DescribeTo(os);
    }
    *os << ")";
  }

  void DescribeNegationTo(::std::ostream* os) const override {
    *os << "(";
    for (size_t i = 0; i < matchers_.size(); ++i) {
      if (i != 0) *os << ") and (";
      matchers_[i].DescribeNegationTo(os);
    }
    *os << ")";
  }

  bool MatchAndExplain(const T& x,
                       MatchResultListener* listener) const override {
    std::string no_match_result;

    // If either matcher1_ or matcher2_ matches x, we just need to
    // explain why *one* of them matches.
    for (size_t i = 0; i < matchers_.size(); ++i) {
      StringMatchResultListener slistener;
      if (matchers_[i].MatchAndExplain(x, &slistener)) {
        *listener << slistener.str();
        return true;
      } else {
        if (no_match_result.empty()) {
          no_match_result = slistener.str();
        } else {
          std::string result = slistener.str();
          if (!result.empty()) {
            no_match_result += ", and ";
            no_match_result += result;
          }
        }
      }
    }

    // Otherwise we need to explain why *both* of them fail.
    *listener << no_match_result;
    return false;
  }

 private:
  const std::vector<Matcher<T> > matchers_;

  GTEST_DISALLOW_ASSIGN_(AnyOfMatcherImpl);
};

// AnyOfMatcher is used for the variadic implementation of AnyOf(m_1, m_2, ...).
template <typename... Args>
using AnyOfMatcher = VariadicMatcher<AnyOfMatcherImpl, Args...>;

// Wrapper for implementation of Any/AllOfArray().
template <template <class> class MatcherImpl, typename T>
class SomeOfArrayMatcher {
 public:
  // Constructs the matcher from a sequence of element values or
  // element matchers.
  template <typename Iter>
  SomeOfArrayMatcher(Iter first, Iter last) : matchers_(first, last) {}

  template <typename U>
  operator Matcher<U>() const {  // NOLINT
    using RawU = typename std::decay<U>::type;
    std::vector<Matcher<RawU>> matchers;
    for (const auto& matcher : matchers_) {
      matchers.push_back(MatcherCast<RawU>(matcher));
    }
    return Matcher<U>(new MatcherImpl<RawU>(std::move(matchers)));
  }

 private:
  const ::std::vector<T> matchers_;

  GTEST_DISALLOW_ASSIGN_(SomeOfArrayMatcher);
};

template <typename T>
using AllOfArrayMatcher = SomeOfArrayMatcher<AllOfMatcherImpl, T>;

template <typename T>
using AnyOfArrayMatcher = SomeOfArrayMatcher<AnyOfMatcherImpl, T>;

// Used for implementing Truly(pred), which turns a predicate into a
// matcher.
template <typename Predicate>
class TrulyMatcher {
 public:
  explicit TrulyMatcher(Predicate pred) : predicate_(pred) {}

  // This method template allows Truly(pred) to be used as a matcher
  // for type T where T is the argument type of predicate 'pred'.  The
  // argument is passed by reference as the predicate may be
  // interested in the address of the argument.
  template <typename T>
  bool MatchAndExplain(T& x,  // NOLINT
                       MatchResultListener* /* listener */) const {
    // Without the if-statement, MSVC sometimes warns about converting
    // a value to bool (warning 4800).
    //
    // We cannot write 'return !!predicate_(x);' as that doesn't work
    // when predicate_(x) returns a class convertible to bool but
    // having no operator!().
    if (predicate_(x))
      return true;
    return false;
  }

  void DescribeTo(::std::ostream* os) const {
    *os << "satisfies the given predicate";
  }

  void DescribeNegationTo(::std::ostream* os) const {
    *os << "doesn't satisfy the given predicate";
  }

 private:
  Predicate predicate_;

  GTEST_DISALLOW_ASSIGN_(TrulyMatcher);
};

// Used for implementing Matches(matcher), which turns a matcher into
// a predicate.
template <typename M>
class MatcherAsPredicate {
 public:
  explicit MatcherAsPredicate(M matcher) : matcher_(matcher) {}

  // This template operator() allows Matches(m) to be used as a
  // predicate on type T where m is a matcher on type T.
  //
  // The argument x is passed by reference instead of by value, as
  // some matcher may be interested in its address (e.g. as in
  // Matches(Ref(n))(x)).
  template <typename T>
  bool operator()(const T& x) const {
    // We let matcher_ commit to a particular type here instead of
    // when the MatcherAsPredicate object was constructed.  This
    // allows us to write Matches(m) where m is a polymorphic matcher
    // (e.g. Eq(5)).
    //
    // If we write Matcher<T>(matcher_).Matches(x) here, it won't
    // compile when matcher_ has type Matcher<const T&>; if we write
    // Matcher<const T&>(matcher_).Matches(x) here, it won't compile
    // when matcher_ has type Matcher<T>; if we just write
    // matcher_.Matches(x), it won't compile when matcher_ is
    // polymorphic, e.g. Eq(5).
    //
    // MatcherCast<const T&>() is necessary for making the code work
    // in all of the above situations.
    return MatcherCast<const T&>(matcher_).Matches(x);
  }

 private:
  M matcher_;

  GTEST_DISALLOW_ASSIGN_(MatcherAsPredicate);
};

// For implementing ASSERT_THAT() and EXPECT_THAT().  The template
// argument M must be a type that can be converted to a matcher.
template <typename M>
class PredicateFormatterFromMatcher {
 public:
  explicit PredicateFormatterFromMatcher(M m) : matcher_(std::move(m)) {}

  // This template () operator allows a PredicateFormatterFromMatcher
  // object to act as a predicate-formatter suitable for using with
  // Google Test's EXPECT_PRED_FORMAT1() macro.
  template <typename T>
  AssertionResult operator()(const char* value_text, const T& x) const {
    // We convert matcher_ to a Matcher<const T&> *now* instead of
    // when the PredicateFormatterFromMatcher object was constructed,
    // as matcher_ may be polymorphic (e.g. NotNull()) and we won't
    // know which type to instantiate it to until we actually see the
    // type of x here.
    //
    // We write SafeMatcherCast<const T&>(matcher_) instead of
    // Matcher<const T&>(matcher_), as the latter won't compile when
    // matcher_ has type Matcher<T> (e.g. An<int>()).
    // We don't write MatcherCast<const T&> either, as that allows
    // potentially unsafe downcasting of the matcher argument.
    const Matcher<const T&> matcher = SafeMatcherCast<const T&>(matcher_);

    // The expected path here is that the matcher should match (i.e. that most
    // tests pass) so optimize for this case.
    if (matcher.Matches(x)) {
      return AssertionSuccess();
    }

    ::std::stringstream ss;
    ss << "Value of: " << value_text << "\n"
       << "Expected: ";
    matcher.DescribeTo(&ss);

    // Rerun the matcher to "PrintAndExain" the failure.
    StringMatchResultListener listener;
    if (MatchPrintAndExplain(x, matcher, &listener)) {
      ss << "\n  The matcher failed on the initial attempt; but passed when "
            "rerun to generate the explanation.";
    }
    ss << "\n  Actual: " << listener.str();
    return AssertionFailure() << ss.str();
  }

 private:
  const M matcher_;

  GTEST_DISALLOW_ASSIGN_(PredicateFormatterFromMatcher);
};

// A helper function for converting a matcher to a predicate-formatter
// without the user needing to explicitly write the type.  This is
// used for implementing ASSERT_THAT() and EXPECT_THAT().
// Implementation detail: 'matcher' is received by-value to force decaying.
template <typename M>
inline PredicateFormatterFromMatcher<M>
MakePredicateFormatterFromMatcher(M matcher) {
  return PredicateFormatterFromMatcher<M>(std::move(matcher));
}

// Implements the polymorphic floating point equality matcher, which matches
// two float values using ULP-based approximation or, optionally, a
// user-specified epsilon.  The template is meant to be instantiated with
// FloatType being either float or double.
template <typename FloatType>
class FloatingEqMatcher {
 public:
  // Constructor for FloatingEqMatcher.
  // The matcher's input will be compared with expected.  The matcher treats two
  // NANs as equal if nan_eq_nan is true.  Otherwise, under IEEE standards,
  // equality comparisons between NANs will always return false.  We specify a
  // negative max_abs_error_ term to indicate that ULP-based approximation will
  // be used for comparison.
  FloatingEqMatcher(FloatType expected, bool nan_eq_nan) :
    expected_(expected), nan_eq_nan_(nan_eq_nan), max_abs_error_(-1) {
  }

  // Constructor that supports a user-specified max_abs_error that will be used
  // for comparison instead of ULP-based approximation.  The max absolute
  // should be non-negative.
  FloatingEqMatcher(FloatType expected, bool nan_eq_nan,
                    FloatType max_abs_error)
      : expected_(expected),
        nan_eq_nan_(nan_eq_nan),
        max_abs_error_(max_abs_error) {
    GTEST_CHECK_(max_abs_error >= 0)
        << ", where max_abs_error is" << max_abs_error;
  }

  // Implements floating point equality matcher as a Matcher<T>.
  template <typename T>
  class Impl : public MatcherInterface<T> {
   public:
    Impl(FloatType expected, bool nan_eq_nan, FloatType max_abs_error)
        : expected_(expected),
          nan_eq_nan_(nan_eq_nan),
          max_abs_error_(max_abs_error) {}

    bool MatchAndExplain(T value,
                         MatchResultListener* listener) const override {
      const FloatingPoint<FloatType> actual(value), expected(expected_);

      // Compares NaNs first, if nan_eq_nan_ is true.
      if (actual.is_nan() || expected.is_nan()) {
        if (actual.is_nan() && expected.is_nan()) {
          return nan_eq_nan_;
        }
        // One is nan; the other is not nan.
        return false;
      }
      if (HasMaxAbsError()) {
        // We perform an equality check so that inf will match inf, regardless
        // of error bounds.  If the result of value - expected_ would result in
        // overflow or if either value is inf, the default result is infinity,
        // which should only match if max_abs_error_ is also infinity.
        if (value == expected_) {
          return true;
        }

        const FloatType diff = value - expected_;
        if (fabs(diff) <= max_abs_error_) {
          return true;
        }

        if (listener->IsInterested()) {
          *listener << "which is " << diff << " from " << expected_;
        }
        return false;
      } else {
        return actual.AlmostEquals(expected);
      }
    }

    void DescribeTo(::std::ostream* os) const override {
      // os->precision() returns the previously set precision, which we
      // store to restore the ostream to its original configuration
      // after outputting.
      const ::std::streamsize old_precision = os->precision(
          ::std::numeric_limits<FloatType>::digits10 + 2);
      if (FloatingPoint<FloatType>(expected_).is_nan()) {
        if (nan_eq_nan_) {
          *os << "is NaN";
        } else {
          *os << "never matches";
        }
      } else {
        *os << "is approximately " << expected_;
        if (HasMaxAbsError()) {
          *os << " (absolute error <= " << max_abs_error_ << ")";
        }
      }
      os->precision(old_precision);
    }

    void DescribeNegationTo(::std::ostream* os) const override {
      // As before, get original precision.
      const ::std::streamsize old_precision = os->precision(
          ::std::numeric_limits<FloatType>::digits10 + 2);
      if (FloatingPoint<FloatType>(expected_).is_nan()) {
        if (nan_eq_nan_) {
          *os << "isn't NaN";
        } else {
          *os << "is anything";
        }
      } else {
        *os << "isn't approximately " << expected_;
        if (HasMaxAbsError()) {
          *os << " (absolute error > " << max_abs_error_ << ")";
        }
      }
      // Restore original precision.
      os->precision(old_precision);
    }

   private:
    bool HasMaxAbsError() const {
      return max_abs_error_ >= 0;
    }

    const FloatType expected_;
    const bool nan_eq_nan_;
    // max_abs_error will be used for value comparison when >= 0.
    const FloatType max_abs_error_;

    GTEST_DISALLOW_ASSIGN_(Impl);
  };

  // The following 3 type conversion operators allow FloatEq(expected) and
  // NanSensitiveFloatEq(expected) to be used as a Matcher<float>, a
  // Matcher<const float&>, or a Matcher<float&>, but nothing else.
  // (While Google's C++ coding style doesn't allow arguments passed
  // by non-const reference, we may see them in code not conforming to
  // the style.  Therefore Google Mock needs to support them.)
  operator Matcher<FloatType>() const {
    return MakeMatcher(
        new Impl<FloatType>(expected_, nan_eq_nan_, max_abs_error_));
  }

  operator Matcher<const FloatType&>() const {
    return MakeMatcher(
        new Impl<const FloatType&>(expected_, nan_eq_nan_, max_abs_error_));
  }

  operator Matcher<FloatType&>() const {
    return MakeMatcher(
        new Impl<FloatType&>(expected_, nan_eq_nan_, max_abs_error_));
  }

 private:
  const FloatType expected_;
  const bool nan_eq_nan_;
  // max_abs_error will be used for value comparison when >= 0.
  const FloatType max_abs_error_;

  GTEST_DISALLOW_ASSIGN_(FloatingEqMatcher);
};

// A 2-tuple ("binary") wrapper around FloatingEqMatcher:
// FloatingEq2Matcher() matches (x, y) by matching FloatingEqMatcher(x, false)
// against y, and FloatingEq2Matcher(e) matches FloatingEqMatcher(x, false, e)
// against y. The former implements "Eq", the latter "Near". At present, there
// is no version that compares NaNs as equal.
template <typename FloatType>
class FloatingEq2Matcher {
 public:
  FloatingEq2Matcher() { Init(-1, false); }

  explicit FloatingEq2Matcher(bool nan_eq_nan) { Init(-1, nan_eq_nan); }

  explicit FloatingEq2Matcher(FloatType max_abs_error) {
    Init(max_abs_error, false);
  }

  FloatingEq2Matcher(FloatType max_abs_error, bool nan_eq_nan) {
    Init(max_abs_error, nan_eq_nan);
  }

  template <typename T1, typename T2>
  operator Matcher<::std::tuple<T1, T2>>() const {
    return MakeMatcher(
        new Impl<::std::tuple<T1, T2>>(max_abs_error_, nan_eq_nan_));
  }
  template <typename T1, typename T2>
  operator Matcher<const ::std::tuple<T1, T2>&>() const {
    return MakeMatcher(
        new Impl<const ::std::tuple<T1, T2>&>(max_abs_error_, nan_eq_nan_));
  }

 private:
  static ::std::ostream& GetDesc(::std::ostream& os) {  // NOLINT
    return os << "an almost-equal pair";
  }

  template <typename Tuple>
  class Impl : public MatcherInterface<Tuple> {
   public:
    Impl(FloatType max_abs_error, bool nan_eq_nan) :
        max_abs_error_(max_abs_error),
        nan_eq_nan_(nan_eq_nan) {}

    bool MatchAndExplain(Tuple args,
                         MatchResultListener* listener) const override {
      if (max_abs_error_ == -1) {
        FloatingEqMatcher<FloatType> fm(::std::get<0>(args), nan_eq_nan_);
        return static_cast<Matcher<FloatType>>(fm).MatchAndExplain(
            ::std::get<1>(args), listener);
      } else {
        FloatingEqMatcher<FloatType> fm(::std::get<0>(args), nan_eq_nan_,
                                        max_abs_error_);
        return static_cast<Matcher<FloatType>>(fm).MatchAndExplain(
            ::std::get<1>(args), listener);
      }
    }
    void DescribeTo(::std::ostream* os) const override {
      *os << "are " << GetDesc;
    }
    void DescribeNegationTo(::std::ostream* os) const override {
      *os << "aren't " << GetDesc;
    }

   private:
    FloatType max_abs_error_;
    const bool nan_eq_nan_;
  };

  void Init(FloatType max_abs_error_val, bool nan_eq_nan_val) {
    max_abs_error_ = max_abs_error_val;
    nan_eq_nan_ = nan_eq_nan_val;
  }
  FloatType max_abs_error_;
  bool nan_eq_nan_;
};

// Implements the Pointee(m) matcher for matching a pointer whose
// pointee matches matcher m.  The pointer can be either raw or smart.
template <typename InnerMatcher>
class PointeeMatcher {
 public:
  explicit PointeeMatcher(const InnerMatcher& matcher) : matcher_(matcher) {}

  // This type conversion operator template allows Pointee(m) to be
  // used as a matcher for any pointer type whose pointee type is
  // compatible with the inner matcher, where type Pointer can be
  // either a raw pointer or a smart pointer.
  //
  // The reason we do this instead of relying on
  // MakePolymorphicMatcher() is that the latter is not flexible
  // enough for implementing the DescribeTo() method of Pointee().
  template <typename Pointer>
  operator Matcher<Pointer>() const {
    return Matcher<Pointer>(new Impl<const Pointer&>(matcher_));
  }

 private:
  // The monomorphic implementation that works for a particular pointer type.
  template <typename Pointer>
  class Impl : public MatcherInterface<Pointer> {
   public:
<<<<<<< HEAD
    typedef typename PointeeOf<GTEST_REMOVE_CONST_(  // NOLINT
        typename std::remove_reference<Pointer>::type)>::type Pointee;
=======
    typedef
        typename PointeeOf<typename std::remove_const<GTEST_REMOVE_REFERENCE_(
            Pointer)>::type>::type Pointee;
>>>>>>> fdd6a1dc

    explicit Impl(const InnerMatcher& matcher)
        : matcher_(MatcherCast<const Pointee&>(matcher)) {}

    void DescribeTo(::std::ostream* os) const override {
      *os << "points to a value that ";
      matcher_.DescribeTo(os);
    }

    void DescribeNegationTo(::std::ostream* os) const override {
      *os << "does not point to a value that ";
      matcher_.DescribeTo(os);
    }

    bool MatchAndExplain(Pointer pointer,
                         MatchResultListener* listener) const override {
      if (GetRawPointer(pointer) == nullptr) return false;

      *listener << "which points to ";
      return MatchPrintAndExplain(*pointer, matcher_, listener);
    }

   private:
    const Matcher<const Pointee&> matcher_;

    GTEST_DISALLOW_ASSIGN_(Impl);
  };

  const InnerMatcher matcher_;

  GTEST_DISALLOW_ASSIGN_(PointeeMatcher);
};

#if GTEST_HAS_RTTI
// Implements the WhenDynamicCastTo<T>(m) matcher that matches a pointer or
// reference that matches inner_matcher when dynamic_cast<T> is applied.
// The result of dynamic_cast<To> is forwarded to the inner matcher.
// If To is a pointer and the cast fails, the inner matcher will receive NULL.
// If To is a reference and the cast fails, this matcher returns false
// immediately.
template <typename To>
class WhenDynamicCastToMatcherBase {
 public:
  explicit WhenDynamicCastToMatcherBase(const Matcher<To>& matcher)
      : matcher_(matcher) {}

  void DescribeTo(::std::ostream* os) const {
    GetCastTypeDescription(os);
    matcher_.DescribeTo(os);
  }

  void DescribeNegationTo(::std::ostream* os) const {
    GetCastTypeDescription(os);
    matcher_.DescribeNegationTo(os);
  }

 protected:
  const Matcher<To> matcher_;

  static std::string GetToName() {
    return GetTypeName<To>();
  }

 private:
  static void GetCastTypeDescription(::std::ostream* os) {
    *os << "when dynamic_cast to " << GetToName() << ", ";
  }

  GTEST_DISALLOW_ASSIGN_(WhenDynamicCastToMatcherBase);
};

// Primary template.
// To is a pointer. Cast and forward the result.
template <typename To>
class WhenDynamicCastToMatcher : public WhenDynamicCastToMatcherBase<To> {
 public:
  explicit WhenDynamicCastToMatcher(const Matcher<To>& matcher)
      : WhenDynamicCastToMatcherBase<To>(matcher) {}

  template <typename From>
  bool MatchAndExplain(From from, MatchResultListener* listener) const {
    To to = dynamic_cast<To>(from);
    return MatchPrintAndExplain(to, this->matcher_, listener);
  }
};

// Specialize for references.
// In this case we return false if the dynamic_cast fails.
template <typename To>
class WhenDynamicCastToMatcher<To&> : public WhenDynamicCastToMatcherBase<To&> {
 public:
  explicit WhenDynamicCastToMatcher(const Matcher<To&>& matcher)
      : WhenDynamicCastToMatcherBase<To&>(matcher) {}

  template <typename From>
  bool MatchAndExplain(From& from, MatchResultListener* listener) const {
    // We don't want an std::bad_cast here, so do the cast with pointers.
    To* to = dynamic_cast<To*>(&from);
    if (to == nullptr) {
      *listener << "which cannot be dynamic_cast to " << this->GetToName();
      return false;
    }
    return MatchPrintAndExplain(*to, this->matcher_, listener);
  }
};
#endif  // GTEST_HAS_RTTI

// Implements the Field() matcher for matching a field (i.e. member
// variable) of an object.
template <typename Class, typename FieldType>
class FieldMatcher {
 public:
  FieldMatcher(FieldType Class::*field,
               const Matcher<const FieldType&>& matcher)
      : field_(field), matcher_(matcher), whose_field_("whose given field ") {}

  FieldMatcher(const std::string& field_name, FieldType Class::*field,
               const Matcher<const FieldType&>& matcher)
      : field_(field),
        matcher_(matcher),
        whose_field_("whose field `" + field_name + "` ") {}

  void DescribeTo(::std::ostream* os) const {
    *os << "is an object " << whose_field_;
    matcher_.DescribeTo(os);
  }

  void DescribeNegationTo(::std::ostream* os) const {
    *os << "is an object " << whose_field_;
    matcher_.DescribeNegationTo(os);
  }

  template <typename T>
  bool MatchAndExplain(const T& value, MatchResultListener* listener) const {
    // FIXME: The dispatch on std::is_pointer was introduced as a workaround for
    // a compiler bug, and can now be removed.
    return MatchAndExplainImpl(
        typename std::is_pointer<typename std::remove_const<T>::type>::type(),
        value, listener);
  }

 private:
  bool MatchAndExplainImpl(std::false_type /* is_not_pointer */,
                           const Class& obj,
                           MatchResultListener* listener) const {
    *listener << whose_field_ << "is ";
    return MatchPrintAndExplain(obj.*field_, matcher_, listener);
  }

  bool MatchAndExplainImpl(std::true_type /* is_pointer */, const Class* p,
                           MatchResultListener* listener) const {
    if (p == nullptr) return false;

    *listener << "which points to an object ";
    // Since *p has a field, it must be a class/struct/union type and
    // thus cannot be a pointer.  Therefore we pass false_type() as
    // the first argument.
    return MatchAndExplainImpl(std::false_type(), *p, listener);
  }

  const FieldType Class::*field_;
  const Matcher<const FieldType&> matcher_;

  // Contains either "whose given field " if the name of the field is unknown
  // or "whose field `name_of_field` " if the name is known.
  const std::string whose_field_;

  GTEST_DISALLOW_ASSIGN_(FieldMatcher);
};

// Implements the Property() matcher for matching a property
// (i.e. return value of a getter method) of an object.
//
// Property is a const-qualified member function of Class returning
// PropertyType.
template <typename Class, typename PropertyType, typename Property>
class PropertyMatcher {
 public:
  typedef const PropertyType& RefToConstProperty;

  PropertyMatcher(Property property, const Matcher<RefToConstProperty>& matcher)
      : property_(property),
        matcher_(matcher),
        whose_property_("whose given property ") {}

  PropertyMatcher(const std::string& property_name, Property property,
                  const Matcher<RefToConstProperty>& matcher)
      : property_(property),
        matcher_(matcher),
        whose_property_("whose property `" + property_name + "` ") {}

  void DescribeTo(::std::ostream* os) const {
    *os << "is an object " << whose_property_;
    matcher_.DescribeTo(os);
  }

  void DescribeNegationTo(::std::ostream* os) const {
    *os << "is an object " << whose_property_;
    matcher_.DescribeNegationTo(os);
  }

  template <typename T>
  bool MatchAndExplain(const T&value, MatchResultListener* listener) const {
    return MatchAndExplainImpl(
        typename std::is_pointer<typename std::remove_const<T>::type>::type(),
        value, listener);
  }

 private:
  bool MatchAndExplainImpl(std::false_type /* is_not_pointer */,
                           const Class& obj,
                           MatchResultListener* listener) const {
    *listener << whose_property_ << "is ";
    // Cannot pass the return value (for example, int) to MatchPrintAndExplain,
    // which takes a non-const reference as argument.
    RefToConstProperty result = (obj.*property_)();
    return MatchPrintAndExplain(result, matcher_, listener);
  }

  bool MatchAndExplainImpl(std::true_type /* is_pointer */, const Class* p,
                           MatchResultListener* listener) const {
    if (p == nullptr) return false;

    *listener << "which points to an object ";
    // Since *p has a property method, it must be a class/struct/union
    // type and thus cannot be a pointer.  Therefore we pass
    // false_type() as the first argument.
    return MatchAndExplainImpl(std::false_type(), *p, listener);
  }

  Property property_;
  const Matcher<RefToConstProperty> matcher_;

  // Contains either "whose given property " if the name of the property is
  // unknown or "whose property `name_of_property` " if the name is known.
  const std::string whose_property_;

  GTEST_DISALLOW_ASSIGN_(PropertyMatcher);
};

// Type traits specifying various features of different functors for ResultOf.
// The default template specifies features for functor objects.
template <typename Functor>
struct CallableTraits {
  typedef Functor StorageType;

  static void CheckIsValid(Functor /* functor */) {}

  template <typename T>
  static auto Invoke(Functor f, T arg) -> decltype(f(arg)) { return f(arg); }
};

// Specialization for function pointers.
template <typename ArgType, typename ResType>
struct CallableTraits<ResType(*)(ArgType)> {
  typedef ResType ResultType;
  typedef ResType(*StorageType)(ArgType);

  static void CheckIsValid(ResType(*f)(ArgType)) {
    GTEST_CHECK_(f != nullptr)
        << "NULL function pointer is passed into ResultOf().";
  }
  template <typename T>
  static ResType Invoke(ResType(*f)(ArgType), T arg) {
    return (*f)(arg);
  }
};

// Implements the ResultOf() matcher for matching a return value of a
// unary function of an object.
template <typename Callable, typename InnerMatcher>
class ResultOfMatcher {
 public:
  ResultOfMatcher(Callable callable, InnerMatcher matcher)
      : callable_(std::move(callable)), matcher_(std::move(matcher)) {
    CallableTraits<Callable>::CheckIsValid(callable_);
  }

  template <typename T>
  operator Matcher<T>() const {
    return Matcher<T>(new Impl<T>(callable_, matcher_));
  }

 private:
  typedef typename CallableTraits<Callable>::StorageType CallableStorageType;

  template <typename T>
  class Impl : public MatcherInterface<T> {
    using ResultType = decltype(CallableTraits<Callable>::template Invoke<T>(
        std::declval<CallableStorageType>(), std::declval<T>()));

   public:
    template <typename M>
    Impl(const CallableStorageType& callable, const M& matcher)
        : callable_(callable), matcher_(MatcherCast<ResultType>(matcher)) {}

    void DescribeTo(::std::ostream* os) const override {
      *os << "is mapped by the given callable to a value that ";
      matcher_.DescribeTo(os);
    }

    void DescribeNegationTo(::std::ostream* os) const override {
      *os << "is mapped by the given callable to a value that ";
      matcher_.DescribeNegationTo(os);
    }

    bool MatchAndExplain(T obj, MatchResultListener* listener) const override {
      *listener << "which is mapped by the given callable to ";
      // Cannot pass the return value directly to MatchPrintAndExplain, which
      // takes a non-const reference as argument.
      // Also, specifying template argument explicitly is needed because T could
      // be a non-const reference (e.g. Matcher<Uncopyable&>).
      ResultType result =
          CallableTraits<Callable>::template Invoke<T>(callable_, obj);
      return MatchPrintAndExplain(result, matcher_, listener);
    }

   private:
    // Functors often define operator() as non-const method even though
    // they are actually stateless. But we need to use them even when
    // 'this' is a const pointer. It's the user's responsibility not to
    // use stateful callables with ResultOf(), which doesn't guarantee
    // how many times the callable will be invoked.
    mutable CallableStorageType callable_;
    const Matcher<ResultType> matcher_;

    GTEST_DISALLOW_ASSIGN_(Impl);
  };  // class Impl

  const CallableStorageType callable_;
  const InnerMatcher matcher_;

  GTEST_DISALLOW_ASSIGN_(ResultOfMatcher);
};

// Implements a matcher that checks the size of an STL-style container.
template <typename SizeMatcher>
class SizeIsMatcher {
 public:
  explicit SizeIsMatcher(const SizeMatcher& size_matcher)
       : size_matcher_(size_matcher) {
  }

  template <typename Container>
  operator Matcher<Container>() const {
    return Matcher<Container>(new Impl<const Container&>(size_matcher_));
  }

  template <typename Container>
  class Impl : public MatcherInterface<Container> {
   public:
    using SizeType = decltype(std::declval<Container>().size());
    explicit Impl(const SizeMatcher& size_matcher)
        : size_matcher_(MatcherCast<SizeType>(size_matcher)) {}

    void DescribeTo(::std::ostream* os) const override {
      *os << "size ";
      size_matcher_.DescribeTo(os);
    }
    void DescribeNegationTo(::std::ostream* os) const override {
      *os << "size ";
      size_matcher_.DescribeNegationTo(os);
    }

    bool MatchAndExplain(Container container,
                         MatchResultListener* listener) const override {
      SizeType size = container.size();
      StringMatchResultListener size_listener;
      const bool result = size_matcher_.MatchAndExplain(size, &size_listener);
      *listener
          << "whose size " << size << (result ? " matches" : " doesn't match");
      PrintIfNotEmpty(size_listener.str(), listener->stream());
      return result;
    }

   private:
    const Matcher<SizeType> size_matcher_;
    GTEST_DISALLOW_ASSIGN_(Impl);
  };

 private:
  const SizeMatcher size_matcher_;
  GTEST_DISALLOW_ASSIGN_(SizeIsMatcher);
};

// Implements a matcher that checks the begin()..end() distance of an STL-style
// container.
template <typename DistanceMatcher>
class BeginEndDistanceIsMatcher {
 public:
  explicit BeginEndDistanceIsMatcher(const DistanceMatcher& distance_matcher)
      : distance_matcher_(distance_matcher) {}

  template <typename Container>
  operator Matcher<Container>() const {
    return Matcher<Container>(new Impl<const Container&>(distance_matcher_));
  }

  template <typename Container>
  class Impl : public MatcherInterface<Container> {
   public:
    typedef internal::StlContainerView<
        GTEST_REMOVE_REFERENCE_AND_CONST_(Container)> ContainerView;
    typedef typename std::iterator_traits<
        typename ContainerView::type::const_iterator>::difference_type
        DistanceType;
    explicit Impl(const DistanceMatcher& distance_matcher)
        : distance_matcher_(MatcherCast<DistanceType>(distance_matcher)) {}

    void DescribeTo(::std::ostream* os) const override {
      *os << "distance between begin() and end() ";
      distance_matcher_.DescribeTo(os);
    }
    void DescribeNegationTo(::std::ostream* os) const override {
      *os << "distance between begin() and end() ";
      distance_matcher_.DescribeNegationTo(os);
    }

    bool MatchAndExplain(Container container,
                         MatchResultListener* listener) const override {
      using std::begin;
      using std::end;
      DistanceType distance = std::distance(begin(container), end(container));
      StringMatchResultListener distance_listener;
      const bool result =
          distance_matcher_.MatchAndExplain(distance, &distance_listener);
      *listener << "whose distance between begin() and end() " << distance
                << (result ? " matches" : " doesn't match");
      PrintIfNotEmpty(distance_listener.str(), listener->stream());
      return result;
    }

   private:
    const Matcher<DistanceType> distance_matcher_;
    GTEST_DISALLOW_ASSIGN_(Impl);
  };

 private:
  const DistanceMatcher distance_matcher_;
  GTEST_DISALLOW_ASSIGN_(BeginEndDistanceIsMatcher);
};

// Implements an equality matcher for any STL-style container whose elements
// support ==. This matcher is like Eq(), but its failure explanations provide
// more detailed information that is useful when the container is used as a set.
// The failure message reports elements that are in one of the operands but not
// the other. The failure messages do not report duplicate or out-of-order
// elements in the containers (which don't properly matter to sets, but can
// occur if the containers are vectors or lists, for example).
//
// Uses the container's const_iterator, value_type, operator ==,
// begin(), and end().
template <typename Container>
class ContainerEqMatcher {
 public:
  typedef internal::StlContainerView<Container> View;
  typedef typename View::type StlContainer;
  typedef typename View::const_reference StlContainerReference;

  // We make a copy of expected in case the elements in it are modified
  // after this matcher is created.
  explicit ContainerEqMatcher(const Container& expected)
      : expected_(View::Copy(expected)) {
    // Makes sure the user doesn't instantiate this class template
    // with a const or reference type.
    (void)testing::StaticAssertTypeEq<Container,
        GTEST_REMOVE_REFERENCE_AND_CONST_(Container)>();
  }

  void DescribeTo(::std::ostream* os) const {
    *os << "equals ";
    UniversalPrint(expected_, os);
  }
  void DescribeNegationTo(::std::ostream* os) const {
    *os << "does not equal ";
    UniversalPrint(expected_, os);
  }

  template <typename LhsContainer>
  bool MatchAndExplain(const LhsContainer& lhs,
                       MatchResultListener* listener) const {
    typedef internal::StlContainerView<
        typename std::remove_const<LhsContainer>::type>
        LhsView;
    typedef typename LhsView::type LhsStlContainer;
    StlContainerReference lhs_stl_container = LhsView::ConstReference(lhs);
    if (lhs_stl_container == expected_)
      return true;

    ::std::ostream* const os = listener->stream();
    if (os != nullptr) {
      // Something is different. Check for extra values first.
      bool printed_header = false;
      for (typename LhsStlContainer::const_iterator it =
               lhs_stl_container.begin();
           it != lhs_stl_container.end(); ++it) {
        if (internal::ArrayAwareFind(expected_.begin(), expected_.end(), *it) ==
            expected_.end()) {
          if (printed_header) {
            *os << ", ";
          } else {
            *os << "which has these unexpected elements: ";
            printed_header = true;
          }
          UniversalPrint(*it, os);
        }
      }

      // Now check for missing values.
      bool printed_header2 = false;
      for (typename StlContainer::const_iterator it = expected_.begin();
           it != expected_.end(); ++it) {
        if (internal::ArrayAwareFind(
                lhs_stl_container.begin(), lhs_stl_container.end(), *it) ==
            lhs_stl_container.end()) {
          if (printed_header2) {
            *os << ", ";
          } else {
            *os << (printed_header ? ",\nand" : "which")
                << " doesn't have these expected elements: ";
            printed_header2 = true;
          }
          UniversalPrint(*it, os);
        }
      }
    }

    return false;
  }

 private:
  const StlContainer expected_;

  GTEST_DISALLOW_ASSIGN_(ContainerEqMatcher);
};

// A comparator functor that uses the < operator to compare two values.
struct LessComparator {
  template <typename T, typename U>
  bool operator()(const T& lhs, const U& rhs) const { return lhs < rhs; }
};

// Implements WhenSortedBy(comparator, container_matcher).
template <typename Comparator, typename ContainerMatcher>
class WhenSortedByMatcher {
 public:
  WhenSortedByMatcher(const Comparator& comparator,
                      const ContainerMatcher& matcher)
      : comparator_(comparator), matcher_(matcher) {}

  template <typename LhsContainer>
  operator Matcher<LhsContainer>() const {
    return MakeMatcher(new Impl<LhsContainer>(comparator_, matcher_));
  }

  template <typename LhsContainer>
  class Impl : public MatcherInterface<LhsContainer> {
   public:
    typedef internal::StlContainerView<
         GTEST_REMOVE_REFERENCE_AND_CONST_(LhsContainer)> LhsView;
    typedef typename LhsView::type LhsStlContainer;
    typedef typename LhsView::const_reference LhsStlContainerReference;
    // Transforms std::pair<const Key, Value> into std::pair<Key, Value>
    // so that we can match associative containers.
    typedef typename RemoveConstFromKey<
        typename LhsStlContainer::value_type>::type LhsValue;

    Impl(const Comparator& comparator, const ContainerMatcher& matcher)
        : comparator_(comparator), matcher_(matcher) {}

    void DescribeTo(::std::ostream* os) const override {
      *os << "(when sorted) ";
      matcher_.DescribeTo(os);
    }

    void DescribeNegationTo(::std::ostream* os) const override {
      *os << "(when sorted) ";
      matcher_.DescribeNegationTo(os);
    }

    bool MatchAndExplain(LhsContainer lhs,
                         MatchResultListener* listener) const override {
      LhsStlContainerReference lhs_stl_container = LhsView::ConstReference(lhs);
      ::std::vector<LhsValue> sorted_container(lhs_stl_container.begin(),
                                               lhs_stl_container.end());
      ::std::sort(
           sorted_container.begin(), sorted_container.end(), comparator_);

      if (!listener->IsInterested()) {
        // If the listener is not interested, we do not need to
        // construct the inner explanation.
        return matcher_.Matches(sorted_container);
      }

      *listener << "which is ";
      UniversalPrint(sorted_container, listener->stream());
      *listener << " when sorted";

      StringMatchResultListener inner_listener;
      const bool match = matcher_.MatchAndExplain(sorted_container,
                                                  &inner_listener);
      PrintIfNotEmpty(inner_listener.str(), listener->stream());
      return match;
    }

   private:
    const Comparator comparator_;
    const Matcher<const ::std::vector<LhsValue>&> matcher_;

    GTEST_DISALLOW_COPY_AND_ASSIGN_(Impl);
  };

 private:
  const Comparator comparator_;
  const ContainerMatcher matcher_;

  GTEST_DISALLOW_ASSIGN_(WhenSortedByMatcher);
};

// Implements Pointwise(tuple_matcher, rhs_container).  tuple_matcher
// must be able to be safely cast to Matcher<std::tuple<const T1&, const
// T2&> >, where T1 and T2 are the types of elements in the LHS
// container and the RHS container respectively.
template <typename TupleMatcher, typename RhsContainer>
class PointwiseMatcher {
  GTEST_COMPILE_ASSERT_(
      !IsHashTable<GTEST_REMOVE_REFERENCE_AND_CONST_(RhsContainer)>::value,
      use_UnorderedPointwise_with_hash_tables);

 public:
  typedef internal::StlContainerView<RhsContainer> RhsView;
  typedef typename RhsView::type RhsStlContainer;
  typedef typename RhsStlContainer::value_type RhsValue;

  // Like ContainerEq, we make a copy of rhs in case the elements in
  // it are modified after this matcher is created.
  PointwiseMatcher(const TupleMatcher& tuple_matcher, const RhsContainer& rhs)
      : tuple_matcher_(tuple_matcher), rhs_(RhsView::Copy(rhs)) {
    // Makes sure the user doesn't instantiate this class template
    // with a const or reference type.
    (void)testing::StaticAssertTypeEq<RhsContainer,
        GTEST_REMOVE_REFERENCE_AND_CONST_(RhsContainer)>();
  }

  template <typename LhsContainer>
  operator Matcher<LhsContainer>() const {
    GTEST_COMPILE_ASSERT_(
        !IsHashTable<GTEST_REMOVE_REFERENCE_AND_CONST_(LhsContainer)>::value,
        use_UnorderedPointwise_with_hash_tables);

    return Matcher<LhsContainer>(
        new Impl<const LhsContainer&>(tuple_matcher_, rhs_));
  }

  template <typename LhsContainer>
  class Impl : public MatcherInterface<LhsContainer> {
   public:
    typedef internal::StlContainerView<
         GTEST_REMOVE_REFERENCE_AND_CONST_(LhsContainer)> LhsView;
    typedef typename LhsView::type LhsStlContainer;
    typedef typename LhsView::const_reference LhsStlContainerReference;
    typedef typename LhsStlContainer::value_type LhsValue;
    // We pass the LHS value and the RHS value to the inner matcher by
    // reference, as they may be expensive to copy.  We must use tuple
    // instead of pair here, as a pair cannot hold references (C++ 98,
    // 20.2.2 [lib.pairs]).
    typedef ::std::tuple<const LhsValue&, const RhsValue&> InnerMatcherArg;

    Impl(const TupleMatcher& tuple_matcher, const RhsStlContainer& rhs)
        // mono_tuple_matcher_ holds a monomorphic version of the tuple matcher.
        : mono_tuple_matcher_(SafeMatcherCast<InnerMatcherArg>(tuple_matcher)),
          rhs_(rhs) {}

    void DescribeTo(::std::ostream* os) const override {
      *os << "contains " << rhs_.size()
          << " values, where each value and its corresponding value in ";
      UniversalPrinter<RhsStlContainer>::Print(rhs_, os);
      *os << " ";
      mono_tuple_matcher_.DescribeTo(os);
    }
    void DescribeNegationTo(::std::ostream* os) const override {
      *os << "doesn't contain exactly " << rhs_.size()
          << " values, or contains a value x at some index i"
          << " where x and the i-th value of ";
      UniversalPrint(rhs_, os);
      *os << " ";
      mono_tuple_matcher_.DescribeNegationTo(os);
    }

    bool MatchAndExplain(LhsContainer lhs,
                         MatchResultListener* listener) const override {
      LhsStlContainerReference lhs_stl_container = LhsView::ConstReference(lhs);
      const size_t actual_size = lhs_stl_container.size();
      if (actual_size != rhs_.size()) {
        *listener << "which contains " << actual_size << " values";
        return false;
      }

      typename LhsStlContainer::const_iterator left = lhs_stl_container.begin();
      typename RhsStlContainer::const_iterator right = rhs_.begin();
      for (size_t i = 0; i != actual_size; ++i, ++left, ++right) {
        if (listener->IsInterested()) {
          StringMatchResultListener inner_listener;
          // Create InnerMatcherArg as a temporarily object to avoid it outlives
          // *left and *right. Dereference or the conversion to `const T&` may
          // return temp objects, e.g for vector<bool>.
          if (!mono_tuple_matcher_.MatchAndExplain(
                  InnerMatcherArg(ImplicitCast_<const LhsValue&>(*left),
                                  ImplicitCast_<const RhsValue&>(*right)),
                  &inner_listener)) {
            *listener << "where the value pair (";
            UniversalPrint(*left, listener->stream());
            *listener << ", ";
            UniversalPrint(*right, listener->stream());
            *listener << ") at index #" << i << " don't match";
            PrintIfNotEmpty(inner_listener.str(), listener->stream());
            return false;
          }
        } else {
          if (!mono_tuple_matcher_.Matches(
                  InnerMatcherArg(ImplicitCast_<const LhsValue&>(*left),
                                  ImplicitCast_<const RhsValue&>(*right))))
            return false;
        }
      }

      return true;
    }

   private:
    const Matcher<InnerMatcherArg> mono_tuple_matcher_;
    const RhsStlContainer rhs_;

    GTEST_DISALLOW_ASSIGN_(Impl);
  };

 private:
  const TupleMatcher tuple_matcher_;
  const RhsStlContainer rhs_;

  GTEST_DISALLOW_ASSIGN_(PointwiseMatcher);
};

// Holds the logic common to ContainsMatcherImpl and EachMatcherImpl.
template <typename Container>
class QuantifierMatcherImpl : public MatcherInterface<Container> {
 public:
  typedef GTEST_REMOVE_REFERENCE_AND_CONST_(Container) RawContainer;
  typedef StlContainerView<RawContainer> View;
  typedef typename View::type StlContainer;
  typedef typename View::const_reference StlContainerReference;
  typedef typename StlContainer::value_type Element;

  template <typename InnerMatcher>
  explicit QuantifierMatcherImpl(InnerMatcher inner_matcher)
      : inner_matcher_(
           testing::SafeMatcherCast<const Element&>(inner_matcher)) {}

  // Checks whether:
  // * All elements in the container match, if all_elements_should_match.
  // * Any element in the container matches, if !all_elements_should_match.
  bool MatchAndExplainImpl(bool all_elements_should_match,
                           Container container,
                           MatchResultListener* listener) const {
    StlContainerReference stl_container = View::ConstReference(container);
    size_t i = 0;
    for (typename StlContainer::const_iterator it = stl_container.begin();
         it != stl_container.end(); ++it, ++i) {
      StringMatchResultListener inner_listener;
      const bool matches = inner_matcher_.MatchAndExplain(*it, &inner_listener);

      if (matches != all_elements_should_match) {
        *listener << "whose element #" << i
                  << (matches ? " matches" : " doesn't match");
        PrintIfNotEmpty(inner_listener.str(), listener->stream());
        return !all_elements_should_match;
      }
    }
    return all_elements_should_match;
  }

 protected:
  const Matcher<const Element&> inner_matcher_;

  GTEST_DISALLOW_ASSIGN_(QuantifierMatcherImpl);
};

// Implements Contains(element_matcher) for the given argument type Container.
// Symmetric to EachMatcherImpl.
template <typename Container>
class ContainsMatcherImpl : public QuantifierMatcherImpl<Container> {
 public:
  template <typename InnerMatcher>
  explicit ContainsMatcherImpl(InnerMatcher inner_matcher)
      : QuantifierMatcherImpl<Container>(inner_matcher) {}

  // Describes what this matcher does.
  void DescribeTo(::std::ostream* os) const override {
    *os << "contains at least one element that ";
    this->inner_matcher_.DescribeTo(os);
  }

  void DescribeNegationTo(::std::ostream* os) const override {
    *os << "doesn't contain any element that ";
    this->inner_matcher_.DescribeTo(os);
  }

  bool MatchAndExplain(Container container,
                       MatchResultListener* listener) const override {
    return this->MatchAndExplainImpl(false, container, listener);
  }

 private:
  GTEST_DISALLOW_ASSIGN_(ContainsMatcherImpl);
};

// Implements Each(element_matcher) for the given argument type Container.
// Symmetric to ContainsMatcherImpl.
template <typename Container>
class EachMatcherImpl : public QuantifierMatcherImpl<Container> {
 public:
  template <typename InnerMatcher>
  explicit EachMatcherImpl(InnerMatcher inner_matcher)
      : QuantifierMatcherImpl<Container>(inner_matcher) {}

  // Describes what this matcher does.
  void DescribeTo(::std::ostream* os) const override {
    *os << "only contains elements that ";
    this->inner_matcher_.DescribeTo(os);
  }

  void DescribeNegationTo(::std::ostream* os) const override {
    *os << "contains some element that ";
    this->inner_matcher_.DescribeNegationTo(os);
  }

  bool MatchAndExplain(Container container,
                       MatchResultListener* listener) const override {
    return this->MatchAndExplainImpl(true, container, listener);
  }

 private:
  GTEST_DISALLOW_ASSIGN_(EachMatcherImpl);
};

// Implements polymorphic Contains(element_matcher).
template <typename M>
class ContainsMatcher {
 public:
  explicit ContainsMatcher(M m) : inner_matcher_(m) {}

  template <typename Container>
  operator Matcher<Container>() const {
    return Matcher<Container>(
        new ContainsMatcherImpl<const Container&>(inner_matcher_));
  }

 private:
  const M inner_matcher_;

  GTEST_DISALLOW_ASSIGN_(ContainsMatcher);
};

// Implements polymorphic Each(element_matcher).
template <typename M>
class EachMatcher {
 public:
  explicit EachMatcher(M m) : inner_matcher_(m) {}

  template <typename Container>
  operator Matcher<Container>() const {
    return Matcher<Container>(
        new EachMatcherImpl<const Container&>(inner_matcher_));
  }

 private:
  const M inner_matcher_;

  GTEST_DISALLOW_ASSIGN_(EachMatcher);
};

struct Rank1 {};
struct Rank0 : Rank1 {};

namespace pair_getters {
using std::get;
template <typename T>
auto First(T& x, Rank1) -> decltype(get<0>(x)) {  // NOLINT
  return get<0>(x);
}
template <typename T>
auto First(T& x, Rank0) -> decltype((x.first)) {  // NOLINT
  return x.first;
}

template <typename T>
auto Second(T& x, Rank1) -> decltype(get<1>(x)) {  // NOLINT
  return get<1>(x);
}
template <typename T>
auto Second(T& x, Rank0) -> decltype((x.second)) {  // NOLINT
  return x.second;
}
}  // namespace pair_getters

// Implements Key(inner_matcher) for the given argument pair type.
// Key(inner_matcher) matches an std::pair whose 'first' field matches
// inner_matcher.  For example, Contains(Key(Ge(5))) can be used to match an
// std::map that contains at least one element whose key is >= 5.
template <typename PairType>
class KeyMatcherImpl : public MatcherInterface<PairType> {
 public:
  typedef GTEST_REMOVE_REFERENCE_AND_CONST_(PairType) RawPairType;
  typedef typename RawPairType::first_type KeyType;

  template <typename InnerMatcher>
  explicit KeyMatcherImpl(InnerMatcher inner_matcher)
      : inner_matcher_(
          testing::SafeMatcherCast<const KeyType&>(inner_matcher)) {
  }

  // Returns true if 'key_value.first' (the key) matches the inner matcher.
  bool MatchAndExplain(PairType key_value,
                       MatchResultListener* listener) const override {
    StringMatchResultListener inner_listener;
    const bool match = inner_matcher_.MatchAndExplain(
        pair_getters::First(key_value, Rank0()), &inner_listener);
    const std::string explanation = inner_listener.str();
    if (explanation != "") {
      *listener << "whose first field is a value " << explanation;
    }
    return match;
  }

  // Describes what this matcher does.
  void DescribeTo(::std::ostream* os) const override {
    *os << "has a key that ";
    inner_matcher_.DescribeTo(os);
  }

  // Describes what the negation of this matcher does.
  void DescribeNegationTo(::std::ostream* os) const override {
    *os << "doesn't have a key that ";
    inner_matcher_.DescribeTo(os);
  }

 private:
  const Matcher<const KeyType&> inner_matcher_;

  GTEST_DISALLOW_ASSIGN_(KeyMatcherImpl);
};

// Implements polymorphic Key(matcher_for_key).
template <typename M>
class KeyMatcher {
 public:
  explicit KeyMatcher(M m) : matcher_for_key_(m) {}

  template <typename PairType>
  operator Matcher<PairType>() const {
    return Matcher<PairType>(
        new KeyMatcherImpl<const PairType&>(matcher_for_key_));
  }

 private:
  const M matcher_for_key_;

  GTEST_DISALLOW_ASSIGN_(KeyMatcher);
};

// Implements Pair(first_matcher, second_matcher) for the given argument pair
// type with its two matchers. See Pair() function below.
template <typename PairType>
class PairMatcherImpl : public MatcherInterface<PairType> {
 public:
  typedef GTEST_REMOVE_REFERENCE_AND_CONST_(PairType) RawPairType;
  typedef typename RawPairType::first_type FirstType;
  typedef typename RawPairType::second_type SecondType;

  template <typename FirstMatcher, typename SecondMatcher>
  PairMatcherImpl(FirstMatcher first_matcher, SecondMatcher second_matcher)
      : first_matcher_(
            testing::SafeMatcherCast<const FirstType&>(first_matcher)),
        second_matcher_(
            testing::SafeMatcherCast<const SecondType&>(second_matcher)) {
  }

  // Describes what this matcher does.
  void DescribeTo(::std::ostream* os) const override {
    *os << "has a first field that ";
    first_matcher_.DescribeTo(os);
    *os << ", and has a second field that ";
    second_matcher_.DescribeTo(os);
  }

  // Describes what the negation of this matcher does.
  void DescribeNegationTo(::std::ostream* os) const override {
    *os << "has a first field that ";
    first_matcher_.DescribeNegationTo(os);
    *os << ", or has a second field that ";
    second_matcher_.DescribeNegationTo(os);
  }

  // Returns true if 'a_pair.first' matches first_matcher and 'a_pair.second'
  // matches second_matcher.
  bool MatchAndExplain(PairType a_pair,
                       MatchResultListener* listener) const override {
    if (!listener->IsInterested()) {
      // If the listener is not interested, we don't need to construct the
      // explanation.
      return first_matcher_.Matches(pair_getters::First(a_pair, Rank0())) &&
             second_matcher_.Matches(pair_getters::Second(a_pair, Rank0()));
    }
    StringMatchResultListener first_inner_listener;
    if (!first_matcher_.MatchAndExplain(pair_getters::First(a_pair, Rank0()),
                                        &first_inner_listener)) {
      *listener << "whose first field does not match";
      PrintIfNotEmpty(first_inner_listener.str(), listener->stream());
      return false;
    }
    StringMatchResultListener second_inner_listener;
    if (!second_matcher_.MatchAndExplain(pair_getters::Second(a_pair, Rank0()),
                                         &second_inner_listener)) {
      *listener << "whose second field does not match";
      PrintIfNotEmpty(second_inner_listener.str(), listener->stream());
      return false;
    }
    ExplainSuccess(first_inner_listener.str(), second_inner_listener.str(),
                   listener);
    return true;
  }

 private:
  void ExplainSuccess(const std::string& first_explanation,
                      const std::string& second_explanation,
                      MatchResultListener* listener) const {
    *listener << "whose both fields match";
    if (first_explanation != "") {
      *listener << ", where the first field is a value " << first_explanation;
    }
    if (second_explanation != "") {
      *listener << ", ";
      if (first_explanation != "") {
        *listener << "and ";
      } else {
        *listener << "where ";
      }
      *listener << "the second field is a value " << second_explanation;
    }
  }

  const Matcher<const FirstType&> first_matcher_;
  const Matcher<const SecondType&> second_matcher_;

  GTEST_DISALLOW_ASSIGN_(PairMatcherImpl);
};

// Implements polymorphic Pair(first_matcher, second_matcher).
template <typename FirstMatcher, typename SecondMatcher>
class PairMatcher {
 public:
  PairMatcher(FirstMatcher first_matcher, SecondMatcher second_matcher)
      : first_matcher_(first_matcher), second_matcher_(second_matcher) {}

  template <typename PairType>
  operator Matcher<PairType> () const {
    return Matcher<PairType>(
        new PairMatcherImpl<const PairType&>(first_matcher_, second_matcher_));
  }

 private:
  const FirstMatcher first_matcher_;
  const SecondMatcher second_matcher_;

  GTEST_DISALLOW_ASSIGN_(PairMatcher);
};

// Implements ElementsAre() and ElementsAreArray().
template <typename Container>
class ElementsAreMatcherImpl : public MatcherInterface<Container> {
 public:
  typedef GTEST_REMOVE_REFERENCE_AND_CONST_(Container) RawContainer;
  typedef internal::StlContainerView<RawContainer> View;
  typedef typename View::type StlContainer;
  typedef typename View::const_reference StlContainerReference;
  typedef typename StlContainer::value_type Element;

  // Constructs the matcher from a sequence of element values or
  // element matchers.
  template <typename InputIter>
  ElementsAreMatcherImpl(InputIter first, InputIter last) {
    while (first != last) {
      matchers_.push_back(MatcherCast<const Element&>(*first++));
    }
  }

  // Describes what this matcher does.
  void DescribeTo(::std::ostream* os) const override {
    if (count() == 0) {
      *os << "is empty";
    } else if (count() == 1) {
      *os << "has 1 element that ";
      matchers_[0].DescribeTo(os);
    } else {
      *os << "has " << Elements(count()) << " where\n";
      for (size_t i = 0; i != count(); ++i) {
        *os << "element #" << i << " ";
        matchers_[i].DescribeTo(os);
        if (i + 1 < count()) {
          *os << ",\n";
        }
      }
    }
  }

  // Describes what the negation of this matcher does.
  void DescribeNegationTo(::std::ostream* os) const override {
    if (count() == 0) {
      *os << "isn't empty";
      return;
    }

    *os << "doesn't have " << Elements(count()) << ", or\n";
    for (size_t i = 0; i != count(); ++i) {
      *os << "element #" << i << " ";
      matchers_[i].DescribeNegationTo(os);
      if (i + 1 < count()) {
        *os << ", or\n";
      }
    }
  }

  bool MatchAndExplain(Container container,
                       MatchResultListener* listener) const override {
    // To work with stream-like "containers", we must only walk
    // through the elements in one pass.

    const bool listener_interested = listener->IsInterested();

    // explanations[i] is the explanation of the element at index i.
    ::std::vector<std::string> explanations(count());
    StlContainerReference stl_container = View::ConstReference(container);
    typename StlContainer::const_iterator it = stl_container.begin();
    size_t exam_pos = 0;
    bool mismatch_found = false;  // Have we found a mismatched element yet?

    // Go through the elements and matchers in pairs, until we reach
    // the end of either the elements or the matchers, or until we find a
    // mismatch.
    for (; it != stl_container.end() && exam_pos != count(); ++it, ++exam_pos) {
      bool match;  // Does the current element match the current matcher?
      if (listener_interested) {
        StringMatchResultListener s;
        match = matchers_[exam_pos].MatchAndExplain(*it, &s);
        explanations[exam_pos] = s.str();
      } else {
        match = matchers_[exam_pos].Matches(*it);
      }

      if (!match) {
        mismatch_found = true;
        break;
      }
    }
    // If mismatch_found is true, 'exam_pos' is the index of the mismatch.

    // Find how many elements the actual container has.  We avoid
    // calling size() s.t. this code works for stream-like "containers"
    // that don't define size().
    size_t actual_count = exam_pos;
    for (; it != stl_container.end(); ++it) {
      ++actual_count;
    }

    if (actual_count != count()) {
      // The element count doesn't match.  If the container is empty,
      // there's no need to explain anything as Google Mock already
      // prints the empty container.  Otherwise we just need to show
      // how many elements there actually are.
      if (listener_interested && (actual_count != 0)) {
        *listener << "which has " << Elements(actual_count);
      }
      return false;
    }

    if (mismatch_found) {
      // The element count matches, but the exam_pos-th element doesn't match.
      if (listener_interested) {
        *listener << "whose element #" << exam_pos << " doesn't match";
        PrintIfNotEmpty(explanations[exam_pos], listener->stream());
      }
      return false;
    }

    // Every element matches its expectation.  We need to explain why
    // (the obvious ones can be skipped).
    if (listener_interested) {
      bool reason_printed = false;
      for (size_t i = 0; i != count(); ++i) {
        const std::string& s = explanations[i];
        if (!s.empty()) {
          if (reason_printed) {
            *listener << ",\nand ";
          }
          *listener << "whose element #" << i << " matches, " << s;
          reason_printed = true;
        }
      }
    }
    return true;
  }

 private:
  static Message Elements(size_t count) {
    return Message() << count << (count == 1 ? " element" : " elements");
  }

  size_t count() const { return matchers_.size(); }

  ::std::vector<Matcher<const Element&> > matchers_;

  GTEST_DISALLOW_ASSIGN_(ElementsAreMatcherImpl);
};

// Connectivity matrix of (elements X matchers), in element-major order.
// Initially, there are no edges.
// Use NextGraph() to iterate over all possible edge configurations.
// Use Randomize() to generate a random edge configuration.
class GTEST_API_ MatchMatrix {
 public:
  MatchMatrix(size_t num_elements, size_t num_matchers)
      : num_elements_(num_elements),
        num_matchers_(num_matchers),
        matched_(num_elements_* num_matchers_, 0) {
  }

  size_t LhsSize() const { return num_elements_; }
  size_t RhsSize() const { return num_matchers_; }
  bool HasEdge(size_t ilhs, size_t irhs) const {
    return matched_[SpaceIndex(ilhs, irhs)] == 1;
  }
  void SetEdge(size_t ilhs, size_t irhs, bool b) {
    matched_[SpaceIndex(ilhs, irhs)] = b ? 1 : 0;
  }

  // Treating the connectivity matrix as a (LhsSize()*RhsSize())-bit number,
  // adds 1 to that number; returns false if incrementing the graph left it
  // empty.
  bool NextGraph();

  void Randomize();

  std::string DebugString() const;

 private:
  size_t SpaceIndex(size_t ilhs, size_t irhs) const {
    return ilhs * num_matchers_ + irhs;
  }

  size_t num_elements_;
  size_t num_matchers_;

  // Each element is a char interpreted as bool. They are stored as a
  // flattened array in lhs-major order, use 'SpaceIndex()' to translate
  // a (ilhs, irhs) matrix coordinate into an offset.
  ::std::vector<char> matched_;
};

typedef ::std::pair<size_t, size_t> ElementMatcherPair;
typedef ::std::vector<ElementMatcherPair> ElementMatcherPairs;

// Returns a maximum bipartite matching for the specified graph 'g'.
// The matching is represented as a vector of {element, matcher} pairs.
GTEST_API_ ElementMatcherPairs
FindMaxBipartiteMatching(const MatchMatrix& g);

struct UnorderedMatcherRequire {
  enum Flags {
    Superset = 1 << 0,
    Subset = 1 << 1,
    ExactMatch = Superset | Subset,
  };
};

// Untyped base class for implementing UnorderedElementsAre.  By
// putting logic that's not specific to the element type here, we
// reduce binary bloat and increase compilation speed.
class GTEST_API_ UnorderedElementsAreMatcherImplBase {
 protected:
  explicit UnorderedElementsAreMatcherImplBase(
      UnorderedMatcherRequire::Flags matcher_flags)
      : match_flags_(matcher_flags) {}

  // A vector of matcher describers, one for each element matcher.
  // Does not own the describers (and thus can be used only when the
  // element matchers are alive).
  typedef ::std::vector<const MatcherDescriberInterface*> MatcherDescriberVec;

  // Describes this UnorderedElementsAre matcher.
  void DescribeToImpl(::std::ostream* os) const;

  // Describes the negation of this UnorderedElementsAre matcher.
  void DescribeNegationToImpl(::std::ostream* os) const;

  bool VerifyMatchMatrix(const ::std::vector<std::string>& element_printouts,
                         const MatchMatrix& matrix,
                         MatchResultListener* listener) const;

  bool FindPairing(const MatchMatrix& matrix,
                   MatchResultListener* listener) const;

  MatcherDescriberVec& matcher_describers() {
    return matcher_describers_;
  }

  static Message Elements(size_t n) {
    return Message() << n << " element" << (n == 1 ? "" : "s");
  }

  UnorderedMatcherRequire::Flags match_flags() const { return match_flags_; }

 private:
  UnorderedMatcherRequire::Flags match_flags_;
  MatcherDescriberVec matcher_describers_;

  GTEST_DISALLOW_ASSIGN_(UnorderedElementsAreMatcherImplBase);
};

// Implements UnorderedElementsAre, UnorderedElementsAreArray, IsSubsetOf, and
// IsSupersetOf.
template <typename Container>
class UnorderedElementsAreMatcherImpl
    : public MatcherInterface<Container>,
      public UnorderedElementsAreMatcherImplBase {
 public:
  typedef GTEST_REMOVE_REFERENCE_AND_CONST_(Container) RawContainer;
  typedef internal::StlContainerView<RawContainer> View;
  typedef typename View::type StlContainer;
  typedef typename View::const_reference StlContainerReference;
  typedef typename StlContainer::const_iterator StlContainerConstIterator;
  typedef typename StlContainer::value_type Element;

  template <typename InputIter>
  UnorderedElementsAreMatcherImpl(UnorderedMatcherRequire::Flags matcher_flags,
                                  InputIter first, InputIter last)
      : UnorderedElementsAreMatcherImplBase(matcher_flags) {
    for (; first != last; ++first) {
      matchers_.push_back(MatcherCast<const Element&>(*first));
      matcher_describers().push_back(matchers_.back().GetDescriber());
    }
  }

  // Describes what this matcher does.
  void DescribeTo(::std::ostream* os) const override {
    return UnorderedElementsAreMatcherImplBase::DescribeToImpl(os);
  }

  // Describes what the negation of this matcher does.
  void DescribeNegationTo(::std::ostream* os) const override {
    return UnorderedElementsAreMatcherImplBase::DescribeNegationToImpl(os);
  }

  bool MatchAndExplain(Container container,
                       MatchResultListener* listener) const override {
    StlContainerReference stl_container = View::ConstReference(container);
    ::std::vector<std::string> element_printouts;
    MatchMatrix matrix =
        AnalyzeElements(stl_container.begin(), stl_container.end(),
                        &element_printouts, listener);

    if (matrix.LhsSize() == 0 && matrix.RhsSize() == 0) {
      return true;
    }

    if (match_flags() == UnorderedMatcherRequire::ExactMatch) {
      if (matrix.LhsSize() != matrix.RhsSize()) {
        // The element count doesn't match.  If the container is empty,
        // there's no need to explain anything as Google Mock already
        // prints the empty container. Otherwise we just need to show
        // how many elements there actually are.
        if (matrix.LhsSize() != 0 && listener->IsInterested()) {
          *listener << "which has " << Elements(matrix.LhsSize());
        }
        return false;
      }
    }

    return VerifyMatchMatrix(element_printouts, matrix, listener) &&
           FindPairing(matrix, listener);
  }

 private:
  template <typename ElementIter>
  MatchMatrix AnalyzeElements(ElementIter elem_first, ElementIter elem_last,
                              ::std::vector<std::string>* element_printouts,
                              MatchResultListener* listener) const {
    element_printouts->clear();
    ::std::vector<char> did_match;
    size_t num_elements = 0;
    for (; elem_first != elem_last; ++num_elements, ++elem_first) {
      if (listener->IsInterested()) {
        element_printouts->push_back(PrintToString(*elem_first));
      }
      for (size_t irhs = 0; irhs != matchers_.size(); ++irhs) {
        did_match.push_back(Matches(matchers_[irhs])(*elem_first));
      }
    }

    MatchMatrix matrix(num_elements, matchers_.size());
    ::std::vector<char>::const_iterator did_match_iter = did_match.begin();
    for (size_t ilhs = 0; ilhs != num_elements; ++ilhs) {
      for (size_t irhs = 0; irhs != matchers_.size(); ++irhs) {
        matrix.SetEdge(ilhs, irhs, *did_match_iter++ != 0);
      }
    }
    return matrix;
  }

  ::std::vector<Matcher<const Element&> > matchers_;

  GTEST_DISALLOW_ASSIGN_(UnorderedElementsAreMatcherImpl);
};

// Functor for use in TransformTuple.
// Performs MatcherCast<Target> on an input argument of any type.
template <typename Target>
struct CastAndAppendTransform {
  template <typename Arg>
  Matcher<Target> operator()(const Arg& a) const {
    return MatcherCast<Target>(a);
  }
};

// Implements UnorderedElementsAre.
template <typename MatcherTuple>
class UnorderedElementsAreMatcher {
 public:
  explicit UnorderedElementsAreMatcher(const MatcherTuple& args)
      : matchers_(args) {}

  template <typename Container>
  operator Matcher<Container>() const {
    typedef GTEST_REMOVE_REFERENCE_AND_CONST_(Container) RawContainer;
    typedef typename internal::StlContainerView<RawContainer>::type View;
    typedef typename View::value_type Element;
    typedef ::std::vector<Matcher<const Element&> > MatcherVec;
    MatcherVec matchers;
    matchers.reserve(::std::tuple_size<MatcherTuple>::value);
    TransformTupleValues(CastAndAppendTransform<const Element&>(), matchers_,
                         ::std::back_inserter(matchers));
    return Matcher<Container>(
        new UnorderedElementsAreMatcherImpl<const Container&>(
            UnorderedMatcherRequire::ExactMatch, matchers.begin(),
            matchers.end()));
  }

 private:
  const MatcherTuple matchers_;
  GTEST_DISALLOW_ASSIGN_(UnorderedElementsAreMatcher);
};

// Implements ElementsAre.
template <typename MatcherTuple>
class ElementsAreMatcher {
 public:
  explicit ElementsAreMatcher(const MatcherTuple& args) : matchers_(args) {}

  template <typename Container>
  operator Matcher<Container>() const {
    GTEST_COMPILE_ASSERT_(
        !IsHashTable<GTEST_REMOVE_REFERENCE_AND_CONST_(Container)>::value ||
            ::std::tuple_size<MatcherTuple>::value < 2,
        use_UnorderedElementsAre_with_hash_tables);

    typedef GTEST_REMOVE_REFERENCE_AND_CONST_(Container) RawContainer;
    typedef typename internal::StlContainerView<RawContainer>::type View;
    typedef typename View::value_type Element;
    typedef ::std::vector<Matcher<const Element&> > MatcherVec;
    MatcherVec matchers;
    matchers.reserve(::std::tuple_size<MatcherTuple>::value);
    TransformTupleValues(CastAndAppendTransform<const Element&>(), matchers_,
                         ::std::back_inserter(matchers));
    return Matcher<Container>(new ElementsAreMatcherImpl<const Container&>(
        matchers.begin(), matchers.end()));
  }

 private:
  const MatcherTuple matchers_;
  GTEST_DISALLOW_ASSIGN_(ElementsAreMatcher);
};

// Implements UnorderedElementsAreArray(), IsSubsetOf(), and IsSupersetOf().
template <typename T>
class UnorderedElementsAreArrayMatcher {
 public:
  template <typename Iter>
  UnorderedElementsAreArrayMatcher(UnorderedMatcherRequire::Flags match_flags,
                                   Iter first, Iter last)
      : match_flags_(match_flags), matchers_(first, last) {}

  template <typename Container>
  operator Matcher<Container>() const {
    return Matcher<Container>(
        new UnorderedElementsAreMatcherImpl<const Container&>(
            match_flags_, matchers_.begin(), matchers_.end()));
  }

 private:
  UnorderedMatcherRequire::Flags match_flags_;
  ::std::vector<T> matchers_;

  GTEST_DISALLOW_ASSIGN_(UnorderedElementsAreArrayMatcher);
};

// Implements ElementsAreArray().
template <typename T>
class ElementsAreArrayMatcher {
 public:
  template <typename Iter>
  ElementsAreArrayMatcher(Iter first, Iter last) : matchers_(first, last) {}

  template <typename Container>
  operator Matcher<Container>() const {
    GTEST_COMPILE_ASSERT_(
        !IsHashTable<GTEST_REMOVE_REFERENCE_AND_CONST_(Container)>::value,
        use_UnorderedElementsAreArray_with_hash_tables);

    return Matcher<Container>(new ElementsAreMatcherImpl<const Container&>(
        matchers_.begin(), matchers_.end()));
  }

 private:
  const ::std::vector<T> matchers_;

  GTEST_DISALLOW_ASSIGN_(ElementsAreArrayMatcher);
};

// Given a 2-tuple matcher tm of type Tuple2Matcher and a value second
// of type Second, BoundSecondMatcher<Tuple2Matcher, Second>(tm,
// second) is a polymorphic matcher that matches a value x if tm
// matches tuple (x, second).  Useful for implementing
// UnorderedPointwise() in terms of UnorderedElementsAreArray().
//
// BoundSecondMatcher is copyable and assignable, as we need to put
// instances of this class in a vector when implementing
// UnorderedPointwise().
template <typename Tuple2Matcher, typename Second>
class BoundSecondMatcher {
 public:
  BoundSecondMatcher(const Tuple2Matcher& tm, const Second& second)
      : tuple2_matcher_(tm), second_value_(second) {}

  template <typename T>
  operator Matcher<T>() const {
    return MakeMatcher(new Impl<T>(tuple2_matcher_, second_value_));
  }

  // We have to define this for UnorderedPointwise() to compile in
  // C++98 mode, as it puts BoundSecondMatcher instances in a vector,
  // which requires the elements to be assignable in C++98.  The
  // compiler cannot generate the operator= for us, as Tuple2Matcher
  // and Second may not be assignable.
  //
  // However, this should never be called, so the implementation just
  // need to assert.
  void operator=(const BoundSecondMatcher& /*rhs*/) {
    GTEST_LOG_(FATAL) << "BoundSecondMatcher should never be assigned.";
  }

 private:
  template <typename T>
  class Impl : public MatcherInterface<T> {
   public:
    typedef ::std::tuple<T, Second> ArgTuple;

    Impl(const Tuple2Matcher& tm, const Second& second)
        : mono_tuple2_matcher_(SafeMatcherCast<const ArgTuple&>(tm)),
          second_value_(second) {}

    void DescribeTo(::std::ostream* os) const override {
      *os << "and ";
      UniversalPrint(second_value_, os);
      *os << " ";
      mono_tuple2_matcher_.DescribeTo(os);
    }

    bool MatchAndExplain(T x, MatchResultListener* listener) const override {
      return mono_tuple2_matcher_.MatchAndExplain(ArgTuple(x, second_value_),
                                                  listener);
    }

   private:
    const Matcher<const ArgTuple&> mono_tuple2_matcher_;
    const Second second_value_;

    GTEST_DISALLOW_ASSIGN_(Impl);
  };

  const Tuple2Matcher tuple2_matcher_;
  const Second second_value_;
};

// Given a 2-tuple matcher tm and a value second,
// MatcherBindSecond(tm, second) returns a matcher that matches a
// value x if tm matches tuple (x, second).  Useful for implementing
// UnorderedPointwise() in terms of UnorderedElementsAreArray().
template <typename Tuple2Matcher, typename Second>
BoundSecondMatcher<Tuple2Matcher, Second> MatcherBindSecond(
    const Tuple2Matcher& tm, const Second& second) {
  return BoundSecondMatcher<Tuple2Matcher, Second>(tm, second);
}

// Returns the description for a matcher defined using the MATCHER*()
// macro where the user-supplied description string is "", if
// 'negation' is false; otherwise returns the description of the
// negation of the matcher.  'param_values' contains a list of strings
// that are the print-out of the matcher's parameters.
GTEST_API_ std::string FormatMatcherDescription(bool negation,
                                                const char* matcher_name,
                                                const Strings& param_values);

// Implements a matcher that checks the value of a optional<> type variable.
template <typename ValueMatcher>
class OptionalMatcher {
 public:
  explicit OptionalMatcher(const ValueMatcher& value_matcher)
      : value_matcher_(value_matcher) {}

  template <typename Optional>
  operator Matcher<Optional>() const {
    return Matcher<Optional>(new Impl<const Optional&>(value_matcher_));
  }

  template <typename Optional>
  class Impl : public MatcherInterface<Optional> {
   public:
    typedef GTEST_REMOVE_REFERENCE_AND_CONST_(Optional) OptionalView;
    typedef typename OptionalView::value_type ValueType;
    explicit Impl(const ValueMatcher& value_matcher)
        : value_matcher_(MatcherCast<ValueType>(value_matcher)) {}

    void DescribeTo(::std::ostream* os) const override {
      *os << "value ";
      value_matcher_.DescribeTo(os);
    }

    void DescribeNegationTo(::std::ostream* os) const override {
      *os << "value ";
      value_matcher_.DescribeNegationTo(os);
    }

    bool MatchAndExplain(Optional optional,
                         MatchResultListener* listener) const override {
      if (!optional) {
        *listener << "which is not engaged";
        return false;
      }
      const ValueType& value = *optional;
      StringMatchResultListener value_listener;
      const bool match = value_matcher_.MatchAndExplain(value, &value_listener);
      *listener << "whose value " << PrintToString(value)
                << (match ? " matches" : " doesn't match");
      PrintIfNotEmpty(value_listener.str(), listener->stream());
      return match;
    }

   private:
    const Matcher<ValueType> value_matcher_;
    GTEST_DISALLOW_ASSIGN_(Impl);
  };

 private:
  const ValueMatcher value_matcher_;
  GTEST_DISALLOW_ASSIGN_(OptionalMatcher);
};

namespace variant_matcher {
// Overloads to allow VariantMatcher to do proper ADL lookup.
template <typename T>
void holds_alternative() {}
template <typename T>
void get() {}

// Implements a matcher that checks the value of a variant<> type variable.
template <typename T>
class VariantMatcher {
 public:
  explicit VariantMatcher(::testing::Matcher<const T&> matcher)
      : matcher_(std::move(matcher)) {}

  template <typename Variant>
  bool MatchAndExplain(const Variant& value,
                       ::testing::MatchResultListener* listener) const {
    using std::get;
    if (!listener->IsInterested()) {
      return holds_alternative<T>(value) && matcher_.Matches(get<T>(value));
    }

    if (!holds_alternative<T>(value)) {
      *listener << "whose value is not of type '" << GetTypeName() << "'";
      return false;
    }

    const T& elem = get<T>(value);
    StringMatchResultListener elem_listener;
    const bool match = matcher_.MatchAndExplain(elem, &elem_listener);
    *listener << "whose value " << PrintToString(elem)
              << (match ? " matches" : " doesn't match");
    PrintIfNotEmpty(elem_listener.str(), listener->stream());
    return match;
  }

  void DescribeTo(std::ostream* os) const {
    *os << "is a variant<> with value of type '" << GetTypeName()
        << "' and the value ";
    matcher_.DescribeTo(os);
  }

  void DescribeNegationTo(std::ostream* os) const {
    *os << "is a variant<> with value of type other than '" << GetTypeName()
        << "' or the value ";
    matcher_.DescribeNegationTo(os);
  }

 private:
  static std::string GetTypeName() {
#if GTEST_HAS_RTTI
    GTEST_SUPPRESS_UNREACHABLE_CODE_WARNING_BELOW_(
        return internal::GetTypeName<T>());
#endif
    return "the element type";
  }

  const ::testing::Matcher<const T&> matcher_;
};

}  // namespace variant_matcher

namespace any_cast_matcher {

// Overloads to allow AnyCastMatcher to do proper ADL lookup.
template <typename T>
void any_cast() {}

// Implements a matcher that any_casts the value.
template <typename T>
class AnyCastMatcher {
 public:
  explicit AnyCastMatcher(const ::testing::Matcher<const T&>& matcher)
      : matcher_(matcher) {}

  template <typename AnyType>
  bool MatchAndExplain(const AnyType& value,
                       ::testing::MatchResultListener* listener) const {
    if (!listener->IsInterested()) {
      const T* ptr = any_cast<T>(&value);
      return ptr != nullptr && matcher_.Matches(*ptr);
    }

    const T* elem = any_cast<T>(&value);
    if (elem == nullptr) {
      *listener << "whose value is not of type '" << GetTypeName() << "'";
      return false;
    }

    StringMatchResultListener elem_listener;
    const bool match = matcher_.MatchAndExplain(*elem, &elem_listener);
    *listener << "whose value " << PrintToString(*elem)
              << (match ? " matches" : " doesn't match");
    PrintIfNotEmpty(elem_listener.str(), listener->stream());
    return match;
  }

  void DescribeTo(std::ostream* os) const {
    *os << "is an 'any' type with value of type '" << GetTypeName()
        << "' and the value ";
    matcher_.DescribeTo(os);
  }

  void DescribeNegationTo(std::ostream* os) const {
    *os << "is an 'any' type with value of type other than '" << GetTypeName()
        << "' or the value ";
    matcher_.DescribeNegationTo(os);
  }

 private:
  static std::string GetTypeName() {
#if GTEST_HAS_RTTI
    GTEST_SUPPRESS_UNREACHABLE_CODE_WARNING_BELOW_(
        return internal::GetTypeName<T>());
#endif
    return "the element type";
  }

  const ::testing::Matcher<const T&> matcher_;
};

}  // namespace any_cast_matcher

// Implements the Args() matcher.
template <class ArgsTuple, size_t... k>
class ArgsMatcherImpl : public MatcherInterface<ArgsTuple> {
 public:
  using RawArgsTuple = typename std::decay<ArgsTuple>::type;
  using SelectedArgs =
      std::tuple<typename std::tuple_element<k, RawArgsTuple>::type...>;
  using MonomorphicInnerMatcher = Matcher<const SelectedArgs&>;

  template <typename InnerMatcher>
  explicit ArgsMatcherImpl(const InnerMatcher& inner_matcher)
      : inner_matcher_(SafeMatcherCast<const SelectedArgs&>(inner_matcher)) {}

  bool MatchAndExplain(ArgsTuple args,
                       MatchResultListener* listener) const override {
    // Workaround spurious C4100 on MSVC<=15.7 when k is empty.
    (void)args;
    const SelectedArgs& selected_args =
        std::forward_as_tuple(std::get<k>(args)...);
    if (!listener->IsInterested()) return inner_matcher_.Matches(selected_args);

    PrintIndices(listener->stream());
    *listener << "are " << PrintToString(selected_args);

    StringMatchResultListener inner_listener;
    const bool match =
        inner_matcher_.MatchAndExplain(selected_args, &inner_listener);
    PrintIfNotEmpty(inner_listener.str(), listener->stream());
    return match;
  }

  void DescribeTo(::std::ostream* os) const override {
    *os << "are a tuple ";
    PrintIndices(os);
    inner_matcher_.DescribeTo(os);
  }

  void DescribeNegationTo(::std::ostream* os) const override {
    *os << "are a tuple ";
    PrintIndices(os);
    inner_matcher_.DescribeNegationTo(os);
  }

 private:
  // Prints the indices of the selected fields.
  static void PrintIndices(::std::ostream* os) {
    *os << "whose fields (";
    const char* sep = "";
    // Workaround spurious C4189 on MSVC<=15.7 when k is empty.
    (void)sep;
    const char* dummy[] = {"", (*os << sep << "#" << k, sep = ", ")...};
    (void)dummy;
    *os << ") ";
  }

  MonomorphicInnerMatcher inner_matcher_;
};

template <class InnerMatcher, size_t... k>
class ArgsMatcher {
 public:
  explicit ArgsMatcher(InnerMatcher inner_matcher)
      : inner_matcher_(std::move(inner_matcher)) {}

  template <typename ArgsTuple>
  operator Matcher<ArgsTuple>() const {  // NOLINT
    return MakeMatcher(new ArgsMatcherImpl<ArgsTuple, k...>(inner_matcher_));
  }

 private:
  InnerMatcher inner_matcher_;
};

}  // namespace internal

// ElementsAreArray(iterator_first, iterator_last)
// ElementsAreArray(pointer, count)
// ElementsAreArray(array)
// ElementsAreArray(container)
// ElementsAreArray({ e1, e2, ..., en })
//
// The ElementsAreArray() functions are like ElementsAre(...), except
// that they are given a homogeneous sequence rather than taking each
// element as a function argument. The sequence can be specified as an
// array, a pointer and count, a vector, an initializer list, or an
// STL iterator range. In each of these cases, the underlying sequence
// can be either a sequence of values or a sequence of matchers.
//
// All forms of ElementsAreArray() make a copy of the input matcher sequence.

template <typename Iter>
inline internal::ElementsAreArrayMatcher<
    typename ::std::iterator_traits<Iter>::value_type>
ElementsAreArray(Iter first, Iter last) {
  typedef typename ::std::iterator_traits<Iter>::value_type T;
  return internal::ElementsAreArrayMatcher<T>(first, last);
}

template <typename T>
inline internal::ElementsAreArrayMatcher<T> ElementsAreArray(
    const T* pointer, size_t count) {
  return ElementsAreArray(pointer, pointer + count);
}

template <typename T, size_t N>
inline internal::ElementsAreArrayMatcher<T> ElementsAreArray(
    const T (&array)[N]) {
  return ElementsAreArray(array, N);
}

template <typename Container>
inline internal::ElementsAreArrayMatcher<typename Container::value_type>
ElementsAreArray(const Container& container) {
  return ElementsAreArray(container.begin(), container.end());
}

template <typename T>
inline internal::ElementsAreArrayMatcher<T>
ElementsAreArray(::std::initializer_list<T> xs) {
  return ElementsAreArray(xs.begin(), xs.end());
}

// UnorderedElementsAreArray(iterator_first, iterator_last)
// UnorderedElementsAreArray(pointer, count)
// UnorderedElementsAreArray(array)
// UnorderedElementsAreArray(container)
// UnorderedElementsAreArray({ e1, e2, ..., en })
//
// UnorderedElementsAreArray() verifies that a bijective mapping onto a
// collection of matchers exists.
//
// The matchers can be specified as an array, a pointer and count, a container,
// an initializer list, or an STL iterator range. In each of these cases, the
// underlying matchers can be either values or matchers.

template <typename Iter>
inline internal::UnorderedElementsAreArrayMatcher<
    typename ::std::iterator_traits<Iter>::value_type>
UnorderedElementsAreArray(Iter first, Iter last) {
  typedef typename ::std::iterator_traits<Iter>::value_type T;
  return internal::UnorderedElementsAreArrayMatcher<T>(
      internal::UnorderedMatcherRequire::ExactMatch, first, last);
}

template <typename T>
inline internal::UnorderedElementsAreArrayMatcher<T>
UnorderedElementsAreArray(const T* pointer, size_t count) {
  return UnorderedElementsAreArray(pointer, pointer + count);
}

template <typename T, size_t N>
inline internal::UnorderedElementsAreArrayMatcher<T>
UnorderedElementsAreArray(const T (&array)[N]) {
  return UnorderedElementsAreArray(array, N);
}

template <typename Container>
inline internal::UnorderedElementsAreArrayMatcher<
    typename Container::value_type>
UnorderedElementsAreArray(const Container& container) {
  return UnorderedElementsAreArray(container.begin(), container.end());
}

template <typename T>
inline internal::UnorderedElementsAreArrayMatcher<T>
UnorderedElementsAreArray(::std::initializer_list<T> xs) {
  return UnorderedElementsAreArray(xs.begin(), xs.end());
}

// _ is a matcher that matches anything of any type.
//
// This definition is fine as:
//
//   1. The C++ standard permits using the name _ in a namespace that
//      is not the global namespace or ::std.
//   2. The AnythingMatcher class has no data member or constructor,
//      so it's OK to create global variables of this type.
//   3. c-style has approved of using _ in this case.
const internal::AnythingMatcher _ = {};
// Creates a matcher that matches any value of the given type T.
template <typename T>
inline Matcher<T> A() {
  return Matcher<T>(new internal::AnyMatcherImpl<T>());
}

// Creates a matcher that matches any value of the given type T.
template <typename T>
inline Matcher<T> An() { return A<T>(); }

template <typename T, typename M>
Matcher<T> internal::MatcherCastImpl<T, M>::CastImpl(
    const M& value, internal::bool_constant<false> /* convertible_to_matcher */,
    internal::bool_constant<false> /* convertible_to_T */) {
  return Eq(value);
}

// Creates a polymorphic matcher that matches any NULL pointer.
inline PolymorphicMatcher<internal::IsNullMatcher > IsNull() {
  return MakePolymorphicMatcher(internal::IsNullMatcher());
}

// Creates a polymorphic matcher that matches any non-NULL pointer.
// This is convenient as Not(NULL) doesn't compile (the compiler
// thinks that that expression is comparing a pointer with an integer).
inline PolymorphicMatcher<internal::NotNullMatcher > NotNull() {
  return MakePolymorphicMatcher(internal::NotNullMatcher());
}

// Creates a polymorphic matcher that matches any argument that
// references variable x.
template <typename T>
inline internal::RefMatcher<T&> Ref(T& x) {  // NOLINT
  return internal::RefMatcher<T&>(x);
}

// Creates a matcher that matches any double argument approximately
// equal to rhs, where two NANs are considered unequal.
inline internal::FloatingEqMatcher<double> DoubleEq(double rhs) {
  return internal::FloatingEqMatcher<double>(rhs, false);
}

// Creates a matcher that matches any double argument approximately
// equal to rhs, including NaN values when rhs is NaN.
inline internal::FloatingEqMatcher<double> NanSensitiveDoubleEq(double rhs) {
  return internal::FloatingEqMatcher<double>(rhs, true);
}

// Creates a matcher that matches any double argument approximately equal to
// rhs, up to the specified max absolute error bound, where two NANs are
// considered unequal.  The max absolute error bound must be non-negative.
inline internal::FloatingEqMatcher<double> DoubleNear(
    double rhs, double max_abs_error) {
  return internal::FloatingEqMatcher<double>(rhs, false, max_abs_error);
}

// Creates a matcher that matches any double argument approximately equal to
// rhs, up to the specified max absolute error bound, including NaN values when
// rhs is NaN.  The max absolute error bound must be non-negative.
inline internal::FloatingEqMatcher<double> NanSensitiveDoubleNear(
    double rhs, double max_abs_error) {
  return internal::FloatingEqMatcher<double>(rhs, true, max_abs_error);
}

// Creates a matcher that matches any float argument approximately
// equal to rhs, where two NANs are considered unequal.
inline internal::FloatingEqMatcher<float> FloatEq(float rhs) {
  return internal::FloatingEqMatcher<float>(rhs, false);
}

// Creates a matcher that matches any float argument approximately
// equal to rhs, including NaN values when rhs is NaN.
inline internal::FloatingEqMatcher<float> NanSensitiveFloatEq(float rhs) {
  return internal::FloatingEqMatcher<float>(rhs, true);
}

// Creates a matcher that matches any float argument approximately equal to
// rhs, up to the specified max absolute error bound, where two NANs are
// considered unequal.  The max absolute error bound must be non-negative.
inline internal::FloatingEqMatcher<float> FloatNear(
    float rhs, float max_abs_error) {
  return internal::FloatingEqMatcher<float>(rhs, false, max_abs_error);
}

// Creates a matcher that matches any float argument approximately equal to
// rhs, up to the specified max absolute error bound, including NaN values when
// rhs is NaN.  The max absolute error bound must be non-negative.
inline internal::FloatingEqMatcher<float> NanSensitiveFloatNear(
    float rhs, float max_abs_error) {
  return internal::FloatingEqMatcher<float>(rhs, true, max_abs_error);
}

// Creates a matcher that matches a pointer (raw or smart) that points
// to a value that matches inner_matcher.
template <typename InnerMatcher>
inline internal::PointeeMatcher<InnerMatcher> Pointee(
    const InnerMatcher& inner_matcher) {
  return internal::PointeeMatcher<InnerMatcher>(inner_matcher);
}

#if GTEST_HAS_RTTI
// Creates a matcher that matches a pointer or reference that matches
// inner_matcher when dynamic_cast<To> is applied.
// The result of dynamic_cast<To> is forwarded to the inner matcher.
// If To is a pointer and the cast fails, the inner matcher will receive NULL.
// If To is a reference and the cast fails, this matcher returns false
// immediately.
template <typename To>
inline PolymorphicMatcher<internal::WhenDynamicCastToMatcher<To> >
WhenDynamicCastTo(const Matcher<To>& inner_matcher) {
  return MakePolymorphicMatcher(
      internal::WhenDynamicCastToMatcher<To>(inner_matcher));
}
#endif  // GTEST_HAS_RTTI

// Creates a matcher that matches an object whose given field matches
// 'matcher'.  For example,
//   Field(&Foo::number, Ge(5))
// matches a Foo object x if x.number >= 5.
template <typename Class, typename FieldType, typename FieldMatcher>
inline PolymorphicMatcher<
  internal::FieldMatcher<Class, FieldType> > Field(
    FieldType Class::*field, const FieldMatcher& matcher) {
  return MakePolymorphicMatcher(
      internal::FieldMatcher<Class, FieldType>(
          field, MatcherCast<const FieldType&>(matcher)));
  // The call to MatcherCast() is required for supporting inner
  // matchers of compatible types.  For example, it allows
  //   Field(&Foo::bar, m)
  // to compile where bar is an int32 and m is a matcher for int64.
}

// Same as Field() but also takes the name of the field to provide better error
// messages.
template <typename Class, typename FieldType, typename FieldMatcher>
inline PolymorphicMatcher<internal::FieldMatcher<Class, FieldType> > Field(
    const std::string& field_name, FieldType Class::*field,
    const FieldMatcher& matcher) {
  return MakePolymorphicMatcher(internal::FieldMatcher<Class, FieldType>(
      field_name, field, MatcherCast<const FieldType&>(matcher)));
}

// Creates a matcher that matches an object whose given property
// matches 'matcher'.  For example,
//   Property(&Foo::str, StartsWith("hi"))
// matches a Foo object x if x.str() starts with "hi".
template <typename Class, typename PropertyType, typename PropertyMatcher>
inline PolymorphicMatcher<internal::PropertyMatcher<
    Class, PropertyType, PropertyType (Class::*)() const> >
Property(PropertyType (Class::*property)() const,
         const PropertyMatcher& matcher) {
  return MakePolymorphicMatcher(
      internal::PropertyMatcher<Class, PropertyType,
                                PropertyType (Class::*)() const>(
          property, MatcherCast<const PropertyType&>(matcher)));
  // The call to MatcherCast() is required for supporting inner
  // matchers of compatible types.  For example, it allows
  //   Property(&Foo::bar, m)
  // to compile where bar() returns an int32 and m is a matcher for int64.
}

// Same as Property() above, but also takes the name of the property to provide
// better error messages.
template <typename Class, typename PropertyType, typename PropertyMatcher>
inline PolymorphicMatcher<internal::PropertyMatcher<
    Class, PropertyType, PropertyType (Class::*)() const> >
Property(const std::string& property_name,
         PropertyType (Class::*property)() const,
         const PropertyMatcher& matcher) {
  return MakePolymorphicMatcher(
      internal::PropertyMatcher<Class, PropertyType,
                                PropertyType (Class::*)() const>(
          property_name, property, MatcherCast<const PropertyType&>(matcher)));
}

// The same as above but for reference-qualified member functions.
template <typename Class, typename PropertyType, typename PropertyMatcher>
inline PolymorphicMatcher<internal::PropertyMatcher<
    Class, PropertyType, PropertyType (Class::*)() const &> >
Property(PropertyType (Class::*property)() const &,
         const PropertyMatcher& matcher) {
  return MakePolymorphicMatcher(
      internal::PropertyMatcher<Class, PropertyType,
                                PropertyType (Class::*)() const&>(
          property, MatcherCast<const PropertyType&>(matcher)));
}

// Three-argument form for reference-qualified member functions.
template <typename Class, typename PropertyType, typename PropertyMatcher>
inline PolymorphicMatcher<internal::PropertyMatcher<
    Class, PropertyType, PropertyType (Class::*)() const &> >
Property(const std::string& property_name,
         PropertyType (Class::*property)() const &,
         const PropertyMatcher& matcher) {
  return MakePolymorphicMatcher(
      internal::PropertyMatcher<Class, PropertyType,
                                PropertyType (Class::*)() const&>(
          property_name, property, MatcherCast<const PropertyType&>(matcher)));
}

// Creates a matcher that matches an object if the result of applying
// a callable to x matches 'matcher'.
// For example,
//   ResultOf(f, StartsWith("hi"))
// matches a Foo object x if f(x) starts with "hi".
// `callable` parameter can be a function, function pointer, or a functor. It is
// required to keep no state affecting the results of the calls on it and make
// no assumptions about how many calls will be made. Any state it keeps must be
// protected from the concurrent access.
template <typename Callable, typename InnerMatcher>
internal::ResultOfMatcher<Callable, InnerMatcher> ResultOf(
    Callable callable, InnerMatcher matcher) {
  return internal::ResultOfMatcher<Callable, InnerMatcher>(
      std::move(callable), std::move(matcher));
}

// String matchers.

// Matches a string equal to str.
inline PolymorphicMatcher<internal::StrEqualityMatcher<std::string> > StrEq(
    const std::string& str) {
  return MakePolymorphicMatcher(
      internal::StrEqualityMatcher<std::string>(str, true, true));
}

// Matches a string not equal to str.
inline PolymorphicMatcher<internal::StrEqualityMatcher<std::string> > StrNe(
    const std::string& str) {
  return MakePolymorphicMatcher(
      internal::StrEqualityMatcher<std::string>(str, false, true));
}

// Matches a string equal to str, ignoring case.
inline PolymorphicMatcher<internal::StrEqualityMatcher<std::string> > StrCaseEq(
    const std::string& str) {
  return MakePolymorphicMatcher(
      internal::StrEqualityMatcher<std::string>(str, true, false));
}

// Matches a string not equal to str, ignoring case.
inline PolymorphicMatcher<internal::StrEqualityMatcher<std::string> > StrCaseNe(
    const std::string& str) {
  return MakePolymorphicMatcher(
      internal::StrEqualityMatcher<std::string>(str, false, false));
}

// Creates a matcher that matches any string, std::string, or C string
// that contains the given substring.
inline PolymorphicMatcher<internal::HasSubstrMatcher<std::string> > HasSubstr(
    const std::string& substring) {
  return MakePolymorphicMatcher(
      internal::HasSubstrMatcher<std::string>(substring));
}

// Matches a string that starts with 'prefix' (case-sensitive).
inline PolymorphicMatcher<internal::StartsWithMatcher<std::string> > StartsWith(
    const std::string& prefix) {
  return MakePolymorphicMatcher(
      internal::StartsWithMatcher<std::string>(prefix));
}

// Matches a string that ends with 'suffix' (case-sensitive).
inline PolymorphicMatcher<internal::EndsWithMatcher<std::string> > EndsWith(
    const std::string& suffix) {
  return MakePolymorphicMatcher(internal::EndsWithMatcher<std::string>(suffix));
}

#if GTEST_HAS_STD_WSTRING
// Wide string matchers.

// Matches a string equal to str.
inline PolymorphicMatcher<internal::StrEqualityMatcher<std::wstring> > StrEq(
    const std::wstring& str) {
  return MakePolymorphicMatcher(
      internal::StrEqualityMatcher<std::wstring>(str, true, true));
}

// Matches a string not equal to str.
inline PolymorphicMatcher<internal::StrEqualityMatcher<std::wstring> > StrNe(
    const std::wstring& str) {
  return MakePolymorphicMatcher(
      internal::StrEqualityMatcher<std::wstring>(str, false, true));
}

// Matches a string equal to str, ignoring case.
inline PolymorphicMatcher<internal::StrEqualityMatcher<std::wstring> >
StrCaseEq(const std::wstring& str) {
  return MakePolymorphicMatcher(
      internal::StrEqualityMatcher<std::wstring>(str, true, false));
}

// Matches a string not equal to str, ignoring case.
inline PolymorphicMatcher<internal::StrEqualityMatcher<std::wstring> >
StrCaseNe(const std::wstring& str) {
  return MakePolymorphicMatcher(
      internal::StrEqualityMatcher<std::wstring>(str, false, false));
}

// Creates a matcher that matches any ::wstring, std::wstring, or C wide string
// that contains the given substring.
inline PolymorphicMatcher<internal::HasSubstrMatcher<std::wstring> > HasSubstr(
    const std::wstring& substring) {
  return MakePolymorphicMatcher(
      internal::HasSubstrMatcher<std::wstring>(substring));
}

// Matches a string that starts with 'prefix' (case-sensitive).
inline PolymorphicMatcher<internal::StartsWithMatcher<std::wstring> >
StartsWith(const std::wstring& prefix) {
  return MakePolymorphicMatcher(
      internal::StartsWithMatcher<std::wstring>(prefix));
}

// Matches a string that ends with 'suffix' (case-sensitive).
inline PolymorphicMatcher<internal::EndsWithMatcher<std::wstring> > EndsWith(
    const std::wstring& suffix) {
  return MakePolymorphicMatcher(
      internal::EndsWithMatcher<std::wstring>(suffix));
}

#endif  // GTEST_HAS_STD_WSTRING

// Creates a polymorphic matcher that matches a 2-tuple where the
// first field == the second field.
inline internal::Eq2Matcher Eq() { return internal::Eq2Matcher(); }

// Creates a polymorphic matcher that matches a 2-tuple where the
// first field >= the second field.
inline internal::Ge2Matcher Ge() { return internal::Ge2Matcher(); }

// Creates a polymorphic matcher that matches a 2-tuple where the
// first field > the second field.
inline internal::Gt2Matcher Gt() { return internal::Gt2Matcher(); }

// Creates a polymorphic matcher that matches a 2-tuple where the
// first field <= the second field.
inline internal::Le2Matcher Le() { return internal::Le2Matcher(); }

// Creates a polymorphic matcher that matches a 2-tuple where the
// first field < the second field.
inline internal::Lt2Matcher Lt() { return internal::Lt2Matcher(); }

// Creates a polymorphic matcher that matches a 2-tuple where the
// first field != the second field.
inline internal::Ne2Matcher Ne() { return internal::Ne2Matcher(); }

// Creates a polymorphic matcher that matches a 2-tuple where
// FloatEq(first field) matches the second field.
inline internal::FloatingEq2Matcher<float> FloatEq() {
  return internal::FloatingEq2Matcher<float>();
}

// Creates a polymorphic matcher that matches a 2-tuple where
// DoubleEq(first field) matches the second field.
inline internal::FloatingEq2Matcher<double> DoubleEq() {
  return internal::FloatingEq2Matcher<double>();
}

// Creates a polymorphic matcher that matches a 2-tuple where
// FloatEq(first field) matches the second field with NaN equality.
inline internal::FloatingEq2Matcher<float> NanSensitiveFloatEq() {
  return internal::FloatingEq2Matcher<float>(true);
}

// Creates a polymorphic matcher that matches a 2-tuple where
// DoubleEq(first field) matches the second field with NaN equality.
inline internal::FloatingEq2Matcher<double> NanSensitiveDoubleEq() {
  return internal::FloatingEq2Matcher<double>(true);
}

// Creates a polymorphic matcher that matches a 2-tuple where
// FloatNear(first field, max_abs_error) matches the second field.
inline internal::FloatingEq2Matcher<float> FloatNear(float max_abs_error) {
  return internal::FloatingEq2Matcher<float>(max_abs_error);
}

// Creates a polymorphic matcher that matches a 2-tuple where
// DoubleNear(first field, max_abs_error) matches the second field.
inline internal::FloatingEq2Matcher<double> DoubleNear(double max_abs_error) {
  return internal::FloatingEq2Matcher<double>(max_abs_error);
}

// Creates a polymorphic matcher that matches a 2-tuple where
// FloatNear(first field, max_abs_error) matches the second field with NaN
// equality.
inline internal::FloatingEq2Matcher<float> NanSensitiveFloatNear(
    float max_abs_error) {
  return internal::FloatingEq2Matcher<float>(max_abs_error, true);
}

// Creates a polymorphic matcher that matches a 2-tuple where
// DoubleNear(first field, max_abs_error) matches the second field with NaN
// equality.
inline internal::FloatingEq2Matcher<double> NanSensitiveDoubleNear(
    double max_abs_error) {
  return internal::FloatingEq2Matcher<double>(max_abs_error, true);
}

// Creates a matcher that matches any value of type T that m doesn't
// match.
template <typename InnerMatcher>
inline internal::NotMatcher<InnerMatcher> Not(InnerMatcher m) {
  return internal::NotMatcher<InnerMatcher>(m);
}

// Returns a matcher that matches anything that satisfies the given
// predicate.  The predicate can be any unary function or functor
// whose return type can be implicitly converted to bool.
template <typename Predicate>
inline PolymorphicMatcher<internal::TrulyMatcher<Predicate> >
Truly(Predicate pred) {
  return MakePolymorphicMatcher(internal::TrulyMatcher<Predicate>(pred));
}

// Returns a matcher that matches the container size. The container must
// support both size() and size_type which all STL-like containers provide.
// Note that the parameter 'size' can be a value of type size_type as well as
// matcher. For instance:
//   EXPECT_THAT(container, SizeIs(2));     // Checks container has 2 elements.
//   EXPECT_THAT(container, SizeIs(Le(2));  // Checks container has at most 2.
template <typename SizeMatcher>
inline internal::SizeIsMatcher<SizeMatcher>
SizeIs(const SizeMatcher& size_matcher) {
  return internal::SizeIsMatcher<SizeMatcher>(size_matcher);
}

// Returns a matcher that matches the distance between the container's begin()
// iterator and its end() iterator, i.e. the size of the container. This matcher
// can be used instead of SizeIs with containers such as std::forward_list which
// do not implement size(). The container must provide const_iterator (with
// valid iterator_traits), begin() and end().
template <typename DistanceMatcher>
inline internal::BeginEndDistanceIsMatcher<DistanceMatcher>
BeginEndDistanceIs(const DistanceMatcher& distance_matcher) {
  return internal::BeginEndDistanceIsMatcher<DistanceMatcher>(distance_matcher);
}

// Returns a matcher that matches an equal container.
// This matcher behaves like Eq(), but in the event of mismatch lists the
// values that are included in one container but not the other. (Duplicate
// values and order differences are not explained.)
template <typename Container>
inline PolymorphicMatcher<internal::ContainerEqMatcher<
    typename std::remove_const<Container>::type>>
ContainerEq(const Container& rhs) {
  // This following line is for working around a bug in MSVC 8.0,
  // which causes Container to be a const type sometimes.
  typedef typename std::remove_const<Container>::type RawContainer;
  return MakePolymorphicMatcher(
      internal::ContainerEqMatcher<RawContainer>(rhs));
}

// Returns a matcher that matches a container that, when sorted using
// the given comparator, matches container_matcher.
template <typename Comparator, typename ContainerMatcher>
inline internal::WhenSortedByMatcher<Comparator, ContainerMatcher>
WhenSortedBy(const Comparator& comparator,
             const ContainerMatcher& container_matcher) {
  return internal::WhenSortedByMatcher<Comparator, ContainerMatcher>(
      comparator, container_matcher);
}

// Returns a matcher that matches a container that, when sorted using
// the < operator, matches container_matcher.
template <typename ContainerMatcher>
inline internal::WhenSortedByMatcher<internal::LessComparator, ContainerMatcher>
WhenSorted(const ContainerMatcher& container_matcher) {
  return
      internal::WhenSortedByMatcher<internal::LessComparator, ContainerMatcher>(
          internal::LessComparator(), container_matcher);
}

// Matches an STL-style container or a native array that contains the
// same number of elements as in rhs, where its i-th element and rhs's
// i-th element (as a pair) satisfy the given pair matcher, for all i.
// TupleMatcher must be able to be safely cast to Matcher<std::tuple<const
// T1&, const T2&> >, where T1 and T2 are the types of elements in the
// LHS container and the RHS container respectively.
template <typename TupleMatcher, typename Container>
inline internal::PointwiseMatcher<TupleMatcher,
                                  typename std::remove_const<Container>::type>
Pointwise(const TupleMatcher& tuple_matcher, const Container& rhs) {
  // This following line is for working around a bug in MSVC 8.0,
  // which causes Container to be a const type sometimes (e.g. when
  // rhs is a const int[])..
  typedef typename std::remove_const<Container>::type RawContainer;
  return internal::PointwiseMatcher<TupleMatcher, RawContainer>(
      tuple_matcher, rhs);
}


// Supports the Pointwise(m, {a, b, c}) syntax.
template <typename TupleMatcher, typename T>
inline internal::PointwiseMatcher<TupleMatcher, std::vector<T> > Pointwise(
    const TupleMatcher& tuple_matcher, std::initializer_list<T> rhs) {
  return Pointwise(tuple_matcher, std::vector<T>(rhs));
}


// UnorderedPointwise(pair_matcher, rhs) matches an STL-style
// container or a native array that contains the same number of
// elements as in rhs, where in some permutation of the container, its
// i-th element and rhs's i-th element (as a pair) satisfy the given
// pair matcher, for all i.  Tuple2Matcher must be able to be safely
// cast to Matcher<std::tuple<const T1&, const T2&> >, where T1 and T2 are
// the types of elements in the LHS container and the RHS container
// respectively.
//
// This is like Pointwise(pair_matcher, rhs), except that the element
// order doesn't matter.
template <typename Tuple2Matcher, typename RhsContainer>
inline internal::UnorderedElementsAreArrayMatcher<
    typename internal::BoundSecondMatcher<
        Tuple2Matcher,
        typename internal::StlContainerView<
            typename std::remove_const<RhsContainer>::type>::type::value_type>>
UnorderedPointwise(const Tuple2Matcher& tuple2_matcher,
                   const RhsContainer& rhs_container) {
  // This following line is for working around a bug in MSVC 8.0,
  // which causes RhsContainer to be a const type sometimes (e.g. when
  // rhs_container is a const int[]).
  typedef typename std::remove_const<RhsContainer>::type RawRhsContainer;

  // RhsView allows the same code to handle RhsContainer being a
  // STL-style container and it being a native C-style array.
  typedef typename internal::StlContainerView<RawRhsContainer> RhsView;
  typedef typename RhsView::type RhsStlContainer;
  typedef typename RhsStlContainer::value_type Second;
  const RhsStlContainer& rhs_stl_container =
      RhsView::ConstReference(rhs_container);

  // Create a matcher for each element in rhs_container.
  ::std::vector<internal::BoundSecondMatcher<Tuple2Matcher, Second> > matchers;
  for (typename RhsStlContainer::const_iterator it = rhs_stl_container.begin();
       it != rhs_stl_container.end(); ++it) {
    matchers.push_back(
        internal::MatcherBindSecond(tuple2_matcher, *it));
  }

  // Delegate the work to UnorderedElementsAreArray().
  return UnorderedElementsAreArray(matchers);
}


// Supports the UnorderedPointwise(m, {a, b, c}) syntax.
template <typename Tuple2Matcher, typename T>
inline internal::UnorderedElementsAreArrayMatcher<
    typename internal::BoundSecondMatcher<Tuple2Matcher, T> >
UnorderedPointwise(const Tuple2Matcher& tuple2_matcher,
                   std::initializer_list<T> rhs) {
  return UnorderedPointwise(tuple2_matcher, std::vector<T>(rhs));
}


// Matches an STL-style container or a native array that contains at
// least one element matching the given value or matcher.
//
// Examples:
//   ::std::set<int> page_ids;
//   page_ids.insert(3);
//   page_ids.insert(1);
//   EXPECT_THAT(page_ids, Contains(1));
//   EXPECT_THAT(page_ids, Contains(Gt(2)));
//   EXPECT_THAT(page_ids, Not(Contains(4)));
//
//   ::std::map<int, size_t> page_lengths;
//   page_lengths[1] = 100;
//   EXPECT_THAT(page_lengths,
//               Contains(::std::pair<const int, size_t>(1, 100)));
//
//   const char* user_ids[] = { "joe", "mike", "tom" };
//   EXPECT_THAT(user_ids, Contains(Eq(::std::string("tom"))));
template <typename M>
inline internal::ContainsMatcher<M> Contains(M matcher) {
  return internal::ContainsMatcher<M>(matcher);
}

// IsSupersetOf(iterator_first, iterator_last)
// IsSupersetOf(pointer, count)
// IsSupersetOf(array)
// IsSupersetOf(container)
// IsSupersetOf({e1, e2, ..., en})
//
// IsSupersetOf() verifies that a surjective partial mapping onto a collection
// of matchers exists. In other words, a container matches
// IsSupersetOf({e1, ..., en}) if and only if there is a permutation
// {y1, ..., yn} of some of the container's elements where y1 matches e1,
// ..., and yn matches en. Obviously, the size of the container must be >= n
// in order to have a match. Examples:
//
// - {1, 2, 3} matches IsSupersetOf({Ge(3), Ne(0)}), as 3 matches Ge(3) and
//   1 matches Ne(0).
// - {1, 2} doesn't match IsSupersetOf({Eq(1), Lt(2)}), even though 1 matches
//   both Eq(1) and Lt(2). The reason is that different matchers must be used
//   for elements in different slots of the container.
// - {1, 1, 2} matches IsSupersetOf({Eq(1), Lt(2)}), as (the first) 1 matches
//   Eq(1) and (the second) 1 matches Lt(2).
// - {1, 2, 3} matches IsSupersetOf(Gt(1), Gt(1)), as 2 matches (the first)
//   Gt(1) and 3 matches (the second) Gt(1).
//
// The matchers can be specified as an array, a pointer and count, a container,
// an initializer list, or an STL iterator range. In each of these cases, the
// underlying matchers can be either values or matchers.

template <typename Iter>
inline internal::UnorderedElementsAreArrayMatcher<
    typename ::std::iterator_traits<Iter>::value_type>
IsSupersetOf(Iter first, Iter last) {
  typedef typename ::std::iterator_traits<Iter>::value_type T;
  return internal::UnorderedElementsAreArrayMatcher<T>(
      internal::UnorderedMatcherRequire::Superset, first, last);
}

template <typename T>
inline internal::UnorderedElementsAreArrayMatcher<T> IsSupersetOf(
    const T* pointer, size_t count) {
  return IsSupersetOf(pointer, pointer + count);
}

template <typename T, size_t N>
inline internal::UnorderedElementsAreArrayMatcher<T> IsSupersetOf(
    const T (&array)[N]) {
  return IsSupersetOf(array, N);
}

template <typename Container>
inline internal::UnorderedElementsAreArrayMatcher<
    typename Container::value_type>
IsSupersetOf(const Container& container) {
  return IsSupersetOf(container.begin(), container.end());
}

template <typename T>
inline internal::UnorderedElementsAreArrayMatcher<T> IsSupersetOf(
    ::std::initializer_list<T> xs) {
  return IsSupersetOf(xs.begin(), xs.end());
}

// IsSubsetOf(iterator_first, iterator_last)
// IsSubsetOf(pointer, count)
// IsSubsetOf(array)
// IsSubsetOf(container)
// IsSubsetOf({e1, e2, ..., en})
//
// IsSubsetOf() verifies that an injective mapping onto a collection of matchers
// exists.  In other words, a container matches IsSubsetOf({e1, ..., en}) if and
// only if there is a subset of matchers {m1, ..., mk} which would match the
// container using UnorderedElementsAre.  Obviously, the size of the container
// must be <= n in order to have a match. Examples:
//
// - {1} matches IsSubsetOf({Gt(0), Lt(0)}), as 1 matches Gt(0).
// - {1, -1} matches IsSubsetOf({Lt(0), Gt(0)}), as 1 matches Gt(0) and -1
//   matches Lt(0).
// - {1, 2} doesn't matches IsSubsetOf({Gt(0), Lt(0)}), even though 1 and 2 both
//   match Gt(0). The reason is that different matchers must be used for
//   elements in different slots of the container.
//
// The matchers can be specified as an array, a pointer and count, a container,
// an initializer list, or an STL iterator range. In each of these cases, the
// underlying matchers can be either values or matchers.

template <typename Iter>
inline internal::UnorderedElementsAreArrayMatcher<
    typename ::std::iterator_traits<Iter>::value_type>
IsSubsetOf(Iter first, Iter last) {
  typedef typename ::std::iterator_traits<Iter>::value_type T;
  return internal::UnorderedElementsAreArrayMatcher<T>(
      internal::UnorderedMatcherRequire::Subset, first, last);
}

template <typename T>
inline internal::UnorderedElementsAreArrayMatcher<T> IsSubsetOf(
    const T* pointer, size_t count) {
  return IsSubsetOf(pointer, pointer + count);
}

template <typename T, size_t N>
inline internal::UnorderedElementsAreArrayMatcher<T> IsSubsetOf(
    const T (&array)[N]) {
  return IsSubsetOf(array, N);
}

template <typename Container>
inline internal::UnorderedElementsAreArrayMatcher<
    typename Container::value_type>
IsSubsetOf(const Container& container) {
  return IsSubsetOf(container.begin(), container.end());
}

template <typename T>
inline internal::UnorderedElementsAreArrayMatcher<T> IsSubsetOf(
    ::std::initializer_list<T> xs) {
  return IsSubsetOf(xs.begin(), xs.end());
}

// Matches an STL-style container or a native array that contains only
// elements matching the given value or matcher.
//
// Each(m) is semantically equivalent to Not(Contains(Not(m))). Only
// the messages are different.
//
// Examples:
//   ::std::set<int> page_ids;
//   // Each(m) matches an empty container, regardless of what m is.
//   EXPECT_THAT(page_ids, Each(Eq(1)));
//   EXPECT_THAT(page_ids, Each(Eq(77)));
//
//   page_ids.insert(3);
//   EXPECT_THAT(page_ids, Each(Gt(0)));
//   EXPECT_THAT(page_ids, Not(Each(Gt(4))));
//   page_ids.insert(1);
//   EXPECT_THAT(page_ids, Not(Each(Lt(2))));
//
//   ::std::map<int, size_t> page_lengths;
//   page_lengths[1] = 100;
//   page_lengths[2] = 200;
//   page_lengths[3] = 300;
//   EXPECT_THAT(page_lengths, Not(Each(Pair(1, 100))));
//   EXPECT_THAT(page_lengths, Each(Key(Le(3))));
//
//   const char* user_ids[] = { "joe", "mike", "tom" };
//   EXPECT_THAT(user_ids, Not(Each(Eq(::std::string("tom")))));
template <typename M>
inline internal::EachMatcher<M> Each(M matcher) {
  return internal::EachMatcher<M>(matcher);
}

// Key(inner_matcher) matches an std::pair whose 'first' field matches
// inner_matcher.  For example, Contains(Key(Ge(5))) can be used to match an
// std::map that contains at least one element whose key is >= 5.
template <typename M>
inline internal::KeyMatcher<M> Key(M inner_matcher) {
  return internal::KeyMatcher<M>(inner_matcher);
}

// Pair(first_matcher, second_matcher) matches a std::pair whose 'first' field
// matches first_matcher and whose 'second' field matches second_matcher.  For
// example, EXPECT_THAT(map_type, ElementsAre(Pair(Ge(5), "foo"))) can be used
// to match a std::map<int, string> that contains exactly one element whose key
// is >= 5 and whose value equals "foo".
template <typename FirstMatcher, typename SecondMatcher>
inline internal::PairMatcher<FirstMatcher, SecondMatcher>
Pair(FirstMatcher first_matcher, SecondMatcher second_matcher) {
  return internal::PairMatcher<FirstMatcher, SecondMatcher>(
      first_matcher, second_matcher);
}

// Returns a predicate that is satisfied by anything that matches the
// given matcher.
template <typename M>
inline internal::MatcherAsPredicate<M> Matches(M matcher) {
  return internal::MatcherAsPredicate<M>(matcher);
}

// Returns true if the value matches the matcher.
template <typename T, typename M>
inline bool Value(const T& value, M matcher) {
  return testing::Matches(matcher)(value);
}

// Matches the value against the given matcher and explains the match
// result to listener.
template <typename T, typename M>
inline bool ExplainMatchResult(
    M matcher, const T& value, MatchResultListener* listener) {
  return SafeMatcherCast<const T&>(matcher).MatchAndExplain(value, listener);
}

// Returns a string representation of the given matcher.  Useful for description
// strings of matchers defined using MATCHER_P* macros that accept matchers as
// their arguments.  For example:
//
// MATCHER_P(XAndYThat, matcher,
//           "X that " + DescribeMatcher<int>(matcher, negation) +
//               " and Y that " + DescribeMatcher<double>(matcher, negation)) {
//   return ExplainMatchResult(matcher, arg.x(), result_listener) &&
//          ExplainMatchResult(matcher, arg.y(), result_listener);
// }
template <typename T, typename M>
std::string DescribeMatcher(const M& matcher, bool negation = false) {
  ::std::stringstream ss;
  Matcher<T> monomorphic_matcher = SafeMatcherCast<T>(matcher);
  if (negation) {
    monomorphic_matcher.DescribeNegationTo(&ss);
  } else {
    monomorphic_matcher.DescribeTo(&ss);
  }
  return ss.str();
}

template <typename... Args>
internal::ElementsAreMatcher<
    std::tuple<typename std::decay<const Args&>::type...>>
ElementsAre(const Args&... matchers) {
  return internal::ElementsAreMatcher<
      std::tuple<typename std::decay<const Args&>::type...>>(
      std::make_tuple(matchers...));
}

template <typename... Args>
internal::UnorderedElementsAreMatcher<
    std::tuple<typename std::decay<const Args&>::type...>>
UnorderedElementsAre(const Args&... matchers) {
  return internal::UnorderedElementsAreMatcher<
      std::tuple<typename std::decay<const Args&>::type...>>(
      std::make_tuple(matchers...));
}

// Define variadic matcher versions.
template <typename... Args>
internal::AllOfMatcher<typename std::decay<const Args&>::type...> AllOf(
    const Args&... matchers) {
  return internal::AllOfMatcher<typename std::decay<const Args&>::type...>(
      matchers...);
}

template <typename... Args>
internal::AnyOfMatcher<typename std::decay<const Args&>::type...> AnyOf(
    const Args&... matchers) {
  return internal::AnyOfMatcher<typename std::decay<const Args&>::type...>(
      matchers...);
}

// AnyOfArray(array)
// AnyOfArray(pointer, count)
// AnyOfArray(container)
// AnyOfArray({ e1, e2, ..., en })
// AnyOfArray(iterator_first, iterator_last)
//
// AnyOfArray() verifies whether a given value matches any member of a
// collection of matchers.
//
// AllOfArray(array)
// AllOfArray(pointer, count)
// AllOfArray(container)
// AllOfArray({ e1, e2, ..., en })
// AllOfArray(iterator_first, iterator_last)
//
// AllOfArray() verifies whether a given value matches all members of a
// collection of matchers.
//
// The matchers can be specified as an array, a pointer and count, a container,
// an initializer list, or an STL iterator range. In each of these cases, the
// underlying matchers can be either values or matchers.

template <typename Iter>
inline internal::AnyOfArrayMatcher<
    typename ::std::iterator_traits<Iter>::value_type>
AnyOfArray(Iter first, Iter last) {
  return internal::AnyOfArrayMatcher<
      typename ::std::iterator_traits<Iter>::value_type>(first, last);
}

template <typename Iter>
inline internal::AllOfArrayMatcher<
    typename ::std::iterator_traits<Iter>::value_type>
AllOfArray(Iter first, Iter last) {
  return internal::AllOfArrayMatcher<
      typename ::std::iterator_traits<Iter>::value_type>(first, last);
}

template <typename T>
inline internal::AnyOfArrayMatcher<T> AnyOfArray(const T* ptr, size_t count) {
  return AnyOfArray(ptr, ptr + count);
}

template <typename T>
inline internal::AllOfArrayMatcher<T> AllOfArray(const T* ptr, size_t count) {
  return AllOfArray(ptr, ptr + count);
}

template <typename T, size_t N>
inline internal::AnyOfArrayMatcher<T> AnyOfArray(const T (&array)[N]) {
  return AnyOfArray(array, N);
}

template <typename T, size_t N>
inline internal::AllOfArrayMatcher<T> AllOfArray(const T (&array)[N]) {
  return AllOfArray(array, N);
}

template <typename Container>
inline internal::AnyOfArrayMatcher<typename Container::value_type> AnyOfArray(
    const Container& container) {
  return AnyOfArray(container.begin(), container.end());
}

template <typename Container>
inline internal::AllOfArrayMatcher<typename Container::value_type> AllOfArray(
    const Container& container) {
  return AllOfArray(container.begin(), container.end());
}

template <typename T>
inline internal::AnyOfArrayMatcher<T> AnyOfArray(
    ::std::initializer_list<T> xs) {
  return AnyOfArray(xs.begin(), xs.end());
}

template <typename T>
inline internal::AllOfArrayMatcher<T> AllOfArray(
    ::std::initializer_list<T> xs) {
  return AllOfArray(xs.begin(), xs.end());
}

// Args<N1, N2, ..., Nk>(a_matcher) matches a tuple if the selected
// fields of it matches a_matcher.  C++ doesn't support default
// arguments for function templates, so we have to overload it.
template <size_t... k, typename InnerMatcher>
internal::ArgsMatcher<typename std::decay<InnerMatcher>::type, k...> Args(
    InnerMatcher&& matcher) {
  return internal::ArgsMatcher<typename std::decay<InnerMatcher>::type, k...>(
      std::forward<InnerMatcher>(matcher));
}

// AllArgs(m) is a synonym of m.  This is useful in
//
//   EXPECT_CALL(foo, Bar(_, _)).With(AllArgs(Eq()));
//
// which is easier to read than
//
//   EXPECT_CALL(foo, Bar(_, _)).With(Eq());
template <typename InnerMatcher>
inline InnerMatcher AllArgs(const InnerMatcher& matcher) { return matcher; }

// Returns a matcher that matches the value of an optional<> type variable.
// The matcher implementation only uses '!arg' and requires that the optional<>
// type has a 'value_type' member type and that '*arg' is of type 'value_type'
// and is printable using 'PrintToString'. It is compatible with
// std::optional/std::experimental::optional.
// Note that to compare an optional type variable against nullopt you should
// use Eq(nullopt) and not Optional(Eq(nullopt)). The latter implies that the
// optional value contains an optional itself.
template <typename ValueMatcher>
inline internal::OptionalMatcher<ValueMatcher> Optional(
    const ValueMatcher& value_matcher) {
  return internal::OptionalMatcher<ValueMatcher>(value_matcher);
}

// Returns a matcher that matches the value of a absl::any type variable.
template <typename T>
PolymorphicMatcher<internal::any_cast_matcher::AnyCastMatcher<T> > AnyWith(
    const Matcher<const T&>& matcher) {
  return MakePolymorphicMatcher(
      internal::any_cast_matcher::AnyCastMatcher<T>(matcher));
}

// Returns a matcher that matches the value of a variant<> type variable.
// The matcher implementation uses ADL to find the holds_alternative and get
// functions.
// It is compatible with std::variant.
template <typename T>
PolymorphicMatcher<internal::variant_matcher::VariantMatcher<T> > VariantWith(
    const Matcher<const T&>& matcher) {
  return MakePolymorphicMatcher(
      internal::variant_matcher::VariantMatcher<T>(matcher));
}

// These macros allow using matchers to check values in Google Test
// tests.  ASSERT_THAT(value, matcher) and EXPECT_THAT(value, matcher)
// succeed if the value matches the matcher.  If the assertion fails,
// the value and the description of the matcher will be printed.
#define ASSERT_THAT(value, matcher) ASSERT_PRED_FORMAT1(\
    ::testing::internal::MakePredicateFormatterFromMatcher(matcher), value)
#define EXPECT_THAT(value, matcher) EXPECT_PRED_FORMAT1(\
    ::testing::internal::MakePredicateFormatterFromMatcher(matcher), value)

}  // namespace testing

GTEST_DISABLE_MSC_WARNINGS_POP_()  //  4251 5046

// Include any custom callback matchers added by the local installation.
// We must include this header at the end to make sure it can use the
// declarations from this file.
#include "gmock/internal/custom/gmock-matchers.h"

#endif  // GMOCK_INCLUDE_GMOCK_GMOCK_MATCHERS_H_<|MERGE_RESOLUTION|>--- conflicted
+++ resolved
@@ -1607,14 +1607,8 @@
   template <typename Pointer>
   class Impl : public MatcherInterface<Pointer> {
    public:
-<<<<<<< HEAD
-    typedef typename PointeeOf<GTEST_REMOVE_CONST_(  // NOLINT
-        typename std::remove_reference<Pointer>::type)>::type Pointee;
-=======
-    typedef
-        typename PointeeOf<typename std::remove_const<GTEST_REMOVE_REFERENCE_(
-            Pointer)>::type>::type Pointee;
->>>>>>> fdd6a1dc
+    typedef typename PointeeOf<GTEST_REMOVE_REFERENCE_AND_CONST_(Pointer)>::type
+        Pointee;
 
     explicit Impl(const InnerMatcher& matcher)
         : matcher_(MatcherCast<const Pointee&>(matcher)) {}
