--- conflicted
+++ resolved
@@ -334,35 +334,6 @@
 // Internal use only: access the singleton instance of WithoutMatchers.
 GTEST_API_ WithoutMatchers GetWithoutMatchers();
 
-// Type traits.
-
-<<<<<<< HEAD
-// is_reference<T>::value is non-zero if T is a reference type.
-template <typename T> struct is_reference : public false_type {};
-template <typename T> struct is_reference<T&> : public true_type {};
-
-// type_equals<T1, T2>::value is non-zero if T1 and T2 are the same type.
-template <typename T1, typename T2> struct type_equals : public false_type {};
-template <typename T> struct type_equals<T, T> : public true_type {};
-
-// DecayArray<T>::type turns an array type U[N] to const U* and preserves
-// other types.  Useful for saving a copy of a function argument.
-template <typename T> struct DecayArray { typedef T type; };  // NOLINT
-template <typename T, size_t N> struct DecayArray<T[N]> {
-  typedef const T* type;
-};
-// Sometimes people use arrays whose size is not available at the use site
-// (e.g. extern const char kNamePrefix[]).  This specialization covers that
-// case.
-template <typename T> struct DecayArray<T[]> {
-  typedef const T* type;
-};
-=======
-// remove_reference<T>::type removes the reference from type T, if any.
-template <typename T> struct remove_reference { typedef T type; };  // NOLINT
-template <typename T> struct remove_reference<T&> { typedef T type; }; // NOLINT
->>>>>>> fdd6a1dc
-
 // Disable MSVC warnings for infinite recursion, since in this case the
 // the recursion is unreachable.
 #ifdef _MSC_VER
