--- conflicted
+++ resolved
@@ -217,10 +217,6 @@
       const void* untyped_args)
           GTEST_LOCK_EXCLUDED_(g_gmock_mutex);
 
-  void SetRegistryDestructed() {
-    registry_destructed_ = true;
-  }
-
  protected:
   typedef std::vector<const void*> UntypedOnCallSpecs;
 
@@ -246,11 +242,7 @@
   // All expectations for this function mocker.
   UntypedExpectations untyped_expectations_;
 
-<<<<<<< HEAD
-  bool registry_destructed_;
-=======
   MockObjectRegistry *&g_mock_object_registry_p;
->>>>>>> 2f663359
 };  // class UntypedFunctionMockerBase
 
 // Untyped base class for OnCallSpec<F>.
@@ -388,15 +380,6 @@
   // mock objects.
   static void AllowLeak(const void* mock_obj)
       GTEST_LOCK_EXCLUDED_(internal::g_gmock_mutex);
-
-  // Tells Google Mock about mocks with static storage duration,
-  // so that they are not falsely detected as leaks, if they
-  // outlive the static g_mock_object_registry
-  // (this is if a static mock's destructor is called AFTER
-  //  g_mock_object_registry's destructor)
-  static void MarkStatic(const void* mock_obj) {
-     AllowLeak(mock_obj);
-  }
 
   // Verifies and clears all expectations on the given mock object.
   // If the expectations aren't satisfied, generates one or more
@@ -1489,11 +1472,7 @@
         GTEST_LOCK_EXCLUDED_(g_gmock_mutex) {
     MutexLock l(&g_gmock_mutex);
     VerifyAndClearExpectationsLocked();
-<<<<<<< HEAD
-    if (!registry_destructed_)
-=======
     if (g_mock_object_registry_p)
->>>>>>> 2f663359
       Mock::UnregisterLocked(this);
     ClearDefaultActionsLocked();
   }
