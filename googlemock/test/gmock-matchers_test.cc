--- conflicted
+++ resolved
@@ -6753,10 +6753,7 @@
 
 }  // namespace gmock_matchers_test
 }  // namespace testing
-<<<<<<< HEAD
-=======
-
-#if defined_MSC_VER
+
+#if defined _MSC_VER
 # pragma warning(pop)
-#endif
->>>>>>> a6f06bf2
+#endif