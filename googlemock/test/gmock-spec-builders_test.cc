--- conflicted
+++ resolved
@@ -2681,7 +2681,75 @@
   // EXPECT_CALL() did not specify an action.
 }
 
-<<<<<<< HEAD
+TEST(ParameterlessExpectationsTest, CanSetExpectationsWithoutMatchers) {
+  MockA a;
+  int do_a_arg0 = 0;
+  ON_CALL(a, DoA).WillByDefault(SaveArg<0>(&do_a_arg0));
+  int do_a_47_arg0 = 0;
+  ON_CALL(a, DoA(47)).WillByDefault(SaveArg<0>(&do_a_47_arg0));
+
+  a.DoA(17);
+  EXPECT_THAT(do_a_arg0, 17);
+  EXPECT_THAT(do_a_47_arg0, 0);
+  a.DoA(47);
+  EXPECT_THAT(do_a_arg0, 17);
+  EXPECT_THAT(do_a_47_arg0, 47);
+
+  ON_CALL(a, Binary).WillByDefault(Return(true));
+  ON_CALL(a, Binary(_, 14)).WillByDefault(Return(false));
+  EXPECT_THAT(a.Binary(14, 17), true);
+  EXPECT_THAT(a.Binary(17, 14), false);
+}
+
+TEST(ParameterlessExpectationsTest, CanSetExpectationsForOverloadedMethods) {
+  MockB b;
+  ON_CALL(b, DoB()).WillByDefault(Return(9));
+  ON_CALL(b, DoB(5)).WillByDefault(Return(11));
+
+  EXPECT_THAT(b.DoB(), 9);
+  EXPECT_THAT(b.DoB(1), 0);  // default value
+  EXPECT_THAT(b.DoB(5), 11);
+}
+
+struct MockWithConstMethods {
+ public:
+  MOCK_CONST_METHOD1(Foo, int(int));
+  MOCK_CONST_METHOD2(Bar, int(int, const char*));
+};
+
+TEST(ParameterlessExpectationsTest, CanSetExpectationsForConstMethods) {
+  MockWithConstMethods mock;
+  ON_CALL(mock, Foo).WillByDefault(Return(7));
+  ON_CALL(mock, Bar).WillByDefault(Return(33));
+
+  EXPECT_THAT(mock.Foo(17), 7);
+  EXPECT_THAT(mock.Bar(27, "purple"), 33);
+}
+
+class MockConstOverload {
+ public:
+  MOCK_METHOD1(Overloaded, int(int));
+  MOCK_CONST_METHOD1(Overloaded, int(int));
+};
+
+TEST(ParameterlessExpectationsTest,
+     CanSetExpectationsForConstOverloadedMethods) {
+  MockConstOverload mock;
+  ON_CALL(mock, Overloaded(_)).WillByDefault(Return(7));
+  ON_CALL(mock, Overloaded(5)).WillByDefault(Return(9));
+  ON_CALL(Const(mock), Overloaded(5)).WillByDefault(Return(11));
+  ON_CALL(Const(mock), Overloaded(7)).WillByDefault(Return(13));
+
+  EXPECT_THAT(mock.Overloaded(1), 7);
+  EXPECT_THAT(mock.Overloaded(5), 9);
+  EXPECT_THAT(mock.Overloaded(7), 7);
+
+  const MockConstOverload& const_mock = mock;
+  EXPECT_THAT(const_mock.Overloaded(1), 0);
+  EXPECT_THAT(const_mock.Overloaded(5), 11);
+  EXPECT_THAT(const_mock.Overloaded(7), 13);
+}
+
 #if GTEST_LANG_CXX11
 
 class MockM {
@@ -2720,76 +2788,6 @@
 }
 
 #endif
-=======
-TEST(ParameterlessExpectationsTest, CanSetExpectationsWithoutMatchers) {
-  MockA a;
-  int do_a_arg0 = 0;
-  ON_CALL(a, DoA).WillByDefault(SaveArg<0>(&do_a_arg0));
-  int do_a_47_arg0 = 0;
-  ON_CALL(a, DoA(47)).WillByDefault(SaveArg<0>(&do_a_47_arg0));
-
-  a.DoA(17);
-  EXPECT_THAT(do_a_arg0, 17);
-  EXPECT_THAT(do_a_47_arg0, 0);
-  a.DoA(47);
-  EXPECT_THAT(do_a_arg0, 17);
-  EXPECT_THAT(do_a_47_arg0, 47);
-
-  ON_CALL(a, Binary).WillByDefault(Return(true));
-  ON_CALL(a, Binary(_, 14)).WillByDefault(Return(false));
-  EXPECT_THAT(a.Binary(14, 17), true);
-  EXPECT_THAT(a.Binary(17, 14), false);
-}
-
-TEST(ParameterlessExpectationsTest, CanSetExpectationsForOverloadedMethods) {
-  MockB b;
-  ON_CALL(b, DoB()).WillByDefault(Return(9));
-  ON_CALL(b, DoB(5)).WillByDefault(Return(11));
-
-  EXPECT_THAT(b.DoB(), 9);
-  EXPECT_THAT(b.DoB(1), 0);  // default value
-  EXPECT_THAT(b.DoB(5), 11);
-}
-
-struct MockWithConstMethods {
- public:
-  MOCK_CONST_METHOD1(Foo, int(int));
-  MOCK_CONST_METHOD2(Bar, int(int, const char*));
-};
-
-TEST(ParameterlessExpectationsTest, CanSetExpectationsForConstMethods) {
-  MockWithConstMethods mock;
-  ON_CALL(mock, Foo).WillByDefault(Return(7));
-  ON_CALL(mock, Bar).WillByDefault(Return(33));
-
-  EXPECT_THAT(mock.Foo(17), 7);
-  EXPECT_THAT(mock.Bar(27, "purple"), 33);
-}
-
-class MockConstOverload {
- public:
-  MOCK_METHOD1(Overloaded, int(int));
-  MOCK_CONST_METHOD1(Overloaded, int(int));
-};
-
-TEST(ParameterlessExpectationsTest,
-     CanSetExpectationsForConstOverloadedMethods) {
-  MockConstOverload mock;
-  ON_CALL(mock, Overloaded(_)).WillByDefault(Return(7));
-  ON_CALL(mock, Overloaded(5)).WillByDefault(Return(9));
-  ON_CALL(Const(mock), Overloaded(5)).WillByDefault(Return(11));
-  ON_CALL(Const(mock), Overloaded(7)).WillByDefault(Return(13));
-
-  EXPECT_THAT(mock.Overloaded(1), 7);
-  EXPECT_THAT(mock.Overloaded(5), 9);
-  EXPECT_THAT(mock.Overloaded(7), 7);
-
-  const MockConstOverload& const_mock = mock;
-  EXPECT_THAT(const_mock.Overloaded(1), 0);
-  EXPECT_THAT(const_mock.Overloaded(5), 11);
-  EXPECT_THAT(const_mock.Overloaded(7), 13);
-}
->>>>>>> f87798a3
 
 }  // namespace
 
