[ RUN      ] GMockOutputTest.ExpectedCall

FILE:#: EXPECT_CALL(foo_, Bar2(0, _)) invoked
Stack trace:

FILE:#: Mock function call matches EXPECT_CALL(foo_, Bar2(0, _))...
    Function call: Bar2(0, 0)
          Returns: false
Stack trace:
[       OK ] GMockOutputTest.ExpectedCall
[ RUN      ] GMockOutputTest.ExpectedCallToVoidFunction

FILE:#: EXPECT_CALL(foo_, Bar3(0, _)) invoked
Stack trace:

FILE:#: Mock function call matches EXPECT_CALL(foo_, Bar3(0, _))...
    Function call: Bar3(0, 0)
Stack trace:
[       OK ] GMockOutputTest.ExpectedCallToVoidFunction
[ RUN      ] GMockOutputTest.ExplicitActionsRunOut

GMOCK WARNING:
FILE:#: Too few actions specified in EXPECT_CALL(foo_, Bar2(_, _))...
Expected to be called twice, but has only 1 WillOnce().
GMOCK WARNING:
FILE:#: Actions ran out in EXPECT_CALL(foo_, Bar2(_, _))...
Called 2 times, but only 1 WillOnce() is specified - returning default value.
Stack trace:
[       OK ] GMockOutputTest.ExplicitActionsRunOut
[ RUN      ] GMockOutputTest.UnexpectedCall
unknown file: Failure

Unexpected mock function call - returning default value.
    Function call: Bar2(1, 0)
          Returns: false
Google Mock tried the following 1 expectation, but it didn't match:

FILE:#: EXPECT_CALL(foo_, Bar2(0, _))...
  Expected arg #0: is equal to 0
           Actual: 1
         Expected: to be called once
           Actual: never called - unsatisfied and active

[  FAILED  ] GMockOutputTest.UnexpectedCall
[ RUN      ] GMockOutputTest.UnexpectedCallToVoidFunction
unknown file: Failure

Unexpected mock function call - returning directly.
    Function call: Bar3(1, 0)
Google Mock tried the following 1 expectation, but it didn't match:

FILE:#: EXPECT_CALL(foo_, Bar3(0, _))...
  Expected arg #0: is equal to 0
           Actual: 1
         Expected: to be called once
           Actual: never called - unsatisfied and active

[  FAILED  ] GMockOutputTest.UnexpectedCallToVoidFunction
[ RUN      ] GMockOutputTest.ExcessiveCall
FILE:#: Failure
Mock function called more times than expected - returning default value.
    Function call: Bar2(0, 1)
          Returns: false
         Expected: to be called once
           Actual: called twice - over-saturated and active

[  FAILED  ] GMockOutputTest.ExcessiveCall
[ RUN      ] GMockOutputTest.ExcessiveCallToVoidFunction
FILE:#: Failure
Mock function called more times than expected - returning directly.
    Function call: Bar3(0, 1)
         Expected: to be called once
           Actual: called twice - over-saturated and active

[  FAILED  ] GMockOutputTest.ExcessiveCallToVoidFunction
[ RUN      ] GMockOutputTest.UninterestingCall

GMOCK WARNING:
Uninteresting mock function call - returning default value.
    Function call: Bar2(0, 1)
          Returns: false
NOTE: You can safely ignore the above warning unless this call should not happen.  Do not suppress it by blindly adding an EXPECT_CALL() if you don't mean to enforce the call.  See https://github.com/google/googletest/blob/main/docs/gmock_cook_book.md#knowing-when-to-expect-useoncall for details.
[       OK ] GMockOutputTest.UninterestingCall
[ RUN      ] GMockOutputTest.UninterestingCallToVoidFunction

GMOCK WARNING:
Uninteresting mock function call - returning directly.
    Function call: Bar3(0, 1)
NOTE: You can safely ignore the above warning unless this call should not happen.  Do not suppress it by blindly adding an EXPECT_CALL() if you don't mean to enforce the call.  See https://github.com/google/googletest/blob/main/docs/gmock_cook_book.md#knowing-when-to-expect-useoncall for details.
[       OK ] GMockOutputTest.UninterestingCallToVoidFunction
[ RUN      ] GMockOutputTest.RetiredExpectation
unknown file: Failure

Unexpected mock function call - returning default value.
    Function call: Bar2(1, 1)
          Returns: false
Google Mock tried the following 2 expectations, but none matched:

FILE:#: tried expectation #0: EXPECT_CALL(foo_, Bar2(_, _))...
         Expected: the expectation is active
           Actual: it is retired
         Expected: to be called once
           Actual: called once - saturated and retired
FILE:#: tried expectation #1: EXPECT_CALL(foo_, Bar2(0, 0))...
  Expected arg #0: is equal to 0
           Actual: 1
  Expected arg #1: is equal to 0
           Actual: 1
         Expected: to be called once
           Actual: never called - unsatisfied and active

[  FAILED  ] GMockOutputTest.RetiredExpectation
[ RUN      ] GMockOutputTest.UnsatisfiedPrerequisite
unknown file: Failure

Unexpected mock function call - returning default value.
    Function call: Bar2(1, 0)
          Returns: false
Google Mock tried the following 2 expectations, but none matched:

FILE:#: tried expectation #0: EXPECT_CALL(foo_, Bar2(0, 0))...
  Expected arg #0: is equal to 0
           Actual: 1
         Expected: to be called once
           Actual: never called - unsatisfied and active
FILE:#: tried expectation #1: EXPECT_CALL(foo_, Bar2(1, _))...
         Expected: all pre-requisites are satisfied
           Actual: the following immediate pre-requisites are not satisfied:
FILE:#: pre-requisite #0
                   (end of pre-requisites)
         Expected: to be called once
           Actual: never called - unsatisfied and active

[  FAILED  ] GMockOutputTest.UnsatisfiedPrerequisite
[ RUN      ] GMockOutputTest.UnsatisfiedPrerequisites
unknown file: Failure

Unexpected mock function call - returning default value.
    Function call: Bar2(1, 0)
          Returns: false
Google Mock tried the following 2 expectations, but none matched:

FILE:#: tried expectation #0: EXPECT_CALL(foo_, Bar2(0, 0))...
  Expected arg #0: is equal to 0
           Actual: 1
         Expected: to be called once
           Actual: never called - unsatisfied and active
FILE:#: tried expectation #1: EXPECT_CALL(foo_, Bar2(1, _))...
         Expected: all pre-requisites are satisfied
           Actual: the following immediate pre-requisites are not satisfied:
FILE:#: pre-requisite #0
FILE:#: pre-requisite #1
                   (end of pre-requisites)
         Expected: to be called once
           Actual: never called - unsatisfied and active

[  FAILED  ] GMockOutputTest.UnsatisfiedPrerequisites
[ RUN      ] GMockOutputTest.UnsatisfiedWith
FILE:#: Failure
Actual function call count doesn't match EXPECT_CALL(foo_, Bar2(_, _))...
    Expected args: are a pair where the first >= the second
         Expected: to be called once
           Actual: never called - unsatisfied and active

[  FAILED  ] GMockOutputTest.UnsatisfiedWith
[ RUN      ] GMockOutputTest.UnsatisfiedExpectation
FILE:#: Failure
Actual function call count doesn't match EXPECT_CALL(foo_, Bar2(0, _))...
         Expected: to be called twice
           Actual: called once - unsatisfied and active

FILE:#: Failure
Actual function call count doesn't match EXPECT_CALL(foo_, Bar(_, _, _))...
         Expected: to be called once
           Actual: never called - unsatisfied and active

[  FAILED  ] GMockOutputTest.UnsatisfiedExpectation
[ RUN      ] GMockOutputTest.MismatchArguments
unknown file: Failure

Unexpected mock function call - returning default value.
    Function call: Bar(@0x# "Ho", 0, -0.1)
          Returns: '\0'
Google Mock tried the following 1 expectation, but it didn't match:

FILE:#: EXPECT_CALL(foo_, Bar(Ref(s), _, Ge(0)))...
  Expected arg #0: references the variable @0x# "Hi"
           Actual: "Ho", which is located @0x#
  Expected arg #2: is >= 0
           Actual: -0.1
         Expected: to be called once
           Actual: never called - unsatisfied and active

[  FAILED  ] GMockOutputTest.MismatchArguments
[ RUN      ] GMockOutputTest.MismatchWith
unknown file: Failure

Unexpected mock function call - returning default value.
    Function call: Bar2(2, 3)
          Returns: false
Google Mock tried the following 1 expectation, but it didn't match:

FILE:#: EXPECT_CALL(foo_, Bar2(Ge(2), Ge(1)))...
    Expected args: are a pair where the first >= the second
           Actual: don't match
         Expected: to be called once
           Actual: never called - unsatisfied and active

[  FAILED  ] GMockOutputTest.MismatchWith
[ RUN      ] GMockOutputTest.MismatchArgumentsAndWith
unknown file: Failure

Unexpected mock function call - returning default value.
    Function call: Bar2(1, 3)
          Returns: false
Google Mock tried the following 1 expectation, but it didn't match:

FILE:#: EXPECT_CALL(foo_, Bar2(Ge(2), Ge(1)))...
  Expected arg #0: is >= 2
           Actual: 1
    Expected args: are a pair where the first >= the second
           Actual: don't match
         Expected: to be called once
           Actual: never called - unsatisfied and active

[  FAILED  ] GMockOutputTest.MismatchArgumentsAndWith
[ RUN      ] GMockOutputTest.UnexpectedCallWithDefaultAction
unknown file: Failure

Unexpected mock function call - taking default action specified at:
FILE:#:
    Function call: Bar2(1, 0)
          Returns: false
Google Mock tried the following 1 expectation, but it didn't match:

FILE:#: EXPECT_CALL(foo_, Bar2(2, 2))...
  Expected arg #0: is equal to 2
           Actual: 1
  Expected arg #1: is equal to 2
           Actual: 0
         Expected: to be called once
           Actual: never called - unsatisfied and active

unknown file: Failure

Unexpected mock function call - taking default action specified at:
FILE:#:
    Function call: Bar2(0, 0)
          Returns: true
Google Mock tried the following 1 expectation, but it didn't match:

FILE:#: EXPECT_CALL(foo_, Bar2(2, 2))...
  Expected arg #0: is equal to 2
           Actual: 0
  Expected arg #1: is equal to 2
           Actual: 0
         Expected: to be called once
           Actual: never called - unsatisfied and active

[  FAILED  ] GMockOutputTest.UnexpectedCallWithDefaultAction
[ RUN      ] GMockOutputTest.ExcessiveCallWithDefaultAction
FILE:#: Failure
Mock function called more times than expected - taking default action specified at:
FILE:#:
    Function call: Bar2(2, 2)
          Returns: true
         Expected: to be called once
           Actual: called twice - over-saturated and active

FILE:#: Failure
Mock function called more times than expected - taking default action specified at:
FILE:#:
    Function call: Bar2(1, 1)
          Returns: false
         Expected: to be called once
           Actual: called twice - over-saturated and active

[  FAILED  ] GMockOutputTest.ExcessiveCallWithDefaultAction
[ RUN      ] GMockOutputTest.UninterestingCallWithDefaultAction

GMOCK WARNING:
Uninteresting mock function call - taking default action specified at:
FILE:#:
    Function call: Bar2(2, 2)
          Returns: true
NOTE: You can safely ignore the above warning unless this call should not happen.  Do not suppress it by blindly adding an EXPECT_CALL() if you don't mean to enforce the call.  See https://github.com/google/googletest/blob/main/docs/gmock_cook_book.md#knowing-when-to-expect-useoncall for details.

GMOCK WARNING:
Uninteresting mock function call - taking default action specified at:
FILE:#:
    Function call: Bar2(1, 1)
          Returns: false
NOTE: You can safely ignore the above warning unless this call should not happen.  Do not suppress it by blindly adding an EXPECT_CALL() if you don't mean to enforce the call.  See https://github.com/google/googletest/blob/main/docs/gmock_cook_book.md#knowing-when-to-expect-useoncall for details.
[       OK ] GMockOutputTest.UninterestingCallWithDefaultAction
[ RUN      ] GMockOutputTest.ExplicitActionsRunOutWithDefaultAction

GMOCK WARNING:
FILE:#: Too few actions specified in EXPECT_CALL(foo_, Bar2(_, _))...
Expected to be called twice, but has only 1 WillOnce().
GMOCK WARNING:
FILE:#: Actions ran out in EXPECT_CALL(foo_, Bar2(_, _))...
Called 2 times, but only 1 WillOnce() is specified - taking default action specified at:
FILE:#:
Stack trace:
[       OK ] GMockOutputTest.ExplicitActionsRunOutWithDefaultAction
[ RUN      ] GMockOutputTest.CatchesLeakedMocks
[       OK ] GMockOutputTest.CatchesLeakedMocks
[ RUN      ] GMockOutputTest.PrintsMatcher
FILE:#: Failure
Value of: (std::pair<int, bool>(42, true))
Expected: is pair (first: is >= 48, second: true)
<<<<<<< HEAD
  Actual: (42, true) (of type std::pair<int,bool>)
=======
  Actual: (42, true)

>>>>>>> f345b2ca
[  FAILED  ] GMockOutputTest.PrintsMatcher
[  FAILED  ] GMockOutputTest.UnexpectedCall
[  FAILED  ] GMockOutputTest.UnexpectedCallToVoidFunction
[  FAILED  ] GMockOutputTest.ExcessiveCall
[  FAILED  ] GMockOutputTest.ExcessiveCallToVoidFunction
[  FAILED  ] GMockOutputTest.RetiredExpectation
[  FAILED  ] GMockOutputTest.UnsatisfiedPrerequisite
[  FAILED  ] GMockOutputTest.UnsatisfiedPrerequisites
[  FAILED  ] GMockOutputTest.UnsatisfiedWith
[  FAILED  ] GMockOutputTest.UnsatisfiedExpectation
[  FAILED  ] GMockOutputTest.MismatchArguments
[  FAILED  ] GMockOutputTest.MismatchWith
[  FAILED  ] GMockOutputTest.MismatchArgumentsAndWith
[  FAILED  ] GMockOutputTest.UnexpectedCallWithDefaultAction
[  FAILED  ] GMockOutputTest.ExcessiveCallWithDefaultAction
[  FAILED  ] GMockOutputTest.PrintsMatcher


FILE:#: ERROR: this mock object should be deleted but never is. Its address is @0x#.
FILE:#: ERROR: this mock object should be deleted but never is. Its address is @0x#.
FILE:#: ERROR: this mock object should be deleted but never is. Its address is @0x#.
ERROR: 3 leaked mock objects found at program exit. Expectations on a mock object are verified when the object is destructed. Leaking a mock means that its expectations aren't verified, which is usually a test bug. If you really intend to leak a mock, you can suppress this error using testing::Mock::AllowLeak(mock_object), or you may use a fake or stub instead of a mock.<|MERGE_RESOLUTION|>--- conflicted
+++ resolved
@@ -309,12 +309,7 @@
 FILE:#: Failure
 Value of: (std::pair<int, bool>(42, true))
 Expected: is pair (first: is >= 48, second: true)
-<<<<<<< HEAD
   Actual: (42, true) (of type std::pair<int,bool>)
-=======
-  Actual: (42, true)
-
->>>>>>> f345b2ca
 [  FAILED  ] GMockOutputTest.PrintsMatcher
 [  FAILED  ] GMockOutputTest.UnexpectedCall
 [  FAILED  ] GMockOutputTest.UnexpectedCallToVoidFunction
