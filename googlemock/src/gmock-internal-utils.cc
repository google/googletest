--- conflicted
+++ resolved
@@ -180,12 +180,8 @@
       std::cout << "\n";
     }
     std::cout << "Stack trace:\n"
-<<<<<<< HEAD
-              << ::testing::internal::GetCurrentOsStackTraceExceptTop(actual_to_skip);
-=======
               << ::testing::internal::GetCurrentOsStackTraceExceptTop(
                      actual_to_skip);
->>>>>>> bea621c3
   }
   std::cout << ::std::flush;
 }
