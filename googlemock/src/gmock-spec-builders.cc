--- conflicted
+++ resolved
@@ -271,11 +271,7 @@
 }
 
 UntypedFunctionMockerBase::UntypedFunctionMockerBase()
-<<<<<<< HEAD
-    : mock_obj_(NULL), name_(""), registry_destructed_(false) {}
-=======
     : mock_obj_(NULL), name_(""), g_mock_object_registry_p(g_mock_object_registry_ptr) {}
->>>>>>> 2f663359
 
 UntypedFunctionMockerBase::~UntypedFunctionMockerBase() {}
 
@@ -494,24 +490,8 @@
       // takes care of it.
       untyped_expectation->MaybeDescribeExtraMatcherTo(&ss);
       untyped_expectation->DescribeCallCountTo(&ss);
-      if (! registry_destructed_) {
-        Expect(false, untyped_expectation->file(),
-               untyped_expectation->line(), ss.str());
-      } else {
-        // Program nearing end: static registry already destructed.
-        // Other statics (such as obj pointed to by return of
-        // UnitTest::GetInstance(); which is called by Expect)
-        // probably also already destructed...
-        // -> Write out message immediately, instead of calling Expect.
-        std::cout << "   Warning: Mocks (typically mocks with static storage duration), "
-                         "should not be verified on destruction (if this "
-                         "is at program ending!),\n"
-                     "   but explicitly by calling "
-                         "Mock::VerifyAndClearExpectations(&your_global_mock_obj)\n"
-                  << untyped_expectation->file() << ':'
-                  << untyped_expectation->line() << ": Failure\n"
-                  << ss.str() << std::endl;
-      }
+      Expect(false, untyped_expectation->file(),
+             untyped_expectation->line(), ss.str());
     }
   }
 
@@ -574,33 +554,21 @@
     // "using ::std::cout;" doesn't work with Symbian's STLport, where cout is
     // a macro.
 
-<<<<<<< HEAD
-=======
     g_mock_object_registry_ptr = 0;
 
     if (!GMOCK_FLAG(catch_leaked_mocks))
       return;
 
->>>>>>> 2f663359
     int leaked_count = 0;
     for (StateMap::const_iterator it = states_.begin(); it != states_.end();
          ++it) {
-      const MockObjectState& state = it->second;
-
-      if (!GMOCK_FLAG(catch_leaked_mocks)
-          || state.leakable)              // The user said it's fine to leak this object.
-      {
-        for (FunctionMockers::iterator mocker_it = state.function_mockers.begin();
-             mocker_it != state.function_mockers.end();
-             ++mocker_it) {
-           (*mocker_it)->SetRegistryDestructed();
-        }
+      if (it->second.leakable)  // The user said it's fine to leak this object.
         continue;
-      }
 
       // TODO(wan@google.com): Print the type of the leaked object.
       // This can help the user identify the leaked object.
       std::cout << "\n";
+      const MockObjectState& state = it->second;
       std::cout << internal::FormatFileLocation(state.first_used_file,
                                                 state.first_used_line);
       std::cout << " ERROR: this mock object";
@@ -612,11 +580,7 @@
            << it->first << ".\n"
               "   If the mock happens to have static storage duration, "
                   "it should be marked with "
-<<<<<<< HEAD
-                  "::testing::Mock::MarkStatic(&my_global_mock)\n"
-=======
                   "::testing::Mock::AllowLeak(&my_global_mock)\n"
->>>>>>> 2f663359
               "   and its expectations explicitly verified, e.g. with "
                   "Mock::VerifyAndClearExpectations(&my_global_mock);";
       leaked_count++;
